package com.xeiam.xchange.campbx.service.polling;

import java.io.IOException;
import java.math.BigDecimal;
import java.util.Arrays;

<<<<<<< HEAD
import com.xeiam.xchange.dto.account.AccountInfo;
import com.xeiam.xchange.dto.account.Wallet;
=======
import com.xeiam.xchange.currency.Currency;
>>>>>>> 4175dd02
import org.slf4j.Logger;
import org.slf4j.LoggerFactory;

import com.xeiam.xchange.Exchange;
import com.xeiam.xchange.campbx.dto.CampBXResponse;
import com.xeiam.xchange.campbx.dto.account.MyFunds;
import com.xeiam.xchange.dto.trade.Balance;
import com.xeiam.xchange.exceptions.ExchangeException;
import com.xeiam.xchange.service.polling.account.PollingAccountService;

/**
 * @author Matija Mazi
 */
public class CampBXAccountService extends CampBXAccountServiceRaw implements PollingAccountService {

  private final Logger logger = LoggerFactory.getLogger(CampBXAccountService.class);

  /**
   * Constructor
   *
   * @param exchange
   */
  public CampBXAccountService(Exchange exchange) {

    super(exchange);
  }

  @Override
  public AccountInfo getAccountInfo() throws IOException {

    MyFunds myFunds = getCampBXAccountInfo();
    logger.debug("myFunds = {}", myFunds);

    if (!myFunds.isError()) {
      // TODO move to adapter class
      // TODO: what does MyFunds.liquid* mean? means available amount of the wallet?
      return new Wallet(exchange.getExchangeSpecification().getUserName(),
          Arrays.asList(new Balance("BTC", myFunds.getTotalBTC()), new Balance("USD", myFunds.getTotalUSD())));
    } else {
      throw new ExchangeException("Error calling getAccountInfo(): " + myFunds.getError());
    }
  }

  @Override
  public String withdrawFunds(Currency currency, BigDecimal amount, String address) throws IOException {

    CampBXResponse campBXResponse = withdrawCampBXFunds(amount, address);
    logger.debug("campBXResponse = {}", campBXResponse);

    if (!campBXResponse.isError()) {
      return campBXResponse.getSuccess();
    } else {
      throw new ExchangeException("Error calling withdrawFunds(): " + campBXResponse.getError());
    }
  }

  @Override
  public String requestDepositAddress(Currency currency, String... args) throws IOException {

    CampBXResponse campBXResponse = requestCampBXBitcoinDepositAddress();
    logger.debug("campBXResponse = {}", campBXResponse);

    if (!campBXResponse.isError()) {
      return campBXResponse.getSuccess();
    } else {
      throw new ExchangeException("Error calling requestBitcoinDepositAddress(): " + campBXResponse.getError());
    }
  }

}<|MERGE_RESOLUTION|>--- conflicted
+++ resolved
@@ -4,12 +4,9 @@
 import java.math.BigDecimal;
 import java.util.Arrays;
 
-<<<<<<< HEAD
+import com.xeiam.xchange.currency.Currency;
 import com.xeiam.xchange.dto.account.AccountInfo;
 import com.xeiam.xchange.dto.account.Wallet;
-=======
-import com.xeiam.xchange.currency.Currency;
->>>>>>> 4175dd02
 import org.slf4j.Logger;
 import org.slf4j.LoggerFactory;
 
@@ -46,8 +43,8 @@
     if (!myFunds.isError()) {
       // TODO move to adapter class
       // TODO: what does MyFunds.liquid* mean? means available amount of the wallet?
-      return new Wallet(exchange.getExchangeSpecification().getUserName(),
-          Arrays.asList(new Balance("BTC", myFunds.getTotalBTC()), new Balance("USD", myFunds.getTotalUSD())));
+      return new AccountInfo(exchange.getExchangeSpecification().getUserName(),
+          new Wallet(new Balance(Currency.BTC, myFunds.getTotalBTC()), new Balance(Currency.USD, myFunds.getTotalUSD())));
     } else {
       throw new ExchangeException("Error calling getAccountInfo(): " + myFunds.getError());
     }
