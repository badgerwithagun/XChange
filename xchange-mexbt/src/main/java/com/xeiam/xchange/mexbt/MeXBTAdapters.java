--- conflicted
+++ resolved
@@ -84,21 +84,14 @@
         .high(meXBTTicker.getHigh()).low(meXBTTicker.getLow()).volume(meXBTTicker.getVolume24Hour()).build();
   }
 
-  public static AccountInfo adaptAccountInfo(String username, MeXBTBalanceResponse balanceResponse) {
-<<<<<<< HEAD
+  public static AccountInfo adaptWallet(MeXBTBalanceResponse balanceResponse) {
     List<Balance> wallet = new ArrayList<Balance>(balanceResponse.getCurrencies().length);
     for (MeXBTBalance mxbtBalance : balanceResponse.getCurrencies()) {
-      Balance balance = new Balance.Builder().currency(mxbtBalance.getName()).available(mxbtBalance.getBalance()).frozen(mxbtBalance.getHold())
-          .build();
+      Balance balance = new Balance.Builder().currency(Currency.getInstance(mxbtBalance.getName()))
+          .available(mxbtBalance.getBalance()).frozen(mxbtBalance.getHold()) .build();
       wallet.add(balance);
-=======
-    Map<Currency, Wallet> wallets = new LinkedHashMap<Currency, Wallet>(balanceResponse.getCurrencies().length);
-    for (MeXBTBalance balance : balanceResponse.getCurrencies()) {
-      Wallet wallet = new Wallet(Currency.getInstance(balance.getName()), balance.getBalance().add(balance.getHold()), balance.getBalance(), balance.getHold());
-      wallets.put(wallet.getCurrency(), wallet);
->>>>>>> 4175dd02
     }
-    return new AccountInfo(username, new Wallet(wallet));
+    return new AccountInfo(new Wallet(wallet));
   }
 
   public static String getDepositAddress(MeXBTDepositAddressesResponse depositAddressesResponse, String currency) {
