--- conflicted
+++ resolved
@@ -16,13 +16,7 @@
   public void testUnmarshal() throws IOException {
 
     // Read in the JSON from the example resources
-    InputStream is =
-        CryptoFacilitiesAccountJSONTest.class.getResourceAsStream(
-<<<<<<< HEAD
-            "/org/knowm/xchange/cryptofacilities/dto/marketdata/example-account-data.json");
-=======
-            "/marketdata/example-account-data.json");
->>>>>>> ebd47295
+    InputStream is = CryptoFacilitiesAccountJSONTest.class.getResourceAsStream("/org/knowm/xchange/cryptofacilities/dto/marketdata/example-account-data.json");
 
     // Use Jackson to parse it
     ObjectMapper mapper = new ObjectMapper();
