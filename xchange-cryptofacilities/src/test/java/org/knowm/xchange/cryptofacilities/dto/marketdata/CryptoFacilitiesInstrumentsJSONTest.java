package org.knowm.xchange.cryptofacilities.dto.marketdata;

import static org.assertj.core.api.Assertions.assertThat;

import com.fasterxml.jackson.databind.ObjectMapper;
import java.io.IOException;
import java.io.InputStream;
import java.math.BigDecimal;
import java.text.ParseException;
import java.text.SimpleDateFormat;
import java.util.Iterator;
import java.util.List;
import org.junit.Test;

/** @author Neil Panchen */
public class CryptoFacilitiesInstrumentsJSONTest {

  @Test
  public void testUnmarshal() throws IOException, ParseException {

    // Read in the JSON from the example resources
    InputStream is =
        CryptoFacilitiesInstrumentsJSONTest.class.getResourceAsStream(
<<<<<<< HEAD
            "/org/knowm/xchange/cryptofacilities/dto/marketdata/example-instruments-data.json");
=======
            "/marketdata/example-instruments-data.json");
>>>>>>> ebd47295

    // Use Jackson to parse it
    ObjectMapper mapper = new ObjectMapper();
    CryptoFacilitiesInstruments cryptoFacilitiesInstruments =
        mapper.readValue(is, CryptoFacilitiesInstruments.class);

    // Verify that the example data was unmarshalled correctly
    assertThat(cryptoFacilitiesInstruments.isSuccess()).isTrue();

    List<CryptoFacilitiesInstrument> instruments = cryptoFacilitiesInstruments.getInstruments();
    assertThat(instruments.size()).isEqualTo(10);

    Iterator<CryptoFacilitiesInstrument> it = instruments.iterator();
    CryptoFacilitiesInstrument ct = it.next();

    assertThat(ct.getTradeable()).isTrue();
    assertThat(ct.getSymbol()).isEqualTo("f-xbt:usd-apr16-w5");
    assertThat(ct.getUnderlying()).isEqualTo("cf-hbpi");
    assertThat(ct.getContractSize()).isEqualTo(new BigDecimal("1"));
    assertThat(ct.getType()).isEqualTo("futures");
    assertThat(ct.getTickSize()).isEqualTo(new BigDecimal("0.01"));

    // 2016-04-29 17:00:00
    SimpleDateFormat DATE_FORMAT = new SimpleDateFormat("yyyy-MM-dd'T'HH:mm:ss.SSSX");
    assertThat(ct.getLastTradingTime()).isEqualTo(DATE_FORMAT.parse("2016-04-29T16:00:00.000Z"));
  }
}<|MERGE_RESOLUTION|>--- conflicted
+++ resolved
@@ -19,13 +19,7 @@
   public void testUnmarshal() throws IOException, ParseException {
 
     // Read in the JSON from the example resources
-    InputStream is =
-        CryptoFacilitiesInstrumentsJSONTest.class.getResourceAsStream(
-<<<<<<< HEAD
-            "/org/knowm/xchange/cryptofacilities/dto/marketdata/example-instruments-data.json");
-=======
-            "/marketdata/example-instruments-data.json");
->>>>>>> ebd47295
+    InputStream is = CryptoFacilitiesInstrumentsJSONTest.class.getResourceAsStream("/org/knowm/xchange/cryptofacilities/dto/marketdata/example-instruments-data.json");
 
     // Use Jackson to parse it
     ObjectMapper mapper = new ObjectMapper();
