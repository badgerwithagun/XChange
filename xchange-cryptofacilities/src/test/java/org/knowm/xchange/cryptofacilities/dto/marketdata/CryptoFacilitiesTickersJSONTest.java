--- conflicted
+++ resolved
@@ -17,13 +17,7 @@
   public void testUnmarshal1() throws IOException, ParseException {
 
     // Read in the JSON from the example resources
-    InputStream is =
-        CryptoFacilitiesTickersJSONTest.class.getResourceAsStream(
-<<<<<<< HEAD
-            "/org/knowm/xchange/cryptofacilities/dto/marketdata/example-tickers-data.json");
-=======
-            "/marketdata/example-tickers-data.json");
->>>>>>> ebd47295
+    InputStream is = CryptoFacilitiesTickersJSONTest.class.getResourceAsStream("/org/knowm/xchange/cryptofacilities/dto/marketdata/example-tickers-data.json");
 
     // Use Jackson to parse it
     ObjectMapper mapper = new ObjectMapper();
@@ -75,13 +69,7 @@
   public void testUnmarshal2() throws IOException {
 
     // Read in the JSON from the example resources
-    InputStream is =
-        CryptoFacilitiesTickersJSONTest.class.getResourceAsStream(
-<<<<<<< HEAD
-            "/org/knowm/xchange/cryptofacilities/dto/marketdata/example-ticker-data-2.json");
-=======
-            "/marketdata/example-ticker-data-2.json");
->>>>>>> ebd47295
+    InputStream is = CryptoFacilitiesTickersJSONTest.class.getResourceAsStream("/org/knowm/xchange/cryptofacilities/dto/marketdata/example-ticker-data-2.json");
 
     // Use Jackson to parse it
     ObjectMapper mapper = new ObjectMapper();
