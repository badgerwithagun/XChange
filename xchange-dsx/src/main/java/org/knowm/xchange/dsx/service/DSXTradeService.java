--- conflicted
+++ resolved
@@ -83,11 +83,7 @@
 
     String pair = DSXAdapters.getPair(limitOrder.getCurrencyPair());
 
-<<<<<<< HEAD
     DSXOrder dsxOrder = new DSXOrder(pair, type, limitOrder.getTradableAmount(), limitOrder.getLimitPrice(),
-=======
-    DSXOrder dsxOrder = new DSXOrder(pair, type, limitOrder.getOriginalAmount(), limitOrder.getLimitPrice(), limitOrder.getTimestamp().getTime(),
->>>>>>> 4f26dfad
         3, DSXOrder.OrderType.limit);
 
     DSXTradeResult result = tradeDSX(dsxOrder);
