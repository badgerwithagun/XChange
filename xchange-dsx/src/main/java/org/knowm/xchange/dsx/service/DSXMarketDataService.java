package org.knowm.xchange.dsx.service;

import java.io.IOException;
import java.util.List;
import org.knowm.xchange.Exchange;
import org.knowm.xchange.currency.CurrencyPair;
import org.knowm.xchange.dsx.DSXAdapters;
import org.knowm.xchange.dsx.dto.marketdata.DSXOrderbook;
import org.knowm.xchange.dsx.dto.marketdata.DSXOrderbookWrapper;
import org.knowm.xchange.dsx.dto.marketdata.DSXTickerWrapper;
import org.knowm.xchange.dsx.dto.marketdata.DSXTrade;
import org.knowm.xchange.dto.marketdata.OrderBook;
import org.knowm.xchange.dto.marketdata.Ticker;
import org.knowm.xchange.dto.marketdata.Trades;
import org.knowm.xchange.dto.trade.LimitOrder;
import org.knowm.xchange.service.marketdata.MarketDataService;

/** @author Mikhail Wall */
public class DSXMarketDataService extends DSXMarketDataServiceRaw implements MarketDataService {

  /**
   * Constructor
   *
   * @param exchange
   */
  public DSXMarketDataService(Exchange exchange) {

    super(exchange);
  }

  /**
   * Get ticker from exchange
   *
   * @param currencyPair
   * @param args
   * @return The ticker
   * @throws IOException
   */
  @Override
  public Ticker getTicker(CurrencyPair currencyPair, Object... args) throws IOException {

    String marketName = DSXAdapters.currencyPairToMarketName(currencyPair);
    String accountType = null;
    try {
      if (args != null) {
        accountType = (String) args[0];
      }
    } catch (ArrayIndexOutOfBoundsException e) {
      // ignore, can happen if no argument given.
    }

    DSXTickerWrapper dsxTickerWrapper = getDSXTicker(marketName, accountType);

    // Adapt to XChange DTOs
    return DSXAdapters.adaptTicker(dsxTickerWrapper.getTicker(marketName), currencyPair);
  }

  /**
   * Get market depth from exchange
   *
   * @param currencyPair Currency pair for getting info about
   * @param args Optional arguments. Exchange-specific
   * @return The OrderBook
   * @throws IOException
   */
  @Override
  public OrderBook getOrderBook(CurrencyPair currencyPair, Object... args) throws IOException {

    String marketName = DSXAdapters.currencyPairToMarketName(currencyPair);

    String accountType = null;
    try {
      if (args != null) {
        accountType = (String) args[0];
      }
    } catch (ArrayIndexOutOfBoundsException e) {
      // ignore, can happen if no argument given.
    }

    DSXOrderbookWrapper dsxOrderbookWrapper = getDSXOrderbook(marketName, accountType);
    DSXOrderbook orderbook = dsxOrderbookWrapper.getOrderbook(marketName);

    // Adapt to XChange DTOs
    List<LimitOrder> asks = DSXAdapters.adaptOrders(orderbook.getAsks(), currencyPair, "ask", "");
    List<LimitOrder> bids = DSXAdapters.adaptOrders(orderbook.getBids(), currencyPair, "bid", "");

    return new OrderBook(null, asks, bids);
  }

  /**
   * Get recent trades from exchange
   *
   * @param currencyPair
   * @param args Optional arguments. Exchange-specific. This implementation assumes args[0] is
   *     integer value
   * @return Trades object
   * @throws IOException
   */
  @Override
  public Trades getTrades(CurrencyPair currencyPair, Object... args) throws IOException {

    String marketName = DSXAdapters.currencyPairToMarketName(currencyPair);

    int numberOfItems = -1;
    try {
      if (args != null) {
        numberOfItems =
            (Integer)
<<<<<<< HEAD
                args[
                    0]; // can this really be args[0] if we are also using args[0] as a string
                        // below??
=======
                args[0]; // can this really be args[0] if we are also using args[0] as a string
        // below??
>>>>>>> ebd47295
      }
    } catch (ArrayIndexOutOfBoundsException e) {
      // ignore, can happen if no argument given.
    }
    DSXTrade[] dsxTrades;

    String accountType = null;
    try {
      if (args != null) {
        accountType = (String) args[1];
      }
    } catch (ArrayIndexOutOfBoundsException e) {
      // ignore, can happen if no argument given.
    }

    if (numberOfItems == -1) {
      dsxTrades = getDSXTrades(marketName, FULL_SIZE, accountType).getTrades(marketName);
    } else {
      dsxTrades = getDSXTrades(marketName, numberOfItems, accountType).getTrades(marketName);
    }
    return DSXAdapters.adaptTrades(dsxTrades, currencyPair);
  }
}<|MERGE_RESOLUTION|>--- conflicted
+++ resolved
@@ -104,16 +104,7 @@
     int numberOfItems = -1;
     try {
       if (args != null) {
-        numberOfItems =
-            (Integer)
-<<<<<<< HEAD
-                args[
-                    0]; // can this really be args[0] if we are also using args[0] as a string
-                        // below??
-=======
-                args[0]; // can this really be args[0] if we are also using args[0] as a string
-        // below??
->>>>>>> ebd47295
+        numberOfItems = (Integer) args[0]; //can this really be args[0] if we are also using args[0] as a string// below??
       }
     } catch (ArrayIndexOutOfBoundsException e) {
       // ignore, can happen if no argument given.
