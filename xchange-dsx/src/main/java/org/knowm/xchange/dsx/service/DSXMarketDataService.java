package org.knowm.xchange.dsx.service;

import java.io.IOException;
import java.util.List;

import org.knowm.xchange.Exchange;
import org.knowm.xchange.currency.CurrencyPair;
import org.knowm.xchange.dsx.DSXAdapters;
import org.knowm.xchange.dsx.dto.marketdata.DSXOrderbookWrapper;
import org.knowm.xchange.dsx.dto.marketdata.DSXTickerWrapper;
import org.knowm.xchange.dsx.dto.marketdata.DSXTrade;
import org.knowm.xchange.dto.marketdata.OrderBook;
import org.knowm.xchange.dto.marketdata.Ticker;
import org.knowm.xchange.dto.marketdata.Trades;
import org.knowm.xchange.dto.trade.LimitOrder;
import org.knowm.xchange.service.marketdata.MarketDataService;

/**
 * @author Mikhail Wall
 */

public class DSXMarketDataService extends DSXMarketDataServiceRaw implements MarketDataService {

  /**
   * Constructor
   *
   * @param exchange
   */
  public DSXMarketDataService(Exchange exchange) {

    super(exchange);
  }

  /**
   * Get ticker from exchange
   *
   * @param currencyPair
   * @param args
   * @return The ticker
   * @throws IOException
   */
  @Override
  public Ticker getTicker(CurrencyPair currencyPair, Object... args) throws IOException {

    String pairs = DSXAdapters.getPair(currencyPair);
    String accountType = null;
    try {
      if (args != null) {
        accountType = (String) args[0];
      }
    } catch (ArrayIndexOutOfBoundsException e) {
      // ignore, can happen if no argument given.
    }

    DSXTickerWrapper dsxTickerWrapper = getDSXTicker(pairs, accountType);

    // Adapt to XChange DTOs
    return DSXAdapters.adaptTicker(dsxTickerWrapper.getTicker(DSXAdapters.getPair(currencyPair)), currencyPair);
  }

  /**
   * Get market depth from exchange
   *
   * @param currencyPair Currency pair for getting info about
   * @param args Optional arguments. Exchange-specific
   * @return The OrderBook
   * @throws IOException
   */
  @Override
  public OrderBook getOrderBook(CurrencyPair currencyPair, Object... args) throws IOException {

    String pairs = DSXAdapters.getPair(currencyPair);

    String accountType = null;
    try {
      if (args != null) {
        accountType = (String) args[0];
      }
    } catch (ArrayIndexOutOfBoundsException e) {
      // ignore, can happen if no argument given.
    }

    DSXOrderbookWrapper dsxOrderbookWrapper = getDSXOrderbook(pairs, accountType);

    // Adapt to XChange DTOs
    List<LimitOrder> asks = DSXAdapters.adaptOrders(dsxOrderbookWrapper.getOrderbook(DSXAdapters.getPair(currencyPair)).getAsks(), currencyPair,
        "ask", "");
    List<LimitOrder> bids = DSXAdapters.adaptOrders(dsxOrderbookWrapper.getOrderbook(DSXAdapters.getPair(currencyPair)).getBids(), currencyPair,
        "bid", "");

    return new OrderBook(null, asks, bids);
  }

  /**
   * Get recent trades from exchange
   *
   * @param currencyPair
   * @param args Optional arguments. Exchange-specific. This implementation assumes args[0] is integer value
   * @return Trades object
   * @throws IOException
   */
  @Override
  public Trades getTrades(CurrencyPair currencyPair, Object... args) throws IOException {

    String pairs = DSXAdapters.getPair(currencyPair);
    int numberOfItems = -1;
    try {
      if (args != null) {
        numberOfItems = (Integer) args[0]; //can this really be args[0] if we are also using args[0] as a string below??
      }
    } catch (ArrayIndexOutOfBoundsException e) {
      // ignore, can happen if no argument given.
    }
    DSXTrade[] dsxTrades;

    String accountType = null;
    try {
<<<<<<< HEAD
      accountType = (String) args[1];
=======
      if (args != null) {
        accountType = (String) args[0];
      }
>>>>>>> 4f26dfad
    } catch (ArrayIndexOutOfBoundsException e) {
      // ignore, can happen if no argument given.
    }

    if (numberOfItems == -1) {
      dsxTrades = getDSXTrades(pairs, FULL_SIZE, accountType).getTrades(DSXAdapters.getPair(currencyPair));
    } else {
      dsxTrades = getDSXTrades(pairs, numberOfItems, accountType).getTrades(DSXAdapters.getPair(currencyPair));
    }
    return DSXAdapters.adaptTrades(dsxTrades, currencyPair);
  }
}<|MERGE_RESOLUTION|>--- conflicted
+++ resolved
@@ -115,13 +115,9 @@
 
     String accountType = null;
     try {
-<<<<<<< HEAD
-      accountType = (String) args[1];
-=======
       if (args != null) {
-        accountType = (String) args[0];
+        accountType = (String) args[1];
       }
->>>>>>> 4f26dfad
     } catch (ArrayIndexOutOfBoundsException e) {
       // ignore, can happen if no argument given.
     }
