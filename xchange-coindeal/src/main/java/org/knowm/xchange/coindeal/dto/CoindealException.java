package org.knowm.xchange.coindeal.dto;

<<<<<<< HEAD
import si.mazi.rescu.HttpStatusIOException;
import si.mazi.rescu.InvocationResult;

public class CoindealException extends HttpStatusIOException {

    public CoindealException(String message, InvocationResult invocationResult) {
        super(message, invocationResult);
    }
=======
import com.fasterxml.jackson.annotation.JsonProperty;
import com.fasterxml.jackson.databind.JsonNode;
import si.mazi.rescu.HttpStatusExceptionSupport;

/**
 * CoinDeal API exception
 * 
 * CoinDeals error response format is wildly inconsistent - its like totally different in various
 * situations. As a consiquence this class will have many properties that are sometimes set and
 * sometimes null.
 */
public class CoindealException extends HttpStatusExceptionSupport {

  @JsonProperty("errors")
  private JsonNode errors;

  /**
   * Used by the exchange for validation errors returned with HTTP code 422
   *
   * <p>The structure of this field seams to be very flexible
   */
  public JsonNode getErrors() {
    return errors;
  }

  public void setErrors(JsonNode errors) {
    this.errors = errors;
  }
>>>>>>> f6b1e017
}<|MERGE_RESOLUTION|>--- conflicted
+++ resolved
@@ -1,15 +1,5 @@
 package org.knowm.xchange.coindeal.dto;
 
-<<<<<<< HEAD
-import si.mazi.rescu.HttpStatusIOException;
-import si.mazi.rescu.InvocationResult;
-
-public class CoindealException extends HttpStatusIOException {
-
-    public CoindealException(String message, InvocationResult invocationResult) {
-        super(message, invocationResult);
-    }
-=======
 import com.fasterxml.jackson.annotation.JsonProperty;
 import com.fasterxml.jackson.databind.JsonNode;
 import si.mazi.rescu.HttpStatusExceptionSupport;
@@ -38,5 +28,4 @@
   public void setErrors(JsonNode errors) {
     this.errors = errors;
   }
->>>>>>> f6b1e017
 }