package com.xeiam.xchange.cexio;

import java.math.BigDecimal;
import java.text.MessageFormat;
import java.util.ArrayList;
import java.util.Date;
import java.util.List;

import com.xeiam.xchange.cexio.dto.account.CexIOBalance;
import com.xeiam.xchange.cexio.dto.account.CexIOBalanceInfo;
import com.xeiam.xchange.cexio.dto.marketdata.CexIODepth;
import com.xeiam.xchange.cexio.dto.marketdata.CexIOTicker;
import com.xeiam.xchange.cexio.dto.marketdata.CexIOTrade;
import com.xeiam.xchange.cexio.dto.trade.CexIOOrder;
import com.xeiam.xchange.currency.Currency;
import com.xeiam.xchange.currency.CurrencyPair;
import com.xeiam.xchange.dto.Order;
import com.xeiam.xchange.dto.account.Wallet;
import com.xeiam.xchange.dto.marketdata.OrderBook;
import com.xeiam.xchange.dto.marketdata.Ticker;
import com.xeiam.xchange.dto.marketdata.Trade;
import com.xeiam.xchange.dto.marketdata.Trades;
import com.xeiam.xchange.dto.marketdata.Trades.TradeSortType;
import com.xeiam.xchange.dto.trade.Balance;
import com.xeiam.xchange.dto.trade.LimitOrder;
import com.xeiam.xchange.dto.trade.OpenOrders;
import com.xeiam.xchange.utils.DateUtils;

/**
 * Author: brox Since: 2/6/14
 */

public class CexIOAdapters {

  /**
   * Adapts a CexIOTrade to a Trade Object
   *
   * @param trade CexIO trade object
   * @param tradableIdentifier First currency in the pair
   * @param currency Second currency in the pair
   * @return The XChange Trade
   */
  public static Trade adaptTrade(CexIOTrade trade, CurrencyPair currencyPair) {

    BigDecimal amount = trade.getAmount();
    BigDecimal price = trade.getPrice();
    Date date = DateUtils.fromMillisUtc(trade.getDate() * 1000L);
    // Cex.IO API does not return trade type
    return new Trade(null, amount, currencyPair, price, date, String.valueOf(trade.getTid()));
  }

  /**
   * Adapts a CexIOTrade[] to a Trades Object
   *
   * @param cexioTrades The CexIO trade data returned by API
   * @param tradableIdentifier First currency of the pair
   * @param currency Second currency of the pair
   * @return The trades
   */
  public static Trades adaptTrades(CexIOTrade[] cexioTrades, CurrencyPair currencyPair) {

    List<Trade> tradesList = new ArrayList<Trade>();
    long lastTradeId = 0;
    for (CexIOTrade trade : cexioTrades) {
      long tradeId = trade.getTid();
      if (tradeId > lastTradeId) {
        lastTradeId = tradeId;
      }
      // Date is reversed order. Insert at index 0 instead of appending
      tradesList.add(0, adaptTrade(trade, currencyPair));
    }
    return new Trades(tradesList, lastTradeId, TradeSortType.SortByID);
  }

  /**
   * Adapts a CexIOTicker to a Ticker Object
   *
   * @param ticker The exchange specific ticker
   * @param tradableIdentifier The tradeable identifier (e.g. BTC in BTC/USD)
   * @param currency The currency (e.g. USD in BTC/USD)
   * @return The ticker
   */
  public static Ticker adaptTicker(CexIOTicker ticker, CurrencyPair currencyPair) {

    BigDecimal last = ticker.getLast();
    BigDecimal bid = ticker.getBid();
    BigDecimal ask = ticker.getAsk();
    BigDecimal high = ticker.getHigh();
    BigDecimal low = ticker.getLow();
    BigDecimal volume = ticker.getVolume();
    Date timestamp = new Date(ticker.getTimestamp() * 1000L);

    return new Ticker.Builder().currencyPair(currencyPair).last(last).bid(bid).ask(ask).high(high).low(low).volume(volume).timestamp(timestamp)
        .build();
  }

  /**
   * Adapts Cex.IO Depth to OrderBook Object
   *
   * @param depth Cex.IO order book
   * @param tradableIdentifier The tradable identifier (e.g. BTC in BTC/USD)
   * @param currency The currency (e.g. USD in BTC/USD)
   * @return The XChange OrderBook
   */
  public static OrderBook adaptOrderBook(CexIODepth depth, CurrencyPair currencyPair) {

    List<LimitOrder> asks = createOrders(currencyPair, Order.OrderType.ASK, depth.getAsks());
    List<LimitOrder> bids = createOrders(currencyPair, Order.OrderType.BID, depth.getBids());
    Date date = new Date(depth.getTimestamp() * 1000);
    return new OrderBook(date, asks, bids);
  }

  /**
   * Adapts CexIOBalanceInfo to Wallet
   *
   * @param balance CexIOBalanceInfo balance
   * @param userName The user name
   * @return The account info
   */
  public static Wallet adaptAccountInfo(CexIOBalanceInfo balance, String userName) {

    List<Balance> balances = new ArrayList<Balance>();

    // Adapt to XChange DTOs
    if (balance.getBalanceBTC() != null) {
<<<<<<< HEAD
      balances.add(new Balance(Currencies.BTC, balance.getBalanceBTC().getAvailable(), "available"));
      balances.add(new Balance(Currencies.BTC, balance.getBalanceBTC().getOrders(), "orders"));
      balances.add(adaptWallet(Currencies.BTC, balance.getBalanceBTC()));
    }
    if (balance.getBalanceLTC() != null) {
      balances.add(new Balance(Currencies.LTC, balance.getBalanceLTC().getAvailable(), "available"));
      balances.add(new Balance(Currencies.LTC, balance.getBalanceLTC().getOrders(), "orders"));
      balances.add(adaptWallet(Currencies.LTC, balance.getBalanceLTC()));
    }
    if (balance.getBalanceNMC() != null) {
      balances.add(new Balance(Currencies.NMC, balance.getBalanceNMC().getAvailable(), "available"));
      balances.add(new Balance(Currencies.NMC, balance.getBalanceNMC().getOrders(), "orders"));
      balances.add(adaptWallet(Currencies.NMC, balance.getBalanceNMC()));
    }
    if (balance.getBalanceIXC() != null) {
      balances.add(new Balance(Currencies.IXC, balance.getBalanceIXC().getAvailable(), "available"));
      balances.add(adaptWallet(Currencies.IXC, balance.getBalanceIXC()));
    }
    if (balance.getBalanceDVC() != null) {
      balances.add(new Balance(Currencies.DVC, balance.getBalanceDVC().getAvailable(), "available"));
      balances.add(adaptWallet(Currencies.DVC, balance.getBalanceDVC()));
    }
    if (balance.getBalanceGHS() != null) {
      balances.add(new Balance(Currencies.GHs, balance.getBalanceGHS().getAvailable(), "available"));
      balances.add(new Balance(Currencies.GHs, balance.getBalanceGHS().getOrders(), "orders"));
      balances.add(adaptWallet(Currencies.GHs, balance.getBalanceGHS()));
    }
    if (balance.getBalanceUSD() != null) {
      balances.add(new Balance(Currencies.USD, balance.getBalanceUSD().getAvailable(), "available"));
      balances.add(new Balance(Currencies.USD, balance.getBalanceUSD().getOrders(), "orders"));
      balances.add(adaptWallet(Currencies.USD, balance.getBalanceUSD()));
    }
    if (balance.getBalanceDRK() != null) {
      balances.add(new Balance(Currencies.DRK, balance.getBalanceDRK().getAvailable(), "available"));
      balances.add(new Balance(Currencies.DRK, balance.getBalanceDRK().getOrders(), "orders"));
      balances.add(adaptWallet(Currencies.DRK, balance.getBalanceDRK()));
    }
    if (balance.getBalanceEUR() != null) {
      balances.add(new Balance(Currencies.EUR, balance.getBalanceEUR().getAvailable(), "available"));
      balances.add(adaptWallet(Currencies.EUR, balance.getBalanceEUR()));
    }
    if (balance.getBalanceDOGE() != null) {
      balances.add(new Balance(Currencies.DOGE, balance.getBalanceDOGE().getAvailable(), "available"));
      balances.add(adaptWallet(Currencies.DOGE, balance.getBalanceDOGE()));
    }
    if (balance.getBalanceFTC() != null) {
      balances.add(new Balance(Currencies.FTC, balance.getBalanceFTC().getAvailable(), "available"));
      balances.add(adaptWallet(Currencies.FTC, balance.getBalanceFTC()));
    }
    if (balance.getBalanceMEC() != null) {
      balances.add(new Balance(Currencies.MEC, balance.getBalanceMEC().getAvailable(), "available"));
      balances.add(adaptWallet(Currencies.MEC, balance.getBalanceMEC()));
    }
    if (balance.getBalanceWDC() != null) {
      balances.add(new Balance(Currencies.WDC, balance.getBalanceWDC().getAvailable(), "available"));
      balances.add(adaptWallet(Currencies.WDC, balance.getBalanceWDC()));
    }
    if (balance.getBalanceMYR() != null) {
      balances.add(new Balance(Currencies.MYR, balance.getBalanceMYR().getAvailable(), "available"));
      balances.add(adaptWallet(Currencies.MYR, balance.getBalanceMYR()));
    }
    if (balance.getBalanceAUR() != null) {
      balances.add(new Balance("AUR", balance.getBalanceAUR().getAvailable(), "available"));
      balances.add(adaptWallet("AUR", balance.getBalanceAUR()));
    }
    if (balance.getBalancePOT() != null) {
      balances.add(new Balance("POT", balance.getBalancePOT().getAvailable(), "available"));
      balances.add(adaptWallet("POT", balance.getBalancePOT()));
    }
    if (balance.getBalanceANC() != null) {
      balances.add(new Balance("ANC", balance.getBalanceANC().getAvailable(), "available"));
      balances.add(adaptWallet("ANC", balance.getBalanceANC()));
    }
    if (balance.getBalanceDGB() != null) {
      balances.add(new Balance("DGB", balance.getBalanceDGB().getAvailable(), "available"));
      balances.add(adaptWallet("DGB", balance.getBalanceDGB()));
    }
    if (balance.getBalanceUSDE() != null) {
      balances.add(new Balance("USDE", balance.getBalanceUSDE().getAvailable(), "available"));
      balances.add(adaptWallet("USDE", balance.getBalanceUSDE()));
=======
      wallets.add(new Wallet(Currency.BTC, balance.getBalanceBTC().getAvailable(), "available"));
      wallets.add(new Wallet(Currency.BTC, balance.getBalanceBTC().getOrders(), "orders"));
      wallets.add(adaptWallet(Currency.BTC, balance.getBalanceBTC()));
    }
    if (balance.getBalanceLTC() != null) {
      wallets.add(new Wallet(Currency.LTC, balance.getBalanceLTC().getAvailable(), "available"));
      wallets.add(new Wallet(Currency.LTC, balance.getBalanceLTC().getOrders(), "orders"));
      wallets.add(adaptWallet(Currency.LTC, balance.getBalanceLTC()));
    }
    if (balance.getBalanceNMC() != null) {
      wallets.add(new Wallet(Currency.NMC, balance.getBalanceNMC().getAvailable(), "available"));
      wallets.add(new Wallet(Currency.NMC, balance.getBalanceNMC().getOrders(), "orders"));
      wallets.add(adaptWallet(Currency.NMC, balance.getBalanceNMC()));
    }
    if (balance.getBalanceIXC() != null) {
      wallets.add(new Wallet(Currency.IXC, balance.getBalanceIXC().getAvailable(), "available"));
      wallets.add(adaptWallet(Currency.IXC, balance.getBalanceIXC()));
    }
    if (balance.getBalanceDVC() != null) {
      wallets.add(new Wallet(Currency.DVC, balance.getBalanceDVC().getAvailable(), "available"));
      wallets.add(adaptWallet(Currency.DVC, balance.getBalanceDVC()));
    }
    if (balance.getBalanceGHS() != null) {
      wallets.add(new Wallet(Currency.GHs, balance.getBalanceGHS().getAvailable(), "available"));
      wallets.add(new Wallet(Currency.GHs, balance.getBalanceGHS().getOrders(), "orders"));
      wallets.add(adaptWallet(Currency.GHs, balance.getBalanceGHS()));
    }
    if (balance.getBalanceUSD() != null) {
      wallets.add(new Wallet(Currency.USD, balance.getBalanceUSD().getAvailable(), "available"));
      wallets.add(new Wallet(Currency.USD, balance.getBalanceUSD().getOrders(), "orders"));
      wallets.add(adaptWallet(Currency.USD, balance.getBalanceUSD()));
    }
    if (balance.getBalanceDRK() != null) {
      wallets.add(new Wallet(Currency.DRK, balance.getBalanceDRK().getAvailable(), "available"));
      wallets.add(new Wallet(Currency.DRK, balance.getBalanceDRK().getOrders(), "orders"));
      wallets.add(adaptWallet(Currency.DRK, balance.getBalanceDRK()));
    }
    if (balance.getBalanceEUR() != null) {
      wallets.add(new Wallet(Currency.EUR, balance.getBalanceEUR().getAvailable(), "available"));
      wallets.add(adaptWallet(Currency.EUR, balance.getBalanceEUR()));
    }
    if (balance.getBalanceDOGE() != null) {
      wallets.add(new Wallet(Currency.DOGE, balance.getBalanceDOGE().getAvailable(), "available"));
      wallets.add(adaptWallet(Currency.DOGE, balance.getBalanceDOGE()));
    }
    if (balance.getBalanceFTC() != null) {
      wallets.add(new Wallet(Currency.FTC, balance.getBalanceFTC().getAvailable(), "available"));
      wallets.add(adaptWallet(Currency.FTC, balance.getBalanceFTC()));
    }
    if (balance.getBalanceMEC() != null) {
      wallets.add(new Wallet(Currency.MEC, balance.getBalanceMEC().getAvailable(), "available"));
      wallets.add(adaptWallet(Currency.MEC, balance.getBalanceMEC()));
    }
    if (balance.getBalanceWDC() != null) {
      wallets.add(new Wallet(Currency.WDC, balance.getBalanceWDC().getAvailable(), "available"));
      wallets.add(adaptWallet(Currency.WDC, balance.getBalanceWDC()));
    }
    if (balance.getBalanceMYR() != null) {
      wallets.add(new Wallet(Currency.MYR, balance.getBalanceMYR().getAvailable(), "available"));
      wallets.add(adaptWallet(Currency.MYR, balance.getBalanceMYR()));
    }
    if (balance.getBalanceAUR() != null) {
      wallets.add(new Wallet(Currency.AUR, balance.getBalanceAUR().getAvailable(), "available"));
      wallets.add(adaptWallet(Currency.AUR, balance.getBalanceAUR()));
    }
    if (balance.getBalancePOT() != null) {
      wallets.add(new Wallet(Currency.POT, balance.getBalancePOT().getAvailable(), "available"));
      wallets.add(adaptWallet(Currency.POT, balance.getBalancePOT()));
    }
    if (balance.getBalanceANC() != null) {
      wallets.add(new Wallet(Currency.ANC, balance.getBalanceANC().getAvailable(), "available"));
      wallets.add(adaptWallet(Currency.ANC, balance.getBalanceANC()));
    }
    if (balance.getBalanceDGB() != null) {
      wallets.add(new Wallet(Currency.DGB, balance.getBalanceDGB().getAvailable(), "available"));
      wallets.add(adaptWallet(Currency.DGB, balance.getBalanceDGB()));
    }
    if (balance.getBalanceUSDE() != null) {
      wallets.add(new Wallet(Currency.USDE, balance.getBalanceUSDE().getAvailable(), "available"));
      wallets.add(adaptWallet(Currency.USDE, balance.getBalanceUSDE()));
>>>>>>> 4175dd02
    }

    return new Wallet(userName, balances);
  }

<<<<<<< HEAD
  public static Balance adaptWallet(String currency, CexIOBalance balance) {
    return new Balance(currency, balance.getAvailable().add(balance.getOrders()), balance.getAvailable(), balance.getOrders());
=======
  public static Wallet adaptWallet(Currency currency, CexIOBalance balance) {
    return new Wallet(currency, balance.getAvailable().add(balance.getOrders()), balance.getAvailable(), balance.getOrders());
>>>>>>> 4175dd02
  }

  public static List<LimitOrder> createOrders(CurrencyPair currencyPair, Order.OrderType orderType, List<List<BigDecimal>> orders) {

    List<LimitOrder> limitOrders = new ArrayList<LimitOrder>();
    for (List<BigDecimal> o : orders) {
      checkArgument(o.size() == 2, "Expected a pair (price, amount) but got {0} elements.", o.size());
      limitOrders.add(createOrder(currencyPair, o, orderType));
    }
    return limitOrders;
  }

  public static LimitOrder createOrder(CurrencyPair currencyPair, List<BigDecimal> priceAndAmount, Order.OrderType orderType) {

    return new LimitOrder(orderType, priceAndAmount.get(1), currencyPair, "", null, priceAndAmount.get(0));
  }

  public static void checkArgument(boolean argument, String msgPattern, Object... msgArgs) {

    if (!argument) {
      throw new IllegalArgumentException(MessageFormat.format(msgPattern, msgArgs));
    }
  }

  public static OpenOrders adaptOpenOrders(List<CexIOOrder> cexIOOrderList) {

    List<LimitOrder> limitOrders = new ArrayList<LimitOrder>();

    for (CexIOOrder cexIOOrder : cexIOOrderList) {
      Order.OrderType orderType = cexIOOrder.getType() == CexIOOrder.Type.buy ? Order.OrderType.BID : Order.OrderType.ASK;
      String id = Long.toString(cexIOOrder.getId());
      limitOrders.add(new LimitOrder(orderType, cexIOOrder.getPending(),
          new CurrencyPair(cexIOOrder.getTradableIdentifier(), cexIOOrder.getTransactionCurrency()), id,
          DateUtils.fromMillisUtc(cexIOOrder.getTime()), cexIOOrder.getPrice()));
    }

    return new OpenOrders(limitOrders);

  }

}<|MERGE_RESOLUTION|>--- conflicted
+++ resolved
@@ -123,181 +123,93 @@
 
     // Adapt to XChange DTOs
     if (balance.getBalanceBTC() != null) {
-<<<<<<< HEAD
-      balances.add(new Balance(Currencies.BTC, balance.getBalanceBTC().getAvailable(), "available"));
-      balances.add(new Balance(Currencies.BTC, balance.getBalanceBTC().getOrders(), "orders"));
-      balances.add(adaptWallet(Currencies.BTC, balance.getBalanceBTC()));
+      balances.add(new Balance(Currency.BTC, balance.getBalanceBTC().getAvailable(), "available"));
+      balances.add(new Balance(Currency.BTC, balance.getBalanceBTC().getOrders(), "orders"));
+      balances.add(adaptBalance(Currency.BTC, balance.getBalanceBTC()));
     }
     if (balance.getBalanceLTC() != null) {
-      balances.add(new Balance(Currencies.LTC, balance.getBalanceLTC().getAvailable(), "available"));
-      balances.add(new Balance(Currencies.LTC, balance.getBalanceLTC().getOrders(), "orders"));
-      balances.add(adaptWallet(Currencies.LTC, balance.getBalanceLTC()));
+      balances.add(new Balance(Currency.LTC, balance.getBalanceLTC().getAvailable(), "available"));
+      balances.add(new Balance(Currency.LTC, balance.getBalanceLTC().getOrders(), "orders"));
+      balances.add(adaptBalance(Currency.LTC, balance.getBalanceLTC()));
     }
     if (balance.getBalanceNMC() != null) {
-      balances.add(new Balance(Currencies.NMC, balance.getBalanceNMC().getAvailable(), "available"));
-      balances.add(new Balance(Currencies.NMC, balance.getBalanceNMC().getOrders(), "orders"));
-      balances.add(adaptWallet(Currencies.NMC, balance.getBalanceNMC()));
+      balances.add(new Balance(Currency.NMC, balance.getBalanceNMC().getAvailable(), "available"));
+      balances.add(new Balance(Currency.NMC, balance.getBalanceNMC().getOrders(), "orders"));
+      balances.add(adaptBalance(Currency.NMC, balance.getBalanceNMC()));
     }
     if (balance.getBalanceIXC() != null) {
-      balances.add(new Balance(Currencies.IXC, balance.getBalanceIXC().getAvailable(), "available"));
-      balances.add(adaptWallet(Currencies.IXC, balance.getBalanceIXC()));
+      balances.add(new Balance(Currency.IXC, balance.getBalanceIXC().getAvailable(), "available"));
+      balances.add(adaptBalance(Currency.IXC, balance.getBalanceIXC()));
     }
     if (balance.getBalanceDVC() != null) {
-      balances.add(new Balance(Currencies.DVC, balance.getBalanceDVC().getAvailable(), "available"));
-      balances.add(adaptWallet(Currencies.DVC, balance.getBalanceDVC()));
+      balances.add(new Balance(Currency.DVC, balance.getBalanceDVC().getAvailable(), "available"));
+      balances.add(adaptBalance(Currency.DVC, balance.getBalanceDVC()));
     }
     if (balance.getBalanceGHS() != null) {
-      balances.add(new Balance(Currencies.GHs, balance.getBalanceGHS().getAvailable(), "available"));
-      balances.add(new Balance(Currencies.GHs, balance.getBalanceGHS().getOrders(), "orders"));
-      balances.add(adaptWallet(Currencies.GHs, balance.getBalanceGHS()));
+      balances.add(new Balance(Currency.GHs, balance.getBalanceGHS().getAvailable(), "available"));
+      balances.add(new Balance(Currency.GHs, balance.getBalanceGHS().getOrders(), "orders"));
+      balances.add(adaptBalance(Currency.GHs, balance.getBalanceGHS()));
     }
     if (balance.getBalanceUSD() != null) {
-      balances.add(new Balance(Currencies.USD, balance.getBalanceUSD().getAvailable(), "available"));
-      balances.add(new Balance(Currencies.USD, balance.getBalanceUSD().getOrders(), "orders"));
-      balances.add(adaptWallet(Currencies.USD, balance.getBalanceUSD()));
+      balances.add(new Balance(Currency.USD, balance.getBalanceUSD().getAvailable(), "available"));
+      balances.add(new Balance(Currency.USD, balance.getBalanceUSD().getOrders(), "orders"));
+      balances.add(adaptBalance(Currency.USD, balance.getBalanceUSD()));
     }
     if (balance.getBalanceDRK() != null) {
-      balances.add(new Balance(Currencies.DRK, balance.getBalanceDRK().getAvailable(), "available"));
-      balances.add(new Balance(Currencies.DRK, balance.getBalanceDRK().getOrders(), "orders"));
-      balances.add(adaptWallet(Currencies.DRK, balance.getBalanceDRK()));
+      balances.add(new Balance(Currency.DRK, balance.getBalanceDRK().getAvailable(), "available"));
+      balances.add(new Balance(Currency.DRK, balance.getBalanceDRK().getOrders(), "orders"));
+      balances.add(adaptBalance(Currency.DRK, balance.getBalanceDRK()));
     }
     if (balance.getBalanceEUR() != null) {
-      balances.add(new Balance(Currencies.EUR, balance.getBalanceEUR().getAvailable(), "available"));
-      balances.add(adaptWallet(Currencies.EUR, balance.getBalanceEUR()));
+      balances.add(new Balance(Currency.EUR, balance.getBalanceEUR().getAvailable(), "available"));
+      balances.add(adaptBalance(Currency.EUR, balance.getBalanceEUR()));
     }
     if (balance.getBalanceDOGE() != null) {
-      balances.add(new Balance(Currencies.DOGE, balance.getBalanceDOGE().getAvailable(), "available"));
-      balances.add(adaptWallet(Currencies.DOGE, balance.getBalanceDOGE()));
+      balances.add(new Balance(Currency.DOGE, balance.getBalanceDOGE().getAvailable(), "available"));
+      balances.add(adaptBalance(Currency.DOGE, balance.getBalanceDOGE()));
     }
     if (balance.getBalanceFTC() != null) {
-      balances.add(new Balance(Currencies.FTC, balance.getBalanceFTC().getAvailable(), "available"));
-      balances.add(adaptWallet(Currencies.FTC, balance.getBalanceFTC()));
+      balances.add(new Balance(Currency.FTC, balance.getBalanceFTC().getAvailable(), "available"));
+      balances.add(adaptBalance(Currency.FTC, balance.getBalanceFTC()));
     }
     if (balance.getBalanceMEC() != null) {
-      balances.add(new Balance(Currencies.MEC, balance.getBalanceMEC().getAvailable(), "available"));
-      balances.add(adaptWallet(Currencies.MEC, balance.getBalanceMEC()));
+      balances.add(new Balance(Currency.MEC, balance.getBalanceMEC().getAvailable(), "available"));
+      balances.add(adaptBalance(Currency.MEC, balance.getBalanceMEC()));
     }
     if (balance.getBalanceWDC() != null) {
-      balances.add(new Balance(Currencies.WDC, balance.getBalanceWDC().getAvailable(), "available"));
-      balances.add(adaptWallet(Currencies.WDC, balance.getBalanceWDC()));
+      balances.add(new Balance(Currency.WDC, balance.getBalanceWDC().getAvailable(), "available"));
+      balances.add(adaptBalance(Currency.WDC, balance.getBalanceWDC()));
     }
     if (balance.getBalanceMYR() != null) {
-      balances.add(new Balance(Currencies.MYR, balance.getBalanceMYR().getAvailable(), "available"));
-      balances.add(adaptWallet(Currencies.MYR, balance.getBalanceMYR()));
+      balances.add(new Balance(Currency.MYR, balance.getBalanceMYR().getAvailable(), "available"));
+      balances.add(adaptBalance(Currency.MYR, balance.getBalanceMYR()));
     }
     if (balance.getBalanceAUR() != null) {
-      balances.add(new Balance("AUR", balance.getBalanceAUR().getAvailable(), "available"));
-      balances.add(adaptWallet("AUR", balance.getBalanceAUR()));
+      balances.add(new Balance(Currency.AUR, balance.getBalanceAUR().getAvailable(), "available"));
+      balances.add(adaptBalance(Currency.AUR, balance.getBalanceAUR()));
     }
     if (balance.getBalancePOT() != null) {
-      balances.add(new Balance("POT", balance.getBalancePOT().getAvailable(), "available"));
-      balances.add(adaptWallet("POT", balance.getBalancePOT()));
+      balances.add(new Balance(Currency.POT, balance.getBalancePOT().getAvailable(), "available"));
+      balances.add(adaptBalance(Currency.POT, balance.getBalancePOT()));
     }
     if (balance.getBalanceANC() != null) {
-      balances.add(new Balance("ANC", balance.getBalanceANC().getAvailable(), "available"));
-      balances.add(adaptWallet("ANC", balance.getBalanceANC()));
+      balances.add(new Balance(Currency.ANC, balance.getBalanceANC().getAvailable(), "available"));
+      balances.add(adaptBalance(Currency.ANC, balance.getBalanceANC()));
     }
     if (balance.getBalanceDGB() != null) {
-      balances.add(new Balance("DGB", balance.getBalanceDGB().getAvailable(), "available"));
-      balances.add(adaptWallet("DGB", balance.getBalanceDGB()));
+      balances.add(new Balance(Currency.DGB, balance.getBalanceDGB().getAvailable(), "available"));
+      balances.add(adaptBalance(Currency.DGB, balance.getBalanceDGB()));
     }
     if (balance.getBalanceUSDE() != null) {
-      balances.add(new Balance("USDE", balance.getBalanceUSDE().getAvailable(), "available"));
-      balances.add(adaptWallet("USDE", balance.getBalanceUSDE()));
-=======
-      wallets.add(new Wallet(Currency.BTC, balance.getBalanceBTC().getAvailable(), "available"));
-      wallets.add(new Wallet(Currency.BTC, balance.getBalanceBTC().getOrders(), "orders"));
-      wallets.add(adaptWallet(Currency.BTC, balance.getBalanceBTC()));
-    }
-    if (balance.getBalanceLTC() != null) {
-      wallets.add(new Wallet(Currency.LTC, balance.getBalanceLTC().getAvailable(), "available"));
-      wallets.add(new Wallet(Currency.LTC, balance.getBalanceLTC().getOrders(), "orders"));
-      wallets.add(adaptWallet(Currency.LTC, balance.getBalanceLTC()));
-    }
-    if (balance.getBalanceNMC() != null) {
-      wallets.add(new Wallet(Currency.NMC, balance.getBalanceNMC().getAvailable(), "available"));
-      wallets.add(new Wallet(Currency.NMC, balance.getBalanceNMC().getOrders(), "orders"));
-      wallets.add(adaptWallet(Currency.NMC, balance.getBalanceNMC()));
-    }
-    if (balance.getBalanceIXC() != null) {
-      wallets.add(new Wallet(Currency.IXC, balance.getBalanceIXC().getAvailable(), "available"));
-      wallets.add(adaptWallet(Currency.IXC, balance.getBalanceIXC()));
-    }
-    if (balance.getBalanceDVC() != null) {
-      wallets.add(new Wallet(Currency.DVC, balance.getBalanceDVC().getAvailable(), "available"));
-      wallets.add(adaptWallet(Currency.DVC, balance.getBalanceDVC()));
-    }
-    if (balance.getBalanceGHS() != null) {
-      wallets.add(new Wallet(Currency.GHs, balance.getBalanceGHS().getAvailable(), "available"));
-      wallets.add(new Wallet(Currency.GHs, balance.getBalanceGHS().getOrders(), "orders"));
-      wallets.add(adaptWallet(Currency.GHs, balance.getBalanceGHS()));
-    }
-    if (balance.getBalanceUSD() != null) {
-      wallets.add(new Wallet(Currency.USD, balance.getBalanceUSD().getAvailable(), "available"));
-      wallets.add(new Wallet(Currency.USD, balance.getBalanceUSD().getOrders(), "orders"));
-      wallets.add(adaptWallet(Currency.USD, balance.getBalanceUSD()));
-    }
-    if (balance.getBalanceDRK() != null) {
-      wallets.add(new Wallet(Currency.DRK, balance.getBalanceDRK().getAvailable(), "available"));
-      wallets.add(new Wallet(Currency.DRK, balance.getBalanceDRK().getOrders(), "orders"));
-      wallets.add(adaptWallet(Currency.DRK, balance.getBalanceDRK()));
-    }
-    if (balance.getBalanceEUR() != null) {
-      wallets.add(new Wallet(Currency.EUR, balance.getBalanceEUR().getAvailable(), "available"));
-      wallets.add(adaptWallet(Currency.EUR, balance.getBalanceEUR()));
-    }
-    if (balance.getBalanceDOGE() != null) {
-      wallets.add(new Wallet(Currency.DOGE, balance.getBalanceDOGE().getAvailable(), "available"));
-      wallets.add(adaptWallet(Currency.DOGE, balance.getBalanceDOGE()));
-    }
-    if (balance.getBalanceFTC() != null) {
-      wallets.add(new Wallet(Currency.FTC, balance.getBalanceFTC().getAvailable(), "available"));
-      wallets.add(adaptWallet(Currency.FTC, balance.getBalanceFTC()));
-    }
-    if (balance.getBalanceMEC() != null) {
-      wallets.add(new Wallet(Currency.MEC, balance.getBalanceMEC().getAvailable(), "available"));
-      wallets.add(adaptWallet(Currency.MEC, balance.getBalanceMEC()));
-    }
-    if (balance.getBalanceWDC() != null) {
-      wallets.add(new Wallet(Currency.WDC, balance.getBalanceWDC().getAvailable(), "available"));
-      wallets.add(adaptWallet(Currency.WDC, balance.getBalanceWDC()));
-    }
-    if (balance.getBalanceMYR() != null) {
-      wallets.add(new Wallet(Currency.MYR, balance.getBalanceMYR().getAvailable(), "available"));
-      wallets.add(adaptWallet(Currency.MYR, balance.getBalanceMYR()));
-    }
-    if (balance.getBalanceAUR() != null) {
-      wallets.add(new Wallet(Currency.AUR, balance.getBalanceAUR().getAvailable(), "available"));
-      wallets.add(adaptWallet(Currency.AUR, balance.getBalanceAUR()));
-    }
-    if (balance.getBalancePOT() != null) {
-      wallets.add(new Wallet(Currency.POT, balance.getBalancePOT().getAvailable(), "available"));
-      wallets.add(adaptWallet(Currency.POT, balance.getBalancePOT()));
-    }
-    if (balance.getBalanceANC() != null) {
-      wallets.add(new Wallet(Currency.ANC, balance.getBalanceANC().getAvailable(), "available"));
-      wallets.add(adaptWallet(Currency.ANC, balance.getBalanceANC()));
-    }
-    if (balance.getBalanceDGB() != null) {
-      wallets.add(new Wallet(Currency.DGB, balance.getBalanceDGB().getAvailable(), "available"));
-      wallets.add(adaptWallet(Currency.DGB, balance.getBalanceDGB()));
-    }
-    if (balance.getBalanceUSDE() != null) {
-      wallets.add(new Wallet(Currency.USDE, balance.getBalanceUSDE().getAvailable(), "available"));
-      wallets.add(adaptWallet(Currency.USDE, balance.getBalanceUSDE()));
->>>>>>> 4175dd02
+      balances.add(new Balance(Currency.USDE, balance.getBalanceUSDE().getAvailable(), "available"));
+      balances.add(adaptBalance(Currency.USDE, balance.getBalanceUSDE()));
     }
 
     return new Wallet(userName, balances);
   }
 
-<<<<<<< HEAD
-  public static Balance adaptWallet(String currency, CexIOBalance balance) {
+  public static Balance adaptBalance(Currency currency, CexIOBalance balance) {
     return new Balance(currency, balance.getAvailable().add(balance.getOrders()), balance.getAvailable(), balance.getOrders());
-=======
-  public static Wallet adaptWallet(Currency currency, CexIOBalance balance) {
-    return new Wallet(currency, balance.getAvailable().add(balance.getOrders()), balance.getAvailable(), balance.getOrders());
->>>>>>> 4175dd02
   }
 
   public static List<LimitOrder> createOrders(CurrencyPair currencyPair, Order.OrderType orderType, List<List<BigDecimal>> orders) {
