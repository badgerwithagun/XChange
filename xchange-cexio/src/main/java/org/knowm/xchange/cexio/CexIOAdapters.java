package org.knowm.xchange.cexio;

import static org.knowm.xchange.utils.DateUtils.fromISODateString;

import com.fasterxml.jackson.databind.exc.InvalidFormatException;
import java.math.BigDecimal;
import java.text.MessageFormat;
import java.util.ArrayList;
import java.util.Date;
import java.util.List;
import org.knowm.xchange.cexio.dto.account.CexIOBalance;
import org.knowm.xchange.cexio.dto.account.CexIOBalanceInfo;
import org.knowm.xchange.cexio.dto.marketdata.CexIODepth;
import org.knowm.xchange.cexio.dto.marketdata.CexIOTicker;
import org.knowm.xchange.cexio.dto.marketdata.CexIOTrade;
import org.knowm.xchange.cexio.dto.trade.CexIOArchivedOrder;
import org.knowm.xchange.cexio.dto.trade.CexIOOpenOrder;
import org.knowm.xchange.cexio.dto.trade.CexIOOrder;
import org.knowm.xchange.currency.Currency;
import org.knowm.xchange.currency.CurrencyPair;
import org.knowm.xchange.dto.Order;
import org.knowm.xchange.dto.Order.OrderType;
import org.knowm.xchange.dto.account.Balance;
import org.knowm.xchange.dto.account.Wallet;
import org.knowm.xchange.dto.marketdata.OrderBook;
import org.knowm.xchange.dto.marketdata.Ticker;
import org.knowm.xchange.dto.marketdata.Trade;
import org.knowm.xchange.dto.marketdata.Trades;
import org.knowm.xchange.dto.marketdata.Trades.TradeSortType;
import org.knowm.xchange.dto.trade.LimitOrder;
import org.knowm.xchange.dto.trade.OpenOrders;
import org.knowm.xchange.dto.trade.UserTrade;
import org.knowm.xchange.utils.DateUtils;

/** Author: brox Since: 2/6/14 */
public class CexIOAdapters {

  private static final String ORDER_TYPE_BUY = "buy";

  /**
   * Adapts a CexIOTrade to a Trade Object
   *
   * @param trade CexIO trade object
   * @param currencyPair trade currencies
   * @return The XChange Trade
   */
  public static Trade adaptTrade(CexIOTrade trade, CurrencyPair currencyPair) {

    BigDecimal amount = trade.getAmount();
    BigDecimal price = trade.getPrice();
    Date date = DateUtils.fromMillisUtc(trade.getDate() * 1000L);
    OrderType type = trade.getType().equals(ORDER_TYPE_BUY) ? OrderType.BID : OrderType.ASK;
    return new Trade(type, amount, currencyPair, price, date, String.valueOf(trade.getTid()));
  }

  /**
   * Adapts a CexIOTrade[] to a Trades Object
   *
   * @param cexioTrades The CexIO trade data returned by API
   * @param currencyPair trade currencies
   * @return The trades
   */
  public static Trades adaptTrades(CexIOTrade[] cexioTrades, CurrencyPair currencyPair) {

    List<Trade> tradesList = new ArrayList<>();
    long lastTradeId = 0;
    for (CexIOTrade trade : cexioTrades) {
      long tradeId = trade.getTid();
      if (tradeId > lastTradeId) {
        lastTradeId = tradeId;
      }
      // Date is reversed order. Insert at index 0 instead of appending
      tradesList.add(0, adaptTrade(trade, currencyPair));
    }
    return new Trades(tradesList, lastTradeId, TradeSortType.SortByID);
  }

  /**
   * Adapts a CexIOTicker to a Ticker Object
   *
<<<<<<< HEAD
   * @param ticker       The exchange specific ticker
   * @return The ticker
   */
  public static Ticker adaptTicker(CexIOTicker ticker) {
    if (ticker.getPair() == null) {
      throw new IllegalArgumentException("Missing currency pair in ticker: " + ticker);
    }
    return adaptTicker(ticker, adaptCurrencyPair(ticker.getPair()));
  }

  /**
   * Adapts a CexIOTicker to a Ticker Object
   *
   * @param ticker       The exchange specific ticker
=======
   * @param ticker The exchange specific ticker
>>>>>>> 976bd644
   * @param currencyPair The currency pair (e.g. BTC/USD)
   * @return The ticker
   */
  public static Ticker adaptTicker(CexIOTicker ticker, CurrencyPair currencyPair) {

    BigDecimal last = ticker.getLast();
    BigDecimal bid = ticker.getBid();
    BigDecimal ask = ticker.getAsk();
    BigDecimal high = ticker.getHigh();
    BigDecimal low = ticker.getLow();
    BigDecimal volume = ticker.getVolume();
    Date timestamp = new Date(ticker.getTimestamp() * 1000L);

    return new Ticker.Builder()
        .currencyPair(currencyPair)
        .last(last)
        .bid(bid)
        .ask(ask)
        .high(high)
        .low(low)
        .volume(volume)
        .timestamp(timestamp)
        .build();
  }

  /**
   * Adapts Cex.IO Depth to OrderBook Object
   *
   * @param depth Cex.IO order book
   * @param currencyPair The currency pair (e.g. BTC/USD)
   * @return The XChange OrderBook
   */
  public static OrderBook adaptOrderBook(CexIODepth depth, CurrencyPair currencyPair) {

    List<LimitOrder> asks = createOrders(currencyPair, OrderType.ASK, depth.getAsks());
    List<LimitOrder> bids = createOrders(currencyPair, OrderType.BID, depth.getBids());
    Date date = new Date(depth.getTimestamp() * 1000);
    return new OrderBook(date, asks, bids);
  }

  /**
   * Adapts CexIOBalanceInfo to Wallet
   *
   * @param cexIOBalanceInfo CexIOBalanceInfo balance
   * @return The account info
   */
  public static Wallet adaptWallet(CexIOBalanceInfo cexIOBalanceInfo) {

    List<Balance> balances = new ArrayList<>();
    for (String ccyName : cexIOBalanceInfo.getBalances().keySet()) {
      CexIOBalance cexIOBalance = cexIOBalanceInfo.getBalances().get(ccyName);
      balances.add(adaptBalance(Currency.getInstance(ccyName), cexIOBalance));
    }

    return new Wallet(balances);
  }

  public static Balance adaptBalance(Currency currency, CexIOBalance balance) {
    BigDecimal inOrders = balance.getOrders();
    BigDecimal frozen = inOrders == null ? BigDecimal.ZERO : inOrders;
    return new Balance(currency, null, balance.getAvailable(), frozen);
  }

  public static List<LimitOrder> createOrders(
      CurrencyPair currencyPair, OrderType orderType, List<List<BigDecimal>> orders) {

    List<LimitOrder> limitOrders = new ArrayList<>();
    if (orders == null) return limitOrders;

    for (List<BigDecimal> o : orders) {
      checkArgument(
          o.size() == 2, "Expected a pair (price, amount) but got {0} elements.", o.size());
      limitOrders.add(createOrder(currencyPair, o, orderType));
    }
    return limitOrders;
  }

  public static LimitOrder createOrder(
      CurrencyPair currencyPair, List<BigDecimal> priceAndAmount, OrderType orderType) {

    return new LimitOrder(
        orderType, priceAndAmount.get(1), currencyPair, "", null, priceAndAmount.get(0));
  }

  public static void checkArgument(boolean argument, String msgPattern, Object... msgArgs) {

    if (!argument) {
      throw new IllegalArgumentException(MessageFormat.format(msgPattern, msgArgs));
    }
  }

  public static OpenOrders adaptOpenOrders(List<CexIOOrder> cexIOOrderList) {

    List<LimitOrder> limitOrders = new ArrayList<>();

    for (CexIOOrder cexIOOrder : cexIOOrderList) {
      OrderType orderType =
          cexIOOrder.getType() == CexIOOrder.Type.buy ? OrderType.BID : OrderType.ASK;
      String id = Long.toString(cexIOOrder.getId());
      limitOrders.add(
          new LimitOrder(
              orderType,
              cexIOOrder.getAmount(),
              cexIOOrder.getAmount().subtract(cexIOOrder.getPending()),
              new CurrencyPair(
                  cexIOOrder.getTradableIdentifier(), cexIOOrder.getTransactionCurrency()),
              id,
              DateUtils.fromMillisUtc(cexIOOrder.getTime()),
              cexIOOrder.getPrice()));
    }

    return new OpenOrders(limitOrders);
  }

  public static UserTrade adaptArchivedOrder(CexIOArchivedOrder cexIOArchivedOrder) {
    try {
      Date timestamp = fromISODateString(cexIOArchivedOrder.time);

      OrderType orderType = cexIOArchivedOrder.type.equals("sell") ? OrderType.ASK : OrderType.BID;
      BigDecimal originalAmount = cexIOArchivedOrder.amount;
      CurrencyPair currencyPair =
          new CurrencyPair(cexIOArchivedOrder.symbol1, cexIOArchivedOrder.symbol2);
      BigDecimal price = cexIOArchivedOrder.price;
      String id = cexIOArchivedOrder.id;
      String orderId = cexIOArchivedOrder.orderId;

      Currency feeCcy =
          cexIOArchivedOrder.feeCcy == null
              ? null
              : Currency.getInstance(cexIOArchivedOrder.feeCcy);
      BigDecimal fee = cexIOArchivedOrder.feeValue;

      return new UserTrade(
          orderType, originalAmount, currencyPair, price, timestamp, id, orderId, fee, feeCcy);
    } catch (InvalidFormatException e) {
      throw new IllegalStateException("Cannot format date " + cexIOArchivedOrder.time, e);
    }
  }

  public static Order adaptOrder(CexIOOpenOrder cexIOOrder) {
    OrderType orderType = cexIOOrder.type.equals("sell") ? OrderType.ASK : OrderType.BID;
    BigDecimal originalAmount = new BigDecimal(cexIOOrder.amount);
    CurrencyPair currencyPair = new CurrencyPair(cexIOOrder.symbol1, cexIOOrder.symbol2);
    Date timestamp = new Date(cexIOOrder.time);
    BigDecimal limitPrice = new BigDecimal(cexIOOrder.price);
    Order.OrderStatus status = adaptOrderStatus(cexIOOrder);
    return new LimitOrder(
        orderType,
        originalAmount,
        currencyPair,
        cexIOOrder.orderId,
        timestamp,
        limitPrice,
        null,
        null,
        null,
        status);
  }

  private static Order.OrderStatus adaptOrderStatus(CexIOOpenOrder cexIOOrder) {

    try {
      BigDecimal remains = new BigDecimal(cexIOOrder.remains);
      BigDecimal amount = new BigDecimal(cexIOOrder.amount);

      if (remains.compareTo(BigDecimal.ZERO) > 0 && remains.compareTo(amount) < 0) {
        return Order.OrderStatus.PARTIALLY_FILLED;
      } else if (remains.compareTo(BigDecimal.ZERO) == 0) {
        return Order.OrderStatus.FILLED;
      } else {
        return Order.OrderStatus.PENDING_NEW;
      }
    } catch (NumberFormatException ex) {
      return Order.OrderStatus.PENDING_NEW;
    }
  }

  private static CurrencyPair adaptCurrencyPair(String pair) {
    // Currency pair is in the format: "BCH:USD"
    return new CurrencyPair(pair.replace(":", "/"));
  }
}<|MERGE_RESOLUTION|>--- conflicted
+++ resolved
@@ -78,8 +78,7 @@
   /**
    * Adapts a CexIOTicker to a Ticker Object
    *
-<<<<<<< HEAD
-   * @param ticker       The exchange specific ticker
+   * @param ticker The exchange specific ticker
    * @return The ticker
    */
   public static Ticker adaptTicker(CexIOTicker ticker) {
@@ -92,10 +91,7 @@
   /**
    * Adapts a CexIOTicker to a Ticker Object
    *
-   * @param ticker       The exchange specific ticker
-=======
    * @param ticker The exchange specific ticker
->>>>>>> 976bd644
    * @param currencyPair The currency pair (e.g. BTC/USD)
    * @return The ticker
    */
