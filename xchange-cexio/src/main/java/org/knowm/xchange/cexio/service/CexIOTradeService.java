package org.knowm.xchange.cexio.service;

import java.io.IOException;
import java.util.ArrayList;
import java.util.Collection;
import java.util.List;
import org.knowm.xchange.Exchange;
import org.knowm.xchange.cexio.CexIOAdapters;
import org.knowm.xchange.cexio.dto.trade.CexIOArchivedOrder;
import org.knowm.xchange.cexio.dto.trade.CexIOOpenOrder;
import org.knowm.xchange.cexio.dto.trade.CexIOOrder;
import org.knowm.xchange.dto.Order;
import org.knowm.xchange.dto.marketdata.Trades;
import org.knowm.xchange.dto.trade.LimitOrder;
import org.knowm.xchange.dto.trade.MarketOrder;
import org.knowm.xchange.dto.trade.OpenOrders;
import org.knowm.xchange.dto.trade.StopOrder;
import org.knowm.xchange.dto.trade.UserTrade;
import org.knowm.xchange.dto.trade.UserTrades;
import org.knowm.xchange.exceptions.NotAvailableFromExchangeException;
import org.knowm.xchange.exceptions.NotYetImplementedForExchangeException;
import org.knowm.xchange.service.trade.TradeService;
import org.knowm.xchange.service.trade.params.CancelOrderByIdParams;
import org.knowm.xchange.service.trade.params.CancelOrderParams;
import org.knowm.xchange.service.trade.params.TradeHistoryParams;
import org.knowm.xchange.service.trade.params.orders.OpenOrdersParamCurrencyPair;
import org.knowm.xchange.service.trade.params.orders.OpenOrdersParams;

/** Author: brox Since: 2/6/14 */
public class CexIOTradeService extends CexIOTradeServiceRaw implements TradeService {

  /**
   * Constructor
   *
   * @param exchange
   */
  public CexIOTradeService(Exchange exchange) {

    super(exchange);
  }

  @Override
  public OpenOrders getOpenOrders() throws IOException {
    return getOpenOrders(createOpenOrdersParams());
  }

  @Override
  public OpenOrders getOpenOrders(OpenOrdersParams params) throws IOException {

    List<CexIOOrder> cexIOOrderList;
    if (params instanceof OpenOrdersParamCurrencyPair) {
      cexIOOrderList = getCexIOOpenOrders(((OpenOrdersParamCurrencyPair) params).getCurrencyPair());
    } else {
      cexIOOrderList = getCexIOOpenOrders();
    }

    return CexIOAdapters.adaptOpenOrders(cexIOOrderList);
  }

  @Override
  public String placeMarketOrder(MarketOrder marketOrder) throws IOException {

    throw new NotAvailableFromExchangeException();
  }

  @Override
  public String placeLimitOrder(LimitOrder limitOrder) throws IOException {

    CexIOOrder order = placeCexIOLimitOrder(limitOrder);

    return Long.toString(order.getId());
  }

  @Override
  public String placeStopOrder(StopOrder stopOrder) throws IOException {
    throw new NotYetImplementedForExchangeException();
  }

  @Override
  public boolean cancelOrder(String orderId) throws IOException {

    return cancelCexIOOrder(orderId);
  }

  @Override
  public boolean cancelOrder(CancelOrderParams orderParams) throws IOException {
    if (orderParams instanceof CancelOrderByIdParams) {
      return cancelOrder(((CancelOrderByIdParams) orderParams).getOrderId());
    } else {
      return false;
    }
  }

  @Override
  public UserTrades getTradeHistory(TradeHistoryParams params) throws IOException {
    List<UserTrade> trades = new ArrayList<>();
    for (CexIOArchivedOrder cexIOArchivedOrder : archivedOrders(params)) {
      if (cexIOArchivedOrder.status.equals(
          "c")) // "d" — done (fully executed), "c" — canceled (not executed), "cd" — cancel-done
<<<<<<< HEAD
                // (partially executed)
      continue;
=======
        // (partially executed)
        continue;
>>>>>>> ebd47295
      trades.add(CexIOAdapters.adaptArchivedOrder(cexIOArchivedOrder));
    }
    return new UserTrades(trades, Trades.TradeSortType.SortByTimestamp);
  }

  @Override
  public TradeHistoryParams createTradeHistoryParams() {
    throw new NotAvailableFromExchangeException();
  }

  @Override
  public OpenOrdersParams createOpenOrdersParams() {
    return null;
    // TODO: return new DefaultOpenOrdersParamCurrencyPair();
  }

  @Override
  public Collection<Order> getOrder(String... orderIds) throws IOException {

    List<Order> orders = new ArrayList<>();
    for (String orderId : orderIds) {
      CexIOOpenOrder cexIOOrder = getOrderDetail(orderId);
      orders.add(CexIOAdapters.adaptOrder(cexIOOrder));
    }
    return orders;
  }
}<|MERGE_RESOLUTION|>--- conflicted
+++ resolved
@@ -95,15 +95,8 @@
   public UserTrades getTradeHistory(TradeHistoryParams params) throws IOException {
     List<UserTrade> trades = new ArrayList<>();
     for (CexIOArchivedOrder cexIOArchivedOrder : archivedOrders(params)) {
-      if (cexIOArchivedOrder.status.equals(
-          "c")) // "d" — done (fully executed), "c" — canceled (not executed), "cd" — cancel-done
-<<<<<<< HEAD
-                // (partially executed)
-      continue;
-=======
-        // (partially executed)
+      if (cexIOArchivedOrder.status.equals("c"))//"d" — done (fully executed), "c" — canceled (not executed), "cd" — cancel-done// (partially executed)
         continue;
->>>>>>> ebd47295
       trades.add(CexIOAdapters.adaptArchivedOrder(cexIOArchivedOrder));
     }
     return new UserTrades(trades, Trades.TradeSortType.SortByTimestamp);
