--- conflicted
+++ resolved
@@ -26,11 +26,6 @@
    * @param ask
    * @param pair the currency pair
    */
-<<<<<<< HEAD
-  public CexIOTicker(@JsonProperty("last") BigDecimal last, @JsonProperty("high") BigDecimal high, @JsonProperty("low") BigDecimal low,
-      @JsonProperty("volume") BigDecimal volume, @JsonProperty("bid") BigDecimal bid, @JsonProperty("ask") BigDecimal ask,
-      @JsonProperty("timestamp") long timestamp, @JsonProperty("pair") String pair) {
-=======
   public CexIOTicker(
       @JsonProperty("last") BigDecimal last,
       @JsonProperty("high") BigDecimal high,
@@ -38,8 +33,8 @@
       @JsonProperty("volume") BigDecimal volume,
       @JsonProperty("bid") BigDecimal bid,
       @JsonProperty("ask") BigDecimal ask,
-      @JsonProperty("timestamp") long timestamp) {
->>>>>>> 976bd644
+      @JsonProperty("timestamp") long timestamp,
+      @JsonProperty("pair") String pair) {
 
     this.last = last;
     this.high = high;
@@ -94,10 +89,6 @@
   @Override
   public String toString() {
 
-<<<<<<< HEAD
-    return "CexIOTicker [last=" + last + ", high=" + high + ", low=" + low + ", volume=" + volume + ", bid=" + bid + ", ask=" + ask + ", timestamp="
-        + timestamp + ", pair=" + pair + "]";
-=======
     return "CexIOTicker [last="
         + last
         + ", high="
@@ -112,7 +103,8 @@
         + ask
         + ", timestamp="
         + timestamp
+        + ", pair="
+        + pair
         + "]";
->>>>>>> 976bd644
   }
 }