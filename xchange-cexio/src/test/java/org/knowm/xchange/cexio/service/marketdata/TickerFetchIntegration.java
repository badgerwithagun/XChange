package org.knowm.xchange.cexio.service.marketdata;

import static org.assertj.core.api.Assertions.assertThat;
import static org.junit.Assert.assertEquals;
import static org.junit.Assert.assertTrue;

import org.junit.BeforeClass;
import org.junit.Test;
import org.knowm.xchange.Exchange;
import org.knowm.xchange.ExchangeFactory;
import org.knowm.xchange.cexio.CexIOExchange;
import org.knowm.xchange.currency.CurrencyPair;
import org.knowm.xchange.dto.marketdata.Ticker;
import org.knowm.xchange.service.marketdata.MarketDataService;
import org.knowm.xchange.service.marketdata.params.CurrencyPairsParam;

import java.util.Collections;
import java.util.HashSet;
import java.util.List;
import java.util.Set;
import java.util.stream.Collectors;

/** @author timmolter */
public class TickerFetchIntegration {

  private static Exchange exchange;

  @BeforeClass
  public static void setup() {
    exchange = ExchangeFactory.INSTANCE.createExchange(CexIOExchange.class.getName());
  }

  @Test
  public void tickerFetchTest() throws Exception {
    MarketDataService marketDataService = exchange.getMarketDataService();
    Ticker ticker = marketDataService.getTicker(new CurrencyPair("BTC", "USD"));
    System.out.println(ticker.toString());
    assertThat(ticker).isNotNull();
  }
<<<<<<< HEAD

  @Test
  public void tickerFetchAllTest() throws Exception {
    Set<CurrencyPair> allCurrencyPairs = exchange.getExchangeMetaData().getCurrencyPairs().keySet();

    List<Ticker> tickers =  exchange.getMarketDataService().getTickers((CurrencyPairsParam) () -> allCurrencyPairs);
    Set<CurrencyPair> currencyPairsInTickers = tickers.stream()
        .map(Ticker::getCurrencyPair)
        .collect(Collectors.toSet());

    assertEquals("The number of currency pairs should be the same as the requested number of currency pairs", allCurrencyPairs.size(), currencyPairsInTickers.size());
    assertTrue("Returned currency pairs should be the same as the requested", currencyPairsInTickers.containsAll(allCurrencyPairs));
  }

  @Test
  public void tickerFetchSomeTest() throws Exception {
    Set<CurrencyPair> someCurrencyPairs = new HashSet<>();
    someCurrencyPairs.add(new CurrencyPair("BTC", "USD"));
    someCurrencyPairs.add(new CurrencyPair("BTC", "EUR"));


    List<Ticker> tickers =  exchange.getMarketDataService().getTickers((CurrencyPairsParam) () -> someCurrencyPairs);
    Set<CurrencyPair> currencyPairsInTickers = tickers.stream()
        .map(Ticker::getCurrencyPair)
        .collect(Collectors.toSet());

    assertEquals("The number of currency pairs should be the same as the requested number of currency pairs", someCurrencyPairs.size(), currencyPairsInTickers.size());
    assertTrue("Returned currency pairs should be the same as the requested", currencyPairsInTickers.containsAll(someCurrencyPairs));
  }

  @Test
  public void tickerFetchNoneTest() throws Exception {
    List<Ticker> tickers =  exchange.getMarketDataService().getTickers((CurrencyPairsParam) Collections::emptySet);
    Set<CurrencyPair> currencyPairsInTickers = tickers.stream()
        .map(Ticker::getCurrencyPair)
        .collect(Collectors.toSet());

    assertEquals("The number of currency pairs should be the same as the requested number of currency pairs", 0, currencyPairsInTickers.size());
  }

=======
>>>>>>> 976bd644
}<|MERGE_RESOLUTION|>--- conflicted
+++ resolved
@@ -4,6 +4,11 @@
 import static org.junit.Assert.assertEquals;
 import static org.junit.Assert.assertTrue;
 
+import java.util.Collections;
+import java.util.HashSet;
+import java.util.List;
+import java.util.Set;
+import java.util.stream.Collectors;
 import org.junit.BeforeClass;
 import org.junit.Test;
 import org.knowm.xchange.Exchange;
@@ -13,12 +18,6 @@
 import org.knowm.xchange.dto.marketdata.Ticker;
 import org.knowm.xchange.service.marketdata.MarketDataService;
 import org.knowm.xchange.service.marketdata.params.CurrencyPairsParam;
-
-import java.util.Collections;
-import java.util.HashSet;
-import java.util.List;
-import java.util.Set;
-import java.util.stream.Collectors;
 
 /** @author timmolter */
 public class TickerFetchIntegration {
@@ -37,19 +36,23 @@
     System.out.println(ticker.toString());
     assertThat(ticker).isNotNull();
   }
-<<<<<<< HEAD
 
   @Test
   public void tickerFetchAllTest() throws Exception {
     Set<CurrencyPair> allCurrencyPairs = exchange.getExchangeMetaData().getCurrencyPairs().keySet();
 
-    List<Ticker> tickers =  exchange.getMarketDataService().getTickers((CurrencyPairsParam) () -> allCurrencyPairs);
-    Set<CurrencyPair> currencyPairsInTickers = tickers.stream()
-        .map(Ticker::getCurrencyPair)
-        .collect(Collectors.toSet());
+    List<Ticker> tickers =
+        exchange.getMarketDataService().getTickers((CurrencyPairsParam) () -> allCurrencyPairs);
+    Set<CurrencyPair> currencyPairsInTickers =
+        tickers.stream().map(Ticker::getCurrencyPair).collect(Collectors.toSet());
 
-    assertEquals("The number of currency pairs should be the same as the requested number of currency pairs", allCurrencyPairs.size(), currencyPairsInTickers.size());
-    assertTrue("Returned currency pairs should be the same as the requested", currencyPairsInTickers.containsAll(allCurrencyPairs));
+    assertEquals(
+        "The number of currency pairs should be the same as the requested number of currency pairs",
+        allCurrencyPairs.size(),
+        currencyPairsInTickers.size());
+    assertTrue(
+        "Returned currency pairs should be the same as the requested",
+        currencyPairsInTickers.containsAll(allCurrencyPairs));
   }
 
   @Test
@@ -58,26 +61,30 @@
     someCurrencyPairs.add(new CurrencyPair("BTC", "USD"));
     someCurrencyPairs.add(new CurrencyPair("BTC", "EUR"));
 
+    List<Ticker> tickers =
+        exchange.getMarketDataService().getTickers((CurrencyPairsParam) () -> someCurrencyPairs);
+    Set<CurrencyPair> currencyPairsInTickers =
+        tickers.stream().map(Ticker::getCurrencyPair).collect(Collectors.toSet());
 
-    List<Ticker> tickers =  exchange.getMarketDataService().getTickers((CurrencyPairsParam) () -> someCurrencyPairs);
-    Set<CurrencyPair> currencyPairsInTickers = tickers.stream()
-        .map(Ticker::getCurrencyPair)
-        .collect(Collectors.toSet());
-
-    assertEquals("The number of currency pairs should be the same as the requested number of currency pairs", someCurrencyPairs.size(), currencyPairsInTickers.size());
-    assertTrue("Returned currency pairs should be the same as the requested", currencyPairsInTickers.containsAll(someCurrencyPairs));
+    assertEquals(
+        "The number of currency pairs should be the same as the requested number of currency pairs",
+        someCurrencyPairs.size(),
+        currencyPairsInTickers.size());
+    assertTrue(
+        "Returned currency pairs should be the same as the requested",
+        currencyPairsInTickers.containsAll(someCurrencyPairs));
   }
 
   @Test
   public void tickerFetchNoneTest() throws Exception {
-    List<Ticker> tickers =  exchange.getMarketDataService().getTickers((CurrencyPairsParam) Collections::emptySet);
-    Set<CurrencyPair> currencyPairsInTickers = tickers.stream()
-        .map(Ticker::getCurrencyPair)
-        .collect(Collectors.toSet());
+    List<Ticker> tickers =
+        exchange.getMarketDataService().getTickers((CurrencyPairsParam) Collections::emptySet);
+    Set<CurrencyPair> currencyPairsInTickers =
+        tickers.stream().map(Ticker::getCurrencyPair).collect(Collectors.toSet());
 
-    assertEquals("The number of currency pairs should be the same as the requested number of currency pairs", 0, currencyPairsInTickers.size());
+    assertEquals(
+        "The number of currency pairs should be the same as the requested number of currency pairs",
+        0,
+        currencyPairsInTickers.size());
   }
-
-=======
->>>>>>> 976bd644
 }