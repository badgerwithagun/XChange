package com.xeiam.xchange.btcmarkets;

import java.math.BigDecimal;
import java.util.ArrayList;
import java.util.Collections;
import java.util.Comparator;
import java.util.HashMap;
import java.util.List;
import java.util.Map;

import com.xeiam.xchange.btcmarkets.dto.account.BTCMarketsBalance;
import com.xeiam.xchange.btcmarkets.dto.marketdata.BTCMarketsOrderBook;
import com.xeiam.xchange.btcmarkets.dto.marketdata.BTCMarketsTicker;
import com.xeiam.xchange.btcmarkets.dto.trade.BTCMarketsOrder;
import com.xeiam.xchange.btcmarkets.dto.trade.BTCMarketsOrders;
import com.xeiam.xchange.btcmarkets.dto.trade.BTCMarketsUserTrade;
import com.xeiam.xchange.currency.Currency;
import com.xeiam.xchange.currency.CurrencyPair;
import com.xeiam.xchange.dto.Order;
import com.xeiam.xchange.dto.account.Wallet;
import com.xeiam.xchange.dto.marketdata.OrderBook;
import com.xeiam.xchange.dto.marketdata.Ticker;
import com.xeiam.xchange.dto.marketdata.Trades.TradeSortType;
import com.xeiam.xchange.dto.trade.LimitOrder;
import com.xeiam.xchange.dto.trade.OpenOrders;
import com.xeiam.xchange.dto.trade.UserTrade;
import com.xeiam.xchange.dto.trade.UserTrades;
import com.xeiam.xchange.dto.trade.Balance;

public final class BTCMarketsAdapters {

  public static final Comparator<LimitOrder> ASK_COMPARATOR = new Comparator<LimitOrder>() {
    @Override
    public int compare(LimitOrder o1, LimitOrder o2) {
      return o1.getLimitPrice().compareTo(o2.getLimitPrice());
    }
  };
  public static final Comparator<LimitOrder> BID_COMPARATOR = new Comparator<LimitOrder>() {
    @Override
    public int compare(LimitOrder o1, LimitOrder o2) {
      return o2.getLimitPrice().compareTo(o1.getLimitPrice());
    }
  };

  private BTCMarketsAdapters() {
  }

<<<<<<< HEAD
  public static Wallet adaptAccountInfo(List<BTCMarketsBalance> balances, String userName) {
    Map<String, Balance> wallets = new HashMap<>();
    for (BTCMarketsBalance blc : balances) {
      final String currency = blc.getCurrency();
      wallets.put(currency, new Balance(currency, blc.getBalance(), blc.getAvailable()));
=======
  public static AccountInfo adaptAccountInfo(List<BTCMarketsBalance> balances, String userName) {
    Map<Currency, Wallet> wallets = new HashMap<>();
    for (BTCMarketsBalance blc : balances) {
      final Currency currency = Currency.getInstance(blc.getCurrency());
      wallets.put(currency, new Wallet(currency, blc.getBalance(), blc.getAvailable()));
>>>>>>> 4175dd02
    }
    return new Wallet(userName, wallets);
  }

  public static OrderBook adaptOrderBook(BTCMarketsOrderBook btcmarketsOrderBook, CurrencyPair currencyPair) {
    List<LimitOrder> asks = createOrders(Order.OrderType.ASK, btcmarketsOrderBook.getAsks(), currencyPair);
    List<LimitOrder> bids = createOrders(Order.OrderType.BID, btcmarketsOrderBook.getBids(), currencyPair);
    Collections.sort(bids, BID_COMPARATOR);
    Collections.sort(asks, ASK_COMPARATOR);
    return new OrderBook(btcmarketsOrderBook.getTimestamp(), asks, bids);
  }

  public static List<LimitOrder> createOrders(
      Order.OrderType orderType,
      List<BigDecimal[]> orders, CurrencyPair currencyPair
  ) {
    List<LimitOrder> limitOrders = new ArrayList<>();
    for (BigDecimal[] o : orders) {
      limitOrders.add(new LimitOrder(orderType, o[1], currencyPair, null, null, o[0]));
    }
    return limitOrders;
  }

  public static LimitOrder adaptOrder(BTCMarketsOrder o) {
    return new LimitOrder(adaptOrderType(o.getOrderSide()), o.getVolume(), new CurrencyPair(o.getInstrument(), o.getCurrency()), Long.toString(o.getId()), o.getCreationTime(), o.getPrice());
  }

  public static UserTrades adaptTradeHistory(List<BTCMarketsUserTrade> btcmarketsUserTrades, CurrencyPair currencyPair) {
    List<UserTrade> trades = new ArrayList<>();
    for (BTCMarketsUserTrade btcmarketsUserTrade : btcmarketsUserTrades) {
      trades.add(adaptTrade(btcmarketsUserTrade, currencyPair));
    }

    return new UserTrades(trades, TradeSortType.SortByID);
  }

  public static UserTrade adaptTrade(BTCMarketsUserTrade trade, CurrencyPair currencyPair) {
    final Order.OrderType type = adaptOrderType(trade.getSide());
    final String tradeId = Long.toString(trade.getId());
    final Integer orderId = null; //trade.getOrderId();
    String feeCurrency = currencyPair.counter.getCurrencyCode();
    return new UserTrade(type, trade.getVolume(), currencyPair,
        trade.getPrice().abs(), trade.getCreationTime(), tradeId,
        String.valueOf(orderId), trade.getFee(),
        feeCurrency);
  }

  public static Order.OrderType adaptOrderType(BTCMarketsOrder.Side orderType) {
    return orderType.equals(BTCMarketsOrder.Side.Bid) ? Order.OrderType.BID : Order.OrderType.ASK;
  }

  public static OpenOrders adaptOpenOrders(BTCMarketsOrders openOrders) {
    List<LimitOrder> limitOrders = new ArrayList<>();
    for (BTCMarketsOrder btcmarketsOrder : openOrders.getOrders()) {
      limitOrders.add(adaptOrder(btcmarketsOrder));
    }
    return new OpenOrders(limitOrders);
  }

  public static Ticker adaptTicker(CurrencyPair currencyPair, BTCMarketsTicker t) {
    return new Ticker.Builder().currencyPair(currencyPair).last(t.getLastPrice()).bid(t.getBestBid()).ask(t.getBestAsk())
        .timestamp(t.getTimestamp()).build();
  }
}<|MERGE_RESOLUTION|>--- conflicted
+++ resolved
@@ -45,21 +45,13 @@
   private BTCMarketsAdapters() {
   }
 
-<<<<<<< HEAD
-  public static Wallet adaptAccountInfo(List<BTCMarketsBalance> balances, String userName) {
-    Map<String, Balance> wallets = new HashMap<>();
-    for (BTCMarketsBalance blc : balances) {
-      final String currency = blc.getCurrency();
-      wallets.put(currency, new Balance(currency, blc.getBalance(), blc.getAvailable()));
-=======
-  public static AccountInfo adaptAccountInfo(List<BTCMarketsBalance> balances, String userName) {
-    Map<Currency, Wallet> wallets = new HashMap<>();
+  public static Wallet adaptWallet(List<BTCMarketsBalance> balances) {
+    List<Balance> wallets = new ArrayList<>(balances.size());
     for (BTCMarketsBalance blc : balances) {
       final Currency currency = Currency.getInstance(blc.getCurrency());
-      wallets.put(currency, new Wallet(currency, blc.getBalance(), blc.getAvailable()));
->>>>>>> 4175dd02
+      wallets.add(new Balance(currency, blc.getBalance(), blc.getAvailable()));
     }
-    return new Wallet(userName, wallets);
+    return new Wallet(wallets);
   }
 
   public static OrderBook adaptOrderBook(BTCMarketsOrderBook btcmarketsOrderBook, CurrencyPair currencyPair) {
