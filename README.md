--- conflicted
+++ resolved
@@ -69,14 +69,6 @@
     <dependency>
       <groupId>com.xeiam.xchange</groupId>
       <artifactId>xchange-core</artifactId>
-<<<<<<< HEAD
-      <version>1.2.0</version>
-    </dependency>
-    <dependency>
-      <groupId>com.xeiam.xchange</groupId>
-      <artifactId>xchange-mtgox</artifactId>
-      <version>1.2.0</version>
-=======
       <version>1.3.0</version>
     </dependency>
     <dependency>
@@ -88,18 +80,10 @@
       <groupId>com.xeiam.xchange</groupId>
       <artifactId>xchange-mtgox</artifactId>
       <version>1.3.0</version>
->>>>>>> e4026b0c
     </dependency>
     <dependency>
       <groupId>com.xeiam.xchange</groupId>
       <artifactId>xchange-cavirtex</artifactId>
-<<<<<<< HEAD
-      <version>1.0.0</version>
-    </dependency>
-
-Building
-===============
-=======
       <version>1.3.0</version>
     </dependency>
     <dependency>
@@ -129,7 +113,6 @@
     </dependency>
     
 ## Building
->>>>>>> e4026b0c
 mvn clean package  
 mvn javadoc:aggregate 
 mvn clean integration-test -P run-integration-tests  
