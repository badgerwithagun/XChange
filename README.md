# XChange-stream [![Build Status](https://travis-ci.org/bitrich-info/xchange-stream.svg?branch=master)](https://travis-ci.org/bitrich-info/xchange-stream)
> **MAINTAINER WANTED:** If anyone would like contribute to this project and become a maintainer, let me know via message. This project would deserve more time than I have.

XChange-stream is a Java library providing a simple and consistent streaming API for interacting with Bitcoin and other crypto currency exchanges via WebSocket protocol.

It is build on top of the [XChange library](https://github.com/timmolter/XChange) providing new interfaces for the exchanges' streaming APIs. Users can subscribe for live updates via reactive streams of [RxJava library](https://github.com/ReactiveX/RxJava).

## Why use it?

- Easy to use - no need to hack WebSocket and other backends.
- Consistent & simple API across all implemented exchanges.
- Extends well-known & active Java library [XChange](http://knowm.org/open-source/xchange/).
- [Reactive streams](http://reactivex.io/) are fun to work with.
- Modular extensibility.

## Getting started

### Include in your project

Xchange-stream is on Maven Central. You will need `xchange-stream-core` dependency and `xchange-XYZ` where XYZ is supported exchange (eg. `xchange-bitstamp`). Add the following into your `pom.xml`.


#### Maven

```xml
<dependency>
    <groupId>info.bitrich.xchange-stream</groupId>
    <artifactId>xchange-stream-core</artifactId>
    <version>x.y.z</version>
</dependency>

<dependency>
    <groupId>info.bitrich.xchange-stream</groupId>
    <artifactId>xchange-XYZ</artifactId>
    <version>x.y.z</version>
</dependency>
```

[![Maven Central](https://maven-badges.herokuapp.com/maven-central/info.bitrich.xchange-stream/xchange-stream-core/badge.svg?style=flat)](https://search.maven.org/#search%7Cga%7C1%7Ca%3A%22xchange-stream-core%22)

For snapshots version (built from develop branch), add the following repository to your `pom.xml` file.

```xml
<repository>
  <id>sonatype-oss-snapshot</id>
  <snapshots/>
  <url>https://oss.sonatype.org/content/repositories/snapshots</url>
</repository>
```

#### Versioning

XChange-stream follows major and minor version from XChange library. So version 4.2.x is based on latest 4.2. release of XChange.


### Example

Use the same library as XChange but instead of `ExchangeFactory` use `StreamingExchangeFactory` that creates `StreamingExchange` instead of `Exchange`. Then you can call `getStreamingMarketDataService` to subscribe to trade data.

```java
StreamingExchange exchange = StreamingExchangeFactory.INSTANCE.createExchange(BitstampStreamingExchange.class.getName());

// Connect to the Exchange WebSocket API. Blocking wait for the connection.
exchange.connect().blockingAwait();

// Subscribe to live trades update.
exchange.getStreamingMarketDataService()
        .getTrades(CurrencyPair.BTC_USD)
        .subscribe(trade -> {
            LOG.info("Incoming trade: {}", trade);
        }, throwable -> {
            LOG.error("Error in subscribing trades.", throwable);
        });

// Subscribe order book data with the reference to the subscription.
Disposable subscription = exchange.getStreamingMarketDataService()
                                  .getOrderBook(CurrencyPair.BTC_USD)
                                  .subscribe(orderBook -> {
                                       // Do something
                                  });

// Unsubscribe from data order book.
subscription.dispose();

// Disconnect from exchange (non-blocking)
exchange.disconnect().subscribe(() -> LOG.info("Disconnected from the Exchange"));
```
More information about reactive streams can be found at [RxJava wiki](https://github.com/ReactiveX/RxJava/wiki).

## What is supported

Listening for live updates of

<<<<<<< HEAD
| Exchange         | order books        | trades (public)    | tickers            | balances           | trades (user)      | open orders        |
| ---------------- | ------------------ | ------------------ | ------------------ | ------------------ | ------------------ | ------------------ |
| **Binance**      | :heavy_check_mark: | :heavy_check_mark: | :heavy_check_mark: | :heavy_check_mark: | :heavy_check_mark: | :heavy_check_mark: |
| **Bitfinex**     | :heavy_check_mark: | :heavy_check_mark: | :heavy_check_mark: | :heavy_check_mark: | :heavy_check_mark: | :heavy_check_mark: |
| **Bitflyer**     | :heavy_check_mark: | :heavy_check_mark: | :heavy_check_mark: | :question:         | :question:         | :question:         |
| **BitMEX**       | :heavy_check_mark: | :heavy_check_mark: | :heavy_check_mark: | :question:         | :question:         | :question:         |
| **Bitstamp**     | :heavy_check_mark: | :heavy_check_mark: | :x:                | :question:         | :question:         | :question:         |
| **Coinmate**     | :heavy_check_mark: | :heavy_check_mark: | :x:                | :question:         | :question:         | :question:         |
| **OKCoin**       | :heavy_check_mark: | :heavy_check_mark: | :heavy_check_mark: | :question:         | :question:         | :question:         |
| **OKEx**         | :heavy_check_mark: | :heavy_check_mark: | :heavy_check_mark: | :question:         | :question:         | :question:         |
| **Poloniex**     | :heavy_check_mark: | :heavy_check_mark: | :heavy_check_mark: | :question:         | :question:         | :question:         |
| **Coinbase Pro** | :heavy_check_mark: | :heavy_check_mark: | :heavy_check_mark: | :heavy_check_mark: | :heavy_check_mark: | :heavy_check_mark: |
| **Gemini**       | :heavy_check_mark: | :heavy_check_mark: | :x:                | :question:         | :question:         | :question:         |
| **Wex**          | :heavy_check_mark: | :heavy_check_mark: | :x:                | :question:         | :question:         | :question:         |
=======
Exchange | order books | trades | tickers | notes |
-------- | ----------- | ------ | ------- |-------|
**Binance** | :heavy_check_mark: | :heavy_check_mark: | :heavy_check_mark: | |
**Bitfinex** | :heavy_check_mark: | :heavy_check_mark: | :heavy_check_mark: | |
**Bitflyer** | :heavy_check_mark: | :heavy_check_mark: | :heavy_check_mark: | |
**BitMEX** | :heavy_check_mark: | :heavy_check_mark: | :heavy_check_mark: | We are short of maintainers able to review pull requests and provide support for Bitmex, so there is a backlog of pull requests and support is likely broken. Can you help? |
**Bitstamp** | :heavy_check_mark: | :heavy_check_mark: | :x: | |
**CEX.IO** | :heavy_check_mark: | :x: | :x: | New support, not widely tested  |
**Coinbase Pro** | :heavy_check_mark: | :heavy_check_mark: | :heavy_check_mark: | |
**Coinmate** | :heavy_check_mark: | :heavy_check_mark: | :x: | |
**OKCoin** | :heavy_check_mark: | :heavy_check_mark: | :heavy_check_mark: | |
**OKEx** | :heavy_check_mark: | :heavy_check_mark: | :heavy_check_mark: | |
**Poloniex** | :heavy_check_mark: | :heavy_check_mark: | :heavy_check_mark: | |
**Gemini** | :heavy_check_mark: | :heavy_check_mark: | :x: | |
**Wex** | :heavy_check_mark: | :heavy_check_mark: | :x: | |
>>>>>>> c1c9050a

- :heavy_check_mark: - implemented
- :construction: - missing but can be implemented
- :x: - not supported by the exchange
- :question: - exchange support level not known

<<<<<<< HEAD
If you missing a specific exchange implementation, feel free to propose a pull request or open an issue with some sweet BTC bounty.

=======
If you missing a specific exchange implementation, feel free to propose a pull request or open an issue with some sweet BTC bounty. 
 
>>>>>>> c1c9050a
## Open Source Projects Using XChange-Stream

This is an, not so complete, list of projects that use XChange-Stream, feel free to add your project below.
- [XChange-Trade-Bot](https://github.com/yurivin/xchange-trade-bot) by yurivin
- [Crypto Websockets](https://github.com/firepol/crypto-websockets) by firepol
- [CryptoRealTime](https://github.com/GoogleCloudPlatform/professional-services/tree/master/examples/cryptorealtime) by galic1987
- [Orko - Multi-exchange trading](https://github.com/gruelbox/orko) by gruelbox/badgerwithagun

## License
Copyright 2017 Zdenek Dolezal, Michal Oprendek

Licensed under the Apache License, Version 2.0 (the "License");
you may not use this file except in compliance with the License.
You may obtain a copy of the License at

    http://www.apache.org/licenses/LICENSE-2.0

Unless required by applicable law or agreed to in writing, software
distributed under the License is distributed on an "AS IS" BASIS,
WITHOUT WARRANTIES OR CONDITIONS OF ANY KIND, either express or implied.
See the License for the specific language governing permissions and
limitations under the License.
<|MERGE_RESOLUTION|>--- conflicted
+++ resolved
@@ -10,7 +10,7 @@
 - Easy to use - no need to hack WebSocket and other backends.
 - Consistent & simple API across all implemented exchanges.
 - Extends well-known & active Java library [XChange](http://knowm.org/open-source/xchange/).
-- [Reactive streams](http://reactivex.io/) are fun to work with.
+- [Reactive streams](http://reactivex.io/) are fun to work with. 
 - Modular extensibility.
 
 ## Getting started
@@ -48,7 +48,7 @@
 </repository>
 ```
 
-#### Versioning
+#### Versioning 
 
 XChange-stream follows major and minor version from XChange library. So version 4.2.x is based on latest 4.2. release of XChange.
 
@@ -85,57 +85,36 @@
 // Disconnect from exchange (non-blocking)
 exchange.disconnect().subscribe(() -> LOG.info("Disconnected from the Exchange"));
 ```
-More information about reactive streams can be found at [RxJava wiki](https://github.com/ReactiveX/RxJava/wiki).
+More information about reactive streams can be found at [RxJava wiki](https://github.com/ReactiveX/RxJava/wiki). 
 
 ## What is supported
 
 Listening for live updates of
 
-<<<<<<< HEAD
-| Exchange         | order books        | trades (public)    | tickers            | balances           | trades (user)      | open orders        |
-| ---------------- | ------------------ | ------------------ | ------------------ | ------------------ | ------------------ | ------------------ |
-| **Binance**      | :heavy_check_mark: | :heavy_check_mark: | :heavy_check_mark: | :heavy_check_mark: | :heavy_check_mark: | :heavy_check_mark: |
-| **Bitfinex**     | :heavy_check_mark: | :heavy_check_mark: | :heavy_check_mark: | :heavy_check_mark: | :heavy_check_mark: | :heavy_check_mark: |
-| **Bitflyer**     | :heavy_check_mark: | :heavy_check_mark: | :heavy_check_mark: | :question:         | :question:         | :question:         |
-| **BitMEX**       | :heavy_check_mark: | :heavy_check_mark: | :heavy_check_mark: | :question:         | :question:         | :question:         |
-| **Bitstamp**     | :heavy_check_mark: | :heavy_check_mark: | :x:                | :question:         | :question:         | :question:         |
-| **Coinmate**     | :heavy_check_mark: | :heavy_check_mark: | :x:                | :question:         | :question:         | :question:         |
-| **OKCoin**       | :heavy_check_mark: | :heavy_check_mark: | :heavy_check_mark: | :question:         | :question:         | :question:         |
-| **OKEx**         | :heavy_check_mark: | :heavy_check_mark: | :heavy_check_mark: | :question:         | :question:         | :question:         |
-| **Poloniex**     | :heavy_check_mark: | :heavy_check_mark: | :heavy_check_mark: | :question:         | :question:         | :question:         |
-| **Coinbase Pro** | :heavy_check_mark: | :heavy_check_mark: | :heavy_check_mark: | :heavy_check_mark: | :heavy_check_mark: | :heavy_check_mark: |
-| **Gemini**       | :heavy_check_mark: | :heavy_check_mark: | :x:                | :question:         | :question:         | :question:         |
-| **Wex**          | :heavy_check_mark: | :heavy_check_mark: | :x:                | :question:         | :question:         | :question:         |
-=======
-Exchange | order books | trades | tickers | notes |
--------- | ----------- | ------ | ------- |-------|
-**Binance** | :heavy_check_mark: | :heavy_check_mark: | :heavy_check_mark: | |
-**Bitfinex** | :heavy_check_mark: | :heavy_check_mark: | :heavy_check_mark: | |
-**Bitflyer** | :heavy_check_mark: | :heavy_check_mark: | :heavy_check_mark: | |
-**BitMEX** | :heavy_check_mark: | :heavy_check_mark: | :heavy_check_mark: | We are short of maintainers able to review pull requests and provide support for Bitmex, so there is a backlog of pull requests and support is likely broken. Can you help? |
-**Bitstamp** | :heavy_check_mark: | :heavy_check_mark: | :x: | |
-**CEX.IO** | :heavy_check_mark: | :x: | :x: | New support, not widely tested  |
-**Coinbase Pro** | :heavy_check_mark: | :heavy_check_mark: | :heavy_check_mark: | |
-**Coinmate** | :heavy_check_mark: | :heavy_check_mark: | :x: | |
-**OKCoin** | :heavy_check_mark: | :heavy_check_mark: | :heavy_check_mark: | |
-**OKEx** | :heavy_check_mark: | :heavy_check_mark: | :heavy_check_mark: | |
-**Poloniex** | :heavy_check_mark: | :heavy_check_mark: | :heavy_check_mark: | |
-**Gemini** | :heavy_check_mark: | :heavy_check_mark: | :x: | |
-**Wex** | :heavy_check_mark: | :heavy_check_mark: | :x: | |
->>>>>>> c1c9050a
+| Exchange         | order books        | trades (public)    | tickers            | balances           | trades (user)      | open orders        | notes |
+| ---------------- | ------------------ | ------------------ | ------------------ | ------------------ | ------------------ | ------------------ | ----- |
+| **Binance**      | :heavy_check_mark: | :heavy_check_mark: | :heavy_check_mark: | :heavy_check_mark: | :heavy_check_mark: | :heavy_check_mark: | |
+| **Bitfinex**     | :heavy_check_mark: | :heavy_check_mark: | :heavy_check_mark: | :heavy_check_mark: | :heavy_check_mark: | :heavy_check_mark: | |
+| **Bitflyer**     | :heavy_check_mark: | :heavy_check_mark: | :heavy_check_mark: | :question:         | :question:         | :question:         | |
+| **BitMEX**       | :heavy_check_mark: | :heavy_check_mark: | :heavy_check_mark: | :question:         | :question:         | :question:         | We are short of maintainers able to review pull requests and provide support for Bitmex, so there is a backlog of pull requests and support is likely broken. Can you help? |
+| **Bitstamp**     | :heavy_check_mark: | :heavy_check_mark: | :x:                | :question:         | :question:         | :question:         | |
+| **CEX.IO**       | :heavy_check_mark: | :x:                | :x:                | :question:         | :question:         | :question:         | New support, not widely tested  |
+| **Coinbase Pro** | :heavy_check_mark: | :heavy_check_mark: | :heavy_check_mark: | :heavy_check_mark: | :heavy_check_mark: | :heavy_check_mark: | |
+| **Coinmate**     | :heavy_check_mark: | :heavy_check_mark: | :x:                | :question:         | :question:         | :question:         | |
+| **OKCoin**       | :heavy_check_mark: | :heavy_check_mark: | :heavy_check_mark: | :question:         | :question:         | :question:         | |
+| **OKEx**         | :heavy_check_mark: | :heavy_check_mark: | :heavy_check_mark: | :question:         | :question:         | :question:         | |
+| **Poloniex**     | :heavy_check_mark: | :heavy_check_mark: | :heavy_check_mark: | :question:         | :question:         | :question:         | |
+| **Gemini**       | :heavy_check_mark: | :heavy_check_mark: | :x:                | :question:         | :question:         | :question:         | |
+| **Wex**          | :heavy_check_mark: | :heavy_check_mark: | :x:                | :question:         | :question:         | :question:         | |
+
 
 - :heavy_check_mark: - implemented
 - :construction: - missing but can be implemented
 - :x: - not supported by the exchange
 - :question: - exchange support level not known
 
-<<<<<<< HEAD
-If you missing a specific exchange implementation, feel free to propose a pull request or open an issue with some sweet BTC bounty.
-
-=======
 If you missing a specific exchange implementation, feel free to propose a pull request or open an issue with some sweet BTC bounty. 
  
->>>>>>> c1c9050a
 ## Open Source Projects Using XChange-Stream
 
 This is an, not so complete, list of projects that use XChange-Stream, feel free to add your project below.
