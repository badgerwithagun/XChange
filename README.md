## [![XChange](https://raw.githubusercontent.com/knowm/XChange/develop/etc/XChange_64_64.png)](http://knowm.org/open-source/xchange) XChange

[![Join the chat at https://gitter.im/Java-XChange/Lobby](https://badges.gitter.im/Java-XChange/Lobby.svg)](https://gitter.im/Java-XChange/Lobby?utm_source=badge&utm_medium=badge&utm_campaign=pr-badge&utm_content=badge)

XChange is a Java library providing a simple and consistent API for interacting with 60+ Bitcoin and other crypto currency exchanges providing a
consistent interface for trading and accessing market data.

## Important!

The world of Bitcoin changes quickly and XChange is no exception. For the latest bugfixes and features you should use the [snapshot jars] (https://oss.sonatype.org/content/groups/public/org/knowm/xchange/) or build yourself from the DEVELOP branch. See below for more details about building with Maven. To report bugs and see what issues people are currently working on see the [issues page](https://github.com/knowm/XChange/issues). 

## Description

XChange is a library providing a simple and consistent API for interacting with a diverse set of crypto currency exchanges, including support for Bitcoin. 

A complete list of implemented exchanges, data providers and brokers can be found on our [Exchange Support](https://github.com/knowm/XChange/wiki/Exchange-Support) page. 

Usage is very simple: Create an Exchange instance, get the appropriate service, and request data.

## Example 1: Public Market Data

```java
Exchange bitstamp = ExchangeFactory.INSTANCE.createExchange(BitstampExchange.class.getName());

MarketDataService marketDataService = bitstamp.getMarketDataService();

Ticker ticker = marketDataService.getTicker(CurrencyPair.BTC_USD);

System.out.println(ticker.toString());
```

## Example 2: Private Account Info

To use the private API services, `AccountService` and `TradeService`, create an `ExchangeSpecification` with a unique API key and secret key (in some
cases more info is required), which you obtain through the exchange's web interface. For more examples of adding the keys to the
`ExchangeSpecification` including storing them in a configuration file, see [Frequently Asked Questions](https://github.com/knowm/XChange/wiki/Frequently-Asked-Questions).

```java
ExchangeSpecification exSpec = new BitstampExchange().getDefaultExchangeSpecification();
exSpec.setUserName("34387");
exSpec.setApiKey("a4SDmpl9s6xWJS5fkKRT6yn41vXuY0AM");
exSpec.setSecretKey("sisJixU6Xd0d1yr6w02EHCb9UwYzTNuj");
Exchange bitstamp = ExchangeFactory.INSTANCE.createExchange(exSpec);

// Get the account information
AccountService accountService = bitstamp.getAccountService();
AccountInfo accountInfo = accountService.getAccountInfo();
System.out.println(accountInfo.toString());
```

All exchange implementations expose the same API, but you can also directly access the underlying "raw" data from the individual exchanges if you need to.

Now go ahead and [study some more examples](http://knowm.org/open-source/xchange/xchange-example-code), [download the thing](http://knowm.org/open-source/xchange/xchange-change-log/) and [provide feedback](https://github.com/knowm/XChange/issues).

## Features

* [x] MIT license
* [x] consistent API across all implemented exchanges
* [x] active development
* [x] very minimal 3rd party dependencies
* [x] modular components

## More Info

Project Site: <http://knowm.org/open-source/xchange>  
Example Code: <http://knowm.org/open-source/xchange/xchange-example-code>  
Change Log: <http://knowm.org/open-source/xchange/xchange-change-log/>  
Java Docs: <http://knowm.org/javadocs/xchange/index.html>  

Looking for streaming API? Use library [xchange-stream](https://github.com/bitrich-info/xchange-stream) based on XChange.

## Wiki

* [Home](https://github.com/knowm/XChange/wiki)
* [FAQ](https://github.com/knowm/XChange/wiki/Frequently-Asked-Questions)
* [Design Notes](https://github.com/knowm/XChange/wiki/Design-Notes)
* [Milestones](https://github.com/knowm/XChange/wiki/Milestones)
* [Exchange Support](https://github.com/knowm/XChange/wiki/Exchange-support)
* [New Implementation Best Practices](https://github.com/knowm/XChange/wiki/New-Implementation-Best-Practices)
* [Installing SSL Certificates into TrustStore](https://github.com/knowm/XChange/wiki/Installing-SSL-Certificates-into-TrustStore)
* [Getting Started with XChange for Noobies](https://github.com/knowm/XChange/wiki/Getting-Started-with-XChange-for-Noobies)
* [Code Style](https://github.com/knowm/XChange/wiki/Code-Style)

## Continuous Integration

[![Build Status](https://travis-ci.org/knowm/XChange.png?branch=develop)](https://travis-ci.org/knowm/XChange.png)
[Build History](https://travis-ci.org/knowm/XChange/builds)

## Getting Started

### Non-Maven

Download XChange Release Jars: http://search.maven.org/#search%7Cga%7C1%7Cknowm%20xchange

Download XChange Snapshot Jars: https://oss.sonatype.org/content/groups/public/org/knowm/xchange/

### Maven

The XChange release artifacts are hosted on Maven Central. 
  
Add the following dependencies in your pom.xml file. You will need at least xchange-core. Add the additional dependencies for the exchange modules you are interested in (XYZ shown only for a placeholder). There is example code for all the modules in xchange-examples.

    <dependency>
      <groupId>org.knowm.xchange</groupId>
      <artifactId>xchange-core</artifactId>
<<<<<<< HEAD
      <version>4.3.9</version>
=======
      <version>4.3.10</version>
>>>>>>> 4ab85c11
    </dependency>
    <dependency>
      <groupId>org.knowm.xchange</groupId>
      <artifactId>xchange-examples</artifactId>
<<<<<<< HEAD
      <version>4.3.9</version>
=======
      <version>4.3.10</version>
>>>>>>> 4ab85c11
    </dependency>
    <dependency>
      <groupId>org.knowm.xchange</groupId>
      <artifactId>xchange-XYZ</artifactId>
<<<<<<< HEAD
      <version>4.3.9</version>
=======
      <version>4.3.10</version>
>>>>>>> 4ab85c11
    </dependency>

For snapshots, add the following repository to your pom.xml file.

    <repository>
      <id>sonatype-oss-snapshot</id>
      <snapshots/>
      <url>https://oss.sonatype.org/content/repositories/snapshots</url>
    </repository>
    
The current snapshot version is: 

<<<<<<< HEAD
    4.3.10-SNAPSHOT
=======
    4.3.11-SNAPSHOT
>>>>>>> 4ab85c11
    
## Building with Maven

run unit tests: `mvn clean test`  
run unit and integration tests: `mvn clean verify -DskipIntegrationTests=false`  
install in local Maven repo: `mvn clean install`  
create project javadocs: `mvn javadoc:aggregate`  
generate dependency tree: `mvn dependency:tree`  
check for dependency updates: `mvn versions:display-dependency-updates`  
check for plugin updates: `mvn versions:display-plugin-updates`  
code format: `mvn com.coveo:fmt-maven-plugin:format`  

## Bugs

Please report any bugs or submit feature requests to [XChange's Github issue tracker](https://github.com/knowm/XChange/issues).

## Contributing

If you'd like to submit a new implementation for another exchange, please take a look at [New Implementation Best Practices](https://github.com/knowm/XChange/wiki/New-Implementation-Best-Practices) first, as there are lots of time-saving tips! 

For more information such as a contributor list and a list of known projects depending on XChange, visit the [Main Project Wiki](https://github.com/knowm/XChange/wiki). 
<|MERGE_RESOLUTION|>--- conflicted
+++ resolved
@@ -103,29 +103,17 @@
     <dependency>
       <groupId>org.knowm.xchange</groupId>
       <artifactId>xchange-core</artifactId>
-<<<<<<< HEAD
-      <version>4.3.9</version>
-=======
       <version>4.3.10</version>
->>>>>>> 4ab85c11
     </dependency>
     <dependency>
       <groupId>org.knowm.xchange</groupId>
       <artifactId>xchange-examples</artifactId>
-<<<<<<< HEAD
-      <version>4.3.9</version>
-=======
       <version>4.3.10</version>
->>>>>>> 4ab85c11
     </dependency>
     <dependency>
       <groupId>org.knowm.xchange</groupId>
       <artifactId>xchange-XYZ</artifactId>
-<<<<<<< HEAD
-      <version>4.3.9</version>
-=======
       <version>4.3.10</version>
->>>>>>> 4ab85c11
     </dependency>
 
 For snapshots, add the following repository to your pom.xml file.
@@ -138,11 +126,7 @@
     
 The current snapshot version is: 
 
-<<<<<<< HEAD
-    4.3.10-SNAPSHOT
-=======
     4.3.11-SNAPSHOT
->>>>>>> 4ab85c11
     
 ## Building with Maven
 
