package com.xeiam.xchange.quoine;

import java.math.BigDecimal;
import java.text.MessageFormat;
import java.util.ArrayList;
import java.util.Date;
import java.util.HashMap;
import java.util.List;
import java.util.Map;

import com.xeiam.xchange.currency.Currency;
import com.xeiam.xchange.currency.CurrencyPair;
import com.xeiam.xchange.dto.Order;
import com.xeiam.xchange.dto.Order.OrderType;
import com.xeiam.xchange.dto.account.AccountInfo;
import com.xeiam.xchange.dto.account.Wallet;
import com.xeiam.xchange.dto.marketdata.OrderBook;
import com.xeiam.xchange.dto.marketdata.Ticker;
import com.xeiam.xchange.dto.trade.Balance;
import com.xeiam.xchange.dto.trade.LimitOrder;
import com.xeiam.xchange.dto.trade.OpenOrders;
import com.xeiam.xchange.quoine.dto.account.FiatAccount;
import com.xeiam.xchange.quoine.dto.account.QuoineAccountInfo;
import com.xeiam.xchange.quoine.dto.account.QuoineTradingAccountInfo;
import com.xeiam.xchange.quoine.dto.marketdata.QuoineOrderBook;
import com.xeiam.xchange.quoine.dto.marketdata.QuoineProduct;
import com.xeiam.xchange.quoine.dto.trade.Model;
import com.xeiam.xchange.quoine.dto.trade.QuoineOrdersList;

public class QuoineAdapters {

  public static Ticker adaptTicker(QuoineProduct quoineTicker, CurrencyPair currencyPair) {

    Ticker.Builder builder = new Ticker.Builder();
    builder.ask(quoineTicker.getMarketAsk());
    builder.bid(quoineTicker.getMarketBid());
    builder.last(quoineTicker.getLastPrice24h());
    builder.volume(quoineTicker.getVolume24h());
    builder.currencyPair(currencyPair);
    return builder.build();
  }

  public static OrderBook adaptOrderBook(QuoineOrderBook quoineOrderBook, CurrencyPair currencyPair) {

    List<LimitOrder> asks = createOrders(currencyPair, Order.OrderType.ASK, quoineOrderBook.getSellPriceLevels());
    List<LimitOrder> bids = createOrders(currencyPair, Order.OrderType.BID, quoineOrderBook.getBuyPriceLevels());
    return new OrderBook(null, asks, bids);
  }

  public static List<LimitOrder> createOrders(CurrencyPair currencyPair, Order.OrderType orderType, List<List<BigDecimal>> orders) {

    List<LimitOrder> limitOrders = new ArrayList<LimitOrder>();
    for (List<BigDecimal> ask : orders) {
      checkArgument(ask.size() == 2, "Expected a pair (price, amount) but got {0} elements.", ask.size());
      limitOrders.add(createOrder(currencyPair, ask, orderType));
    }
    return limitOrders;
  }

  public static LimitOrder createOrder(CurrencyPair currencyPair, List<BigDecimal> priceAndAmount, Order.OrderType orderType) {

    return new LimitOrder(orderType, priceAndAmount.get(1), currencyPair, "", null, priceAndAmount.get(0));
  }

  public static void checkArgument(boolean argument, String msgPattern, Object... msgArgs) {

    if (!argument) {
      throw new IllegalArgumentException(MessageFormat.format(msgPattern, msgArgs));
    }
  }

  public static AccountInfo adaptTradingAccountInfo(QuoineTradingAccountInfo[] quoineAccountInfo) {
<<<<<<< HEAD
    List<Balance> balances = new ArrayList<Balance>(quoineAccountInfo.length);
=======
    Map<Currency, Wallet> wallets = new HashMap<Currency, Wallet>(quoineAccountInfo.length);
>>>>>>> 4175dd02

    // btc position is sum of all positions in margin. Asuming all currencies are using the same margin level.
    BigDecimal btcPosition = BigDecimal.ZERO;

    for (int i = 0; i < quoineAccountInfo.length; i++) {
      QuoineTradingAccountInfo info = quoineAccountInfo[i];

<<<<<<< HEAD
      balances.add(new Balance(info.getCollateralCurrency(), info.getFreeMargin()));
=======
      wallets.put(Currency.getInstance(info.getCollateralCurrency()), new Wallet(Currency.getInstance(info.getCollateralCurrency()), info.getFreeMargin()));
>>>>>>> 4175dd02

      btcPosition = btcPosition.add(info.getPosition());
    }

<<<<<<< HEAD
    balances.add(new Balance("BTC", btcPosition));
=======
    wallets.put(Currency.BTC, new Wallet(Currency.BTC, btcPosition));
>>>>>>> 4175dd02

    return new AccountInfo(new Wallet(balances));
  }

  public static AccountInfo adaptAccountinfo(QuoineAccountInfo quoineAccountInfo) {

<<<<<<< HEAD
    List<Balance> balances = new ArrayList<Balance>();

    // Adapt to XChange DTOs
    Balance btcBalance = new Balance(quoineAccountInfo.getBitcoinAccount().getCurrency(), quoineAccountInfo.getBitcoinAccount().getBalance(),
        quoineAccountInfo.getBitcoinAccount().getFreeBalance(),
        quoineAccountInfo.getBitcoinAccount().getBalance().subtract(quoineAccountInfo.getBitcoinAccount().getFreeBalance()));
    balances.add(btcBalance);

    for (FiatAccount fiatAccount : quoineAccountInfo.getFiatAccounts()) {
      Balance fiatBalance = new Balance(fiatAccount.getCurrency(), fiatAccount.getBalance(), fiatAccount.getFreeBalance(),
          fiatAccount.getBalance().subtract(fiatAccount.getFreeBalance()));
      balances.add(fiatBalance);
=======
    Map<Currency, Wallet> wallets = new HashMap<Currency, Wallet>();

    // Adapt to XChange DTOs
    Wallet btcWallet = new Wallet(Currency.getInstance(quoineAccountInfo.getBitcoinAccount().getCurrency()), quoineAccountInfo.getBitcoinAccount().getBalance(),
        quoineAccountInfo.getBitcoinAccount().getFreeBalance(),
        quoineAccountInfo.getBitcoinAccount().getBalance().subtract(quoineAccountInfo.getBitcoinAccount().getFreeBalance()));
    wallets.put(Currency.getInstance(quoineAccountInfo.getBitcoinAccount().getCurrency()), btcWallet);

    for (FiatAccount fiatAccount : quoineAccountInfo.getFiatAccounts()) {
      Wallet fiatWallet = new Wallet(Currency.getInstance(fiatAccount.getCurrency()), fiatAccount.getBalance(), fiatAccount.getFreeBalance(),
          fiatAccount.getBalance().subtract(fiatAccount.getFreeBalance()));
      wallets.put(Currency.getInstance(fiatAccount.getCurrency()), fiatWallet);
>>>>>>> 4175dd02
    }

    return new AccountInfo(new Wallet(balances));

  }

  public static OpenOrders adapteOpenOrders(QuoineOrdersList quoineOrdersList) {

    List<LimitOrder> openOrders = new ArrayList<LimitOrder>();
    for (Model model : quoineOrdersList.getModels()) {
      if (model.getStatus().equals("live")) {

        // currencey pair
        String baseSymbol = model.getCurrencyPairCode().substring(0, 3);
        String counterSymbol = model.getCurrencyPairCode().substring(3, 6);
        CurrencyPair currencyPair = new CurrencyPair(baseSymbol, counterSymbol);

        // OrderType
        OrderType orderType = model.getSide().equals("sell") ? OrderType.ASK : OrderType.BID;

        // Timestamp
        Date timestamp = new Date(model.getCreatedAt().longValue() * 1000L);

        LimitOrder limitOrder = new LimitOrder(orderType, model.getQuantity(), currencyPair, model.getId(), timestamp, model.getPrice());

        openOrders.add(limitOrder);
      }
    }

    return new OpenOrders(openOrders);
  }
}<|MERGE_RESOLUTION|>--- conflicted
+++ resolved
@@ -69,69 +69,41 @@
     }
   }
 
-  public static AccountInfo adaptTradingAccountInfo(QuoineTradingAccountInfo[] quoineAccountInfo) {
-<<<<<<< HEAD
-    List<Balance> balances = new ArrayList<Balance>(quoineAccountInfo.length);
-=======
-    Map<Currency, Wallet> wallets = new HashMap<Currency, Wallet>(quoineAccountInfo.length);
->>>>>>> 4175dd02
+  public static Wallet adaptTradingAccountInfo(QuoineTradingAccountInfo[] quoineWallet) {
+    List<Balance> balances = new ArrayList<Balance>(quoineWallet.length);
 
     // btc position is sum of all positions in margin. Asuming all currencies are using the same margin level.
     BigDecimal btcPosition = BigDecimal.ZERO;
 
-    for (int i = 0; i < quoineAccountInfo.length; i++) {
-      QuoineTradingAccountInfo info = quoineAccountInfo[i];
+    for (int i = 0; i < quoineWallet.length; i++) {
+      QuoineTradingAccountInfo info = quoineWallet[i];
 
-<<<<<<< HEAD
-      balances.add(new Balance(info.getCollateralCurrency(), info.getFreeMargin()));
-=======
-      wallets.put(Currency.getInstance(info.getCollateralCurrency()), new Wallet(Currency.getInstance(info.getCollateralCurrency()), info.getFreeMargin()));
->>>>>>> 4175dd02
+      balances.add(new Balance(Currency.getInstance(info.getCollateralCurrency()), info.getFreeMargin()));
 
       btcPosition = btcPosition.add(info.getPosition());
     }
 
-<<<<<<< HEAD
-    balances.add(new Balance("BTC", btcPosition));
-=======
-    wallets.put(Currency.BTC, new Wallet(Currency.BTC, btcPosition));
->>>>>>> 4175dd02
+    balances.add(new Balance(Currency.BTC, btcPosition));
 
-    return new AccountInfo(new Wallet(balances));
+    return new Wallet(balances);
   }
 
-  public static AccountInfo adaptAccountinfo(QuoineAccountInfo quoineAccountInfo) {
+  public static Wallet adaptWallet(QuoineAccountInfo quoineWallet) {
 
-<<<<<<< HEAD
     List<Balance> balances = new ArrayList<Balance>();
 
     // Adapt to XChange DTOs
-    Balance btcBalance = new Balance(quoineAccountInfo.getBitcoinAccount().getCurrency(), quoineAccountInfo.getBitcoinAccount().getBalance(),
-        quoineAccountInfo.getBitcoinAccount().getFreeBalance(),
-        quoineAccountInfo.getBitcoinAccount().getBalance().subtract(quoineAccountInfo.getBitcoinAccount().getFreeBalance()));
+    Balance btcBalance = new Balance(Currency.getInstance(quoineWallet.getBitcoinAccount().getCurrency()),
+        quoineWallet.getBitcoinAccount().getBalance(),
+        quoineWallet.getBitcoinAccount().getFreeBalance());
     balances.add(btcBalance);
 
-    for (FiatAccount fiatAccount : quoineAccountInfo.getFiatAccounts()) {
-      Balance fiatBalance = new Balance(fiatAccount.getCurrency(), fiatAccount.getBalance(), fiatAccount.getFreeBalance(),
-          fiatAccount.getBalance().subtract(fiatAccount.getFreeBalance()));
+    for (FiatAccount fiatAccount : quoineWallet.getFiatAccounts()) {
+      Balance fiatBalance = new Balance(Currency.getInstance(fiatAccount.getCurrency()), fiatAccount.getBalance(), fiatAccount.getFreeBalance());
       balances.add(fiatBalance);
-=======
-    Map<Currency, Wallet> wallets = new HashMap<Currency, Wallet>();
-
-    // Adapt to XChange DTOs
-    Wallet btcWallet = new Wallet(Currency.getInstance(quoineAccountInfo.getBitcoinAccount().getCurrency()), quoineAccountInfo.getBitcoinAccount().getBalance(),
-        quoineAccountInfo.getBitcoinAccount().getFreeBalance(),
-        quoineAccountInfo.getBitcoinAccount().getBalance().subtract(quoineAccountInfo.getBitcoinAccount().getFreeBalance()));
-    wallets.put(Currency.getInstance(quoineAccountInfo.getBitcoinAccount().getCurrency()), btcWallet);
-
-    for (FiatAccount fiatAccount : quoineAccountInfo.getFiatAccounts()) {
-      Wallet fiatWallet = new Wallet(Currency.getInstance(fiatAccount.getCurrency()), fiatAccount.getBalance(), fiatAccount.getFreeBalance(),
-          fiatAccount.getBalance().subtract(fiatAccount.getFreeBalance()));
-      wallets.put(Currency.getInstance(fiatAccount.getCurrency()), fiatWallet);
->>>>>>> 4175dd02
     }
 
-    return new AccountInfo(new Wallet(balances));
+    return new Wallet(balances);
 
   }
 
