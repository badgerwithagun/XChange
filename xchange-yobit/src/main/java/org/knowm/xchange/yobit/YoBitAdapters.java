--- conflicted
+++ resolved
@@ -200,14 +200,8 @@
     String amountRemaining = map.get("amount").toString();
     String rate = map.get("rate").toString();
     String timestamp = map.get("timestamp_created").toString();
-    String status =
-        map.get("status")
-            .toString(); // status: 0 - active, 1 - fulfilled and closed, 2 - cancelled, 3 -
-<<<<<<< HEAD
-                         // cancelled after partially fulfilled.
-=======
-    // cancelled after partially fulfilled.
->>>>>>> ebd47295
+    String status = map.get("status")
+                       .toString();//status: 0 - active, 1 - fulfilled and closed, 2 - cancelled, 3 -// cancelled after partially fulfilled.
 
     Date time = DateUtils.fromUnixTime(Long.valueOf(timestamp));
 
