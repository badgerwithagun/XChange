package com.xeiam.xchange.loyalbit;

import java.math.BigDecimal;
import java.text.MessageFormat;
import java.util.ArrayList;
import java.util.Arrays;
import java.util.Collections;
import java.util.Comparator;
import java.util.Date;
import java.util.List;

import com.xeiam.xchange.currency.Currency;
import com.xeiam.xchange.currency.CurrencyPair;
import com.xeiam.xchange.dto.Order;
import com.xeiam.xchange.dto.account.AccountInfo;
import com.xeiam.xchange.dto.account.Wallet;
import com.xeiam.xchange.dto.marketdata.OrderBook;
import com.xeiam.xchange.dto.marketdata.Trades.TradeSortType;
import com.xeiam.xchange.dto.trade.Balance;
import com.xeiam.xchange.dto.trade.LimitOrder;
import com.xeiam.xchange.dto.trade.UserTrade;
import com.xeiam.xchange.dto.trade.UserTrades;
import com.xeiam.xchange.loyalbit.dto.account.LoyalbitBalance;
import com.xeiam.xchange.loyalbit.dto.marketdata.LoyalbitOrderBook;
import com.xeiam.xchange.loyalbit.dto.trade.LoyalbitOrder;
import com.xeiam.xchange.loyalbit.dto.trade.LoyalbitUserTransaction;

public final class LoyalbitAdapters {

  public static final Comparator<LimitOrder> ASK_COMPARATOR = new Comparator<LimitOrder>() {
    @Override
    public int compare(LimitOrder o1, LimitOrder o2) {
      return o1.getLimitPrice().compareTo(o2.getLimitPrice());
    }
  };
  public static final Comparator<LimitOrder> BID_COMPARATOR = new Comparator<LimitOrder>() {
    @Override
    public int compare(LimitOrder o1, LimitOrder o2) {
      return o2.getLimitPrice().compareTo(o1.getLimitPrice());
    }
  };

  private LoyalbitAdapters() {
  }

  public static AccountInfo adaptAccountInfo(LoyalbitBalance loyalbitBalance, String userName) {
<<<<<<< HEAD

    Balance usdBalance = new Balance.Builder().currency(Currencies.USD).available(loyalbitBalance.getAvailableUsd())
        .frozen(loyalbitBalance.getReservedOrderUsd()).transferring(loyalbitBalance.getReservedWithdrawUsd()).build();
    Balance btcBalance = new Balance.Builder().currency(Currencies.BTC).available(loyalbitBalance.getAvailableBtc())
        .frozen(loyalbitBalance.getReservedOrderBtc()).transferring(loyalbitBalance.getReservedWithdrawBtc()).build();

    return new AccountInfo(userName, loyalbitBalance.getFee(), new Wallet(usdBalance, btcBalance));
=======
    // FIXME: the second parameter should be sum of (available, reservedOrder, reservedWithdraw)
    // keep it as available for safe reason, will be fixed in XChange 4.0.0
    Wallet usdWallet = new Wallet(Currency.USD, loyalbitBalance.getAvailableUsd(), loyalbitBalance.getAvailableUsd(),
        loyalbitBalance.getReservedOrderUsd());
    Wallet btcWallet = new Wallet(Currency.BTC, loyalbitBalance.getAvailableBtc(), loyalbitBalance.getAvailableBtc(),
        loyalbitBalance.getReservedOrderBtc());

    return new AccountInfo(userName, loyalbitBalance.getFee(), Arrays.asList(usdWallet, btcWallet));
>>>>>>> 4175dd02
  }

  public static OrderBook adaptOrderBook(LoyalbitOrderBook loyalbitOrderBook, CurrencyPair currencyPair) {

    List<LimitOrder> asks = createOrders(currencyPair, Order.OrderType.ASK, loyalbitOrderBook.getAsks());
    List<LimitOrder> bids = createOrders(currencyPair, Order.OrderType.BID, loyalbitOrderBook.getBids());
    return new OrderBook(new Date(), asks, bids);
  }

  public static List<LimitOrder> createOrders(CurrencyPair currencyPair, Order.OrderType orderType, List<List<BigDecimal>> orders) {
    List<LimitOrder> limitOrders = new ArrayList<LimitOrder>();
    for (List<BigDecimal> ask : orders) {
      checkArgument(ask.size() == 2, "Expected a pair (price, amount) but got {0} elements.", ask.size());
      limitOrders.add(createOrder(currencyPair, ask, orderType));
    }
    Collections.sort(limitOrders, orderType.equals(Order.OrderType.ASK) ? ASK_COMPARATOR : BID_COMPARATOR);
    return limitOrders;
  }

  public static LimitOrder createOrder(CurrencyPair currencyPair, List<BigDecimal> priceAndAmount, Order.OrderType orderType) {

    return new LimitOrder(orderType, priceAndAmount.get(1), currencyPair, "", null, priceAndAmount.get(0));
  }

  public static void checkArgument(boolean argument, String msgPattern, Object... msgArgs) {
    if (!argument) {
      throw new IllegalArgumentException(MessageFormat.format(msgPattern, msgArgs));
    }
  }

  public static UserTrades adaptTradeHistory(LoyalbitUserTransaction[] loyalbitUserTransactions) {
    List<UserTrade> trades = new ArrayList<UserTrade>();
    long lastTradeId = 0;
    for (LoyalbitUserTransaction loyalbitUserTransaction : loyalbitUserTransactions) {
      Order.OrderType orderType = adaptOrderType(loyalbitUserTransaction.getType());
      BigDecimal tradableAmount = loyalbitUserTransaction.getAmount();
      BigDecimal price = loyalbitUserTransaction.getPrice().abs();
      Date timestamp = loyalbitUserTransaction.getMicrotime();
      long transactionId = loyalbitUserTransaction.getId();
      if (transactionId > lastTradeId) {
        lastTradeId = transactionId;
      }
      final String tradeId = String.valueOf(transactionId);
      final String orderId = String.valueOf(loyalbitUserTransaction.getOrderId());
      final BigDecimal feeAmount = loyalbitUserTransaction.getFeeUSD();
      final CurrencyPair currencyPair = CurrencyPair.BTC_USD;

      UserTrade trade = new UserTrade(orderType, tradableAmount, currencyPair, price, timestamp, tradeId, orderId, feeAmount,
          currencyPair.counter.getCurrencyCode());
      trades.add(trade);
    }

    return new UserTrades(trades, lastTradeId, TradeSortType.SortByID);
  }

  public static Order.OrderType adaptOrderType(LoyalbitOrder.Type orderType) {
    return orderType.equals(LoyalbitOrder.Type.bid) ? Order.OrderType.BID : Order.OrderType.ASK;
  }

  public static LimitOrder adaptOrder(LoyalbitOrder o) {
    return new LimitOrder(adaptOrderType(o.getType()), o.getAmount(), CurrencyPair.BTC_USD, Long.toString(o.getId()), o.getMicrotime(), o.getPrice());
  }
}<|MERGE_RESOLUTION|>--- conflicted
+++ resolved
@@ -44,24 +44,13 @@
   }
 
   public static AccountInfo adaptAccountInfo(LoyalbitBalance loyalbitBalance, String userName) {
-<<<<<<< HEAD
 
-    Balance usdBalance = new Balance.Builder().currency(Currencies.USD).available(loyalbitBalance.getAvailableUsd())
+    Balance usdBalance = new Balance.Builder().currency(Currency.USD).available(loyalbitBalance.getAvailableUsd())
         .frozen(loyalbitBalance.getReservedOrderUsd()).transferring(loyalbitBalance.getReservedWithdrawUsd()).build();
-    Balance btcBalance = new Balance.Builder().currency(Currencies.BTC).available(loyalbitBalance.getAvailableBtc())
+    Balance btcBalance = new Balance.Builder().currency(Currency.BTC).available(loyalbitBalance.getAvailableBtc())
         .frozen(loyalbitBalance.getReservedOrderBtc()).transferring(loyalbitBalance.getReservedWithdrawBtc()).build();
 
     return new AccountInfo(userName, loyalbitBalance.getFee(), new Wallet(usdBalance, btcBalance));
-=======
-    // FIXME: the second parameter should be sum of (available, reservedOrder, reservedWithdraw)
-    // keep it as available for safe reason, will be fixed in XChange 4.0.0
-    Wallet usdWallet = new Wallet(Currency.USD, loyalbitBalance.getAvailableUsd(), loyalbitBalance.getAvailableUsd(),
-        loyalbitBalance.getReservedOrderUsd());
-    Wallet btcWallet = new Wallet(Currency.BTC, loyalbitBalance.getAvailableBtc(), loyalbitBalance.getAvailableBtc(),
-        loyalbitBalance.getReservedOrderBtc());
-
-    return new AccountInfo(userName, loyalbitBalance.getFee(), Arrays.asList(usdWallet, btcWallet));
->>>>>>> 4175dd02
   }
 
   public static OrderBook adaptOrderBook(LoyalbitOrderBook loyalbitOrderBook, CurrencyPair currencyPair) {
