--- conflicted
+++ resolved
@@ -66,38 +66,20 @@
   CryptoTradeOrder getOrderInfo(@FormParam("orderid") long orderId, @HeaderParam("AuthKey") String apiKey, @HeaderParam("AuthSign") ParamsDigest signer, @FormParam("nonce") int nonce);
 
   @POST
-<<<<<<< HEAD
   @Path("private/tradeshistory")
   CryptoTradeTrades getTradeHistory(@FormParam("start_id") Long startId, @FormParam("end_id") Long endId, @FormParam("start_date") Long startDate, @FormParam("end_date") Long endDate, 
-      @FormParam("count") Integer count, @FormParam("order") CryptoTradeOrdering ordering, @FormParam("pair") String currencyPair, @HeaderParam("AuthKey") String apiKey, @HeaderParam("AuthSign") ParamsDigest signer, @FormParam("nonce") int nonce);
+      @FormParam("count") Integer count, @FormParam("order") CryptoTradeOrdering ordering, @FormParam("pair") String currencyPair, @HeaderParam("AuthKey") String apiKey, 
+      @HeaderParam("AuthSign") ParamsDigest signer, @FormParam("nonce") int nonce);
  
   @POST
   @Path("private/ordershistory")
   CryptoTradeOrders getOrderHistory(@FormParam("start_id") Long startId, @FormParam("end_id") Long endId, @FormParam("start_date") Long startDate, @FormParam("end_date") Long endDate, 
-      @FormParam("count") Integer count, @FormParam("order") CryptoTradeOrdering ordering, @FormParam("pair") String currencyPair, @HeaderParam("AuthKey") String apiKey, @HeaderParam("AuthSign") ParamsDigest signer, @FormParam("nonce") int nonce);
+      @FormParam("count") Integer count, @FormParam("order") CryptoTradeOrdering ordering, @FormParam("pair") String currencyPair, @HeaderParam("AuthKey") String apiKey, 
+      @HeaderParam("AuthSign") ParamsDigest signer, @FormParam("nonce") int nonce);
  
   @POST
   @Path("private/transactions")
   CryptoTradeTransactions getTransactionHistory(@FormParam("start_id") Long startId, @FormParam("end_id") Long endId, @FormParam("start_date") Long startDate, @FormParam("end_date") Long endDate, 
       @FormParam("count") Integer count, @FormParam("order") CryptoTradeOrdering ordering, @HeaderParam("AuthKey") String apiKey, @HeaderParam("AuthSign") ParamsDigest signer, @FormParam("nonce") int nonce);
 
-=======
-  @Path("tradeshistory")
-  CryptoTradeTrades getTradeHistory(@FormParam("start_id") Long startId, @FormParam("end_id") Long endId, @FormParam("start_date") Long startDate, @FormParam("end_date") Long endDate,
-      @FormParam("count") int count, @FormParam("order") CryptoTradeOrdering ordering, @FormParam("pair") String currencyPair, @HeaderParam("AuthKey") String apiKey,
-      @HeaderParam("AuthSign") ParamsDigest signer, @FormParam("nonce") int nonce);
-
-  @POST
-  @Path("ordershistory")
-  CryptoTradeOrders getOrderHistory(@FormParam("start_id") Long startId, @FormParam("end_id") Long endId, @FormParam("start_date") Long startDate, @FormParam("end_date") Long endDate,
-      @FormParam("count") int count, @FormParam("order") CryptoTradeOrdering ordering, @FormParam("pair") String currencyPair, @HeaderParam("AuthKey") String apiKey,
-      @HeaderParam("AuthSign") ParamsDigest signer, @FormParam("nonce") int nonce);
-
-  @POST
-  @Path("transactions")
-  CryptoTradeTransactions getTransactionHistory(@FormParam("start_id") Long startId, @FormParam("end_id") Long endId, @FormParam("start_date") Long startDate, @FormParam("end_date") Long endDate,
-      @FormParam("count") int count, @FormParam("order") CryptoTradeOrdering ordering, @HeaderParam("AuthKey") String apiKey, @HeaderParam("AuthSign") ParamsDigest signer,
-      @FormParam("nonce") int nonce);
->>>>>>> a2252b15
-
 }