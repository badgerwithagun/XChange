package com.xeiam.xchange.therock;

import static com.xeiam.xchange.dto.Order.OrderType.BID;

import java.util.ArrayList;
import java.util.HashMap;
import java.util.List;
import java.util.Map;

import com.xeiam.xchange.currency.Currency;
import com.xeiam.xchange.dto.Order;
import com.xeiam.xchange.dto.account.AccountInfo;
import com.xeiam.xchange.dto.account.Wallet;
import com.xeiam.xchange.dto.trade.Balance;
import com.xeiam.xchange.therock.dto.account.TheRockBalance;
import com.xeiam.xchange.therock.dto.trade.TheRockOrder;

public final class TheRockAdapters {

  private TheRockAdapters() {
  }

  public static TheRockOrder.Side adaptSide(Order.OrderType type) {
    return type == BID ? TheRockOrder.Side.buy : TheRockOrder.Side.sell;
  }

<<<<<<< HEAD
  public static AccountInfo adaptAccountInfo(List<TheRockBalance> trBalances, String userName) {

    ArrayList<Balance> balances = new ArrayList<Balance>(trBalances.size());
    for (TheRockBalance blc : trBalances) {
      balances.add(new Balance(blc.getCurrency(), blc.getBalance(), blc.getTradingBalance()));
=======
  public static AccountInfo adaptAccountInfo(List<TheRockBalance> balances, String userName) {
    Map<Currency, Wallet> wallets = new HashMap<>();
    for (TheRockBalance blc : balances) {
      Currency currency = Currency.getInstance(blc.getCurrency());
      wallets.put(currency, new Wallet(currency, blc.getBalance(), blc.getTradingBalance()));
>>>>>>> 4175dd02
    }
    return new AccountInfo(userName, new Wallet(balances));
  }

  /*
   * public static LimitOrder adaptOrder(TheRockOrder o) { return new LimitOrder(adaptOrderType(o.getSide()), o.getAmount(), o.getFundId().pair,
   * Long.toString(o.getId()), null, o.getPrice()); } public static Order.OrderType adaptOrderType(TheRockOrder.Side orderSide) { return
   * orderSide.equals(TheRockOrder.Side.buy) ? Order.OrderType.BID : Order.OrderType.ASK; } public static OrderBook adaptOrderBook(TheRockOrderBook
   * therockOrderBook) { List<LimitOrder> asks = new ArrayList<LimitOrder>(); List<LimitOrder> bids = new ArrayList<LimitOrder>(); for
   * (TheRockOrderBook.Entry obe : therockOrderBook.getData()) { if (TheRockOrder.Type.Buy.equals(obe.getType())) { bids.add(new
   * LimitOrder(Order.OrderType.BID, obe.getQuantity(), obe.getCurrencyPair(), null, obe.getCreated(), obe.getPrice())); } else { asks.add(new
   * LimitOrder(Order.OrderType.ASK, obe.getQuantity(), obe.getCurrencyPair(), null, obe.getCreated(), obe.getPrice())); } } Collections.sort(bids,
   * BID_COMPARATOR); Collections.sort(asks, ASK_COMPARATOR); return new OrderBook(new Date(), asks, bids); } public static UserTrades
   * adaptTradeHistory(TheRockUserTrade[] therockUserTrades) { List<UserTrade> trades = new ArrayList<UserTrade>(); long lastTradeId = 0; for
   * (TheRockUserTrade therockUserTrade : therockUserTrades) { lastTradeId = Math.max(lastTradeId, therockUserTrade.getTradeId());
   * trades.add(adaptTrade(therockUserTrade)); } return new UserTrades(trades, lastTradeId, TradeSortType.SortByID); } public static UserTrade
   * adaptTrade(TheRockUserTrade therockUserTrade) { CurrencyPair currencyPair = therockUserTrade.getCurrencyPair(); return new UserTrade(
   * adaptOrderType(therockUserTrade.getType()), therockUserTrade.getQuantity(), currencyPair, therockUserTrade.getPrice().abs(),
   * therockUserTrade.getExecuted(), String.valueOf(therockUserTrade.getTradeId()), String.valueOf(therockUserTrade.getOrderId()),
   * therockUserTrade.getFee(), therockUserTrade.getType() == TheRockOrder.Type.Buy ? currencyPair.counter.getCurrencyCode() : currencyPair.base.getCurrencyCode()); }
   */
}<|MERGE_RESOLUTION|>--- conflicted
+++ resolved
@@ -24,19 +24,12 @@
     return type == BID ? TheRockOrder.Side.buy : TheRockOrder.Side.sell;
   }
 
-<<<<<<< HEAD
   public static AccountInfo adaptAccountInfo(List<TheRockBalance> trBalances, String userName) {
 
     ArrayList<Balance> balances = new ArrayList<Balance>(trBalances.size());
     for (TheRockBalance blc : trBalances) {
-      balances.add(new Balance(blc.getCurrency(), blc.getBalance(), blc.getTradingBalance()));
-=======
-  public static AccountInfo adaptAccountInfo(List<TheRockBalance> balances, String userName) {
-    Map<Currency, Wallet> wallets = new HashMap<>();
-    for (TheRockBalance blc : balances) {
       Currency currency = Currency.getInstance(blc.getCurrency());
-      wallets.put(currency, new Wallet(currency, blc.getBalance(), blc.getTradingBalance()));
->>>>>>> 4175dd02
+      balances.add(new Balance(currency, blc.getBalance(), blc.getTradingBalance()));
     }
     return new AccountInfo(userName, new Wallet(balances));
   }
