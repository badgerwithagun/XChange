--- conflicted
+++ resolved
@@ -103,20 +103,6 @@
 			<artifactId>xchange-bitfinex</artifactId>
 			<version>2.0.0-SNAPSHOT</version>
 		</dependency>
-<<<<<<< HEAD
-        <!-- XChange Bitcoinium support -->
-        <dependency>
-            <groupId>com.xeiam.xchange</groupId>
-            <artifactId>xchange-bitcoinium</artifactId>
-            <version>2.0.0-SNAPSHOT</version>
-        </dependency>
-        <!-- XChange Justcoin support -->
-        <dependency>
-            <groupId>com.xeiam.xchange</groupId>
-            <artifactId>xchange-justcoin</artifactId>
-            <version>2.0.0-SNAPSHOT</version>
-        </dependency>
-=======
 		<!-- XChange Bitfinex support -->
 		<dependency>
 			<groupId>com.xeiam.xchange</groupId>
@@ -130,7 +116,6 @@
 			<version>2.0.0-SNAPSHOT</version>
 		</dependency>
 
->>>>>>> bb970959
 		<dependency>
 			<groupId>ch.qos.logback</groupId>
 			<artifactId>logback-classic</artifactId>
