--- conflicted
+++ resolved
@@ -344,16 +344,17 @@
         </dependency>
         <dependency>
             <groupId>${project.groupId}</groupId>
-<<<<<<< HEAD
             <artifactId>xchange-liqui</artifactId>
-=======
+            <version>${project.version}</version>
+        </dependency>        
+      <dependency>
+            <groupId>${project.groupId}</groupId>
             <artifactId>xchange-btcturk</artifactId>
             <version>${project.version}</version>
         </dependency>
         <dependency>
             <groupId>${project.groupId}</groupId>
             <artifactId>xchange-paribu</artifactId>
->>>>>>> 32a377b9
             <version>${project.version}</version>
         </dependency>
     </dependencies>
