package com.xeiam.xchange.examples.btcchina.account;

import java.io.IOException;

import com.xeiam.xchange.Exchange;
import com.xeiam.xchange.btcchina.dto.BTCChinaResponse;
import com.xeiam.xchange.btcchina.dto.account.BTCChinaAccountInfo;
import com.xeiam.xchange.btcchina.dto.account.BTCChinaDeposit;
import com.xeiam.xchange.btcchina.dto.account.BTCChinaWithdrawal;
import com.xeiam.xchange.btcchina.dto.account.response.BTCChinaGetDepositsResponse;
import com.xeiam.xchange.btcchina.dto.account.response.BTCChinaGetWithdrawalsResponse;
import com.xeiam.xchange.btcchina.service.polling.BTCChinaAccountServiceRaw;
<<<<<<< HEAD
import com.xeiam.xchange.dto.account.Wallet;
=======
import com.xeiam.xchange.currency.Currency;
import com.xeiam.xchange.dto.account.AccountInfo;
>>>>>>> 4175dd02
import com.xeiam.xchange.examples.btcchina.BTCChinaExamplesUtils;
import com.xeiam.xchange.service.polling.account.PollingAccountService;
import com.xeiam.xchange.utils.CertHelper;

/**
 * @author ObsessiveOrange
 *         <p>
 *         Example showing the following:
 *         </p>
 *         <ul>
 *         <li>Connect to BTCChina exchange with authentication</li>
 *         <li>View account balance</li>
 *         <li>Get the bitcoin deposit address</li>
 *         </ul>
 */
public class BTCChinaAccountDemo {

  static Exchange btcchina = BTCChinaExamplesUtils.getExchange();
  static PollingAccountService accountService = btcchina.getPollingAccountService();

  public static void main(String[] args) throws Exception {

    CertHelper.trustAllCerts();

    generic();
    raw();
  }

  public static void generic() throws IOException {

    // Get the account information
    Wallet wallet = accountService.getAccountInfo();
    System.out.println("Wallet as String: " + wallet.toString());

    String depositAddress = accountService.requestDepositAddress(Currency.BTC);
    System.out.println("Deposit address: " + depositAddress);

    // API key has no withdraw rights - returns 401 unauthorized
    // String withdrawResult = accountService.withdrawFunds(new BigDecimal(1).movePointLeft(5), "1CoPAWJtran45gNM21te1xgZqbDd5UqYWB");
    // System.out.println("withdrawResult = " + withdrawResult);
  }

  public static void raw() throws IOException {

    BTCChinaAccountServiceRaw btcChinaAccountService = (BTCChinaAccountServiceRaw) accountService;

    // Get the account information
    BTCChinaResponse<BTCChinaAccountInfo> accountInfo = btcChinaAccountService.getBTCChinaAccountInfo();
    System.out.println("Wallet as String: " + accountInfo.getResult().toString());

    // Get deposits
    BTCChinaGetDepositsResponse depositsResponse = btcChinaAccountService.getDeposits("BTC");
    for (BTCChinaDeposit deposit : depositsResponse.getResult().getDeposits()) {
      System.out.println(deposit);
    }
    depositsResponse = btcChinaAccountService.getDeposits("BTC", false);
    for (BTCChinaDeposit deposit : depositsResponse.getResult().getDeposits()) {
      System.out.println(deposit);
    }

    // Get withdrawals
    BTCChinaGetWithdrawalsResponse withdrawalsResponse = btcChinaAccountService.getWithdrawals("BTC");
    for (BTCChinaWithdrawal withdrawal : withdrawalsResponse.getResult().getWithdrawals()) {
      System.out.println(withdrawal);
    }
    withdrawalsResponse = btcChinaAccountService.getWithdrawals("BTC", false);
    for (BTCChinaWithdrawal withdrawal : withdrawalsResponse.getResult().getWithdrawals()) {
      System.out.println(withdrawal);
    }

    // Get withdrawal
    // BTCChinaGetWithdrawalResponse withdrawalResponse = btcChinaAccountService.getWithdrawal(56102);
    // System.out.println(withdrawalResponse.getResult().getWithdrawal());

    // withdrawalResponse = btcChinaAccountService.getWithdrawal(56102, "BTC");
    // System.out.println(withdrawalResponse.getResult().getWithdrawal());

    // Not implemented for *Raw layer - retrieve from accountInfo
    /*
     * String depositAddress = btcChinaAccountService.requestBTCChinaBitcoinDepositAddress(null, null); System.out.println("Deposit address: " +
     * depositAddress);
     */
    System.out.println("Wallet as String: " + accountInfo.getResult().getProfile().getDepositAddress("btc"));

    // API key has no withdraw rights - returns 401 unauthorized
    // BTCChinaResponse<BTCChinaID> withdrawResult = btcChinaAccountService.withdrawBTCChinaFunds("BTC", new BigDecimal(1).movePointLeft(5), "1CoPAWJtran45gNM21te1xgZqbDd5UqYWB");
    // System.out.println("withdrawResult = " + withdrawResult);
  }
}
<|MERGE_RESOLUTION|>--- conflicted
+++ resolved
@@ -1,107 +1,103 @@
-package com.xeiam.xchange.examples.btcchina.account;
-
-import java.io.IOException;
-
-import com.xeiam.xchange.Exchange;
-import com.xeiam.xchange.btcchina.dto.BTCChinaResponse;
-import com.xeiam.xchange.btcchina.dto.account.BTCChinaAccountInfo;
-import com.xeiam.xchange.btcchina.dto.account.BTCChinaDeposit;
-import com.xeiam.xchange.btcchina.dto.account.BTCChinaWithdrawal;
-import com.xeiam.xchange.btcchina.dto.account.response.BTCChinaGetDepositsResponse;
-import com.xeiam.xchange.btcchina.dto.account.response.BTCChinaGetWithdrawalsResponse;
-import com.xeiam.xchange.btcchina.service.polling.BTCChinaAccountServiceRaw;
-<<<<<<< HEAD
-import com.xeiam.xchange.dto.account.Wallet;
-=======
-import com.xeiam.xchange.currency.Currency;
-import com.xeiam.xchange.dto.account.AccountInfo;
->>>>>>> 4175dd02
-import com.xeiam.xchange.examples.btcchina.BTCChinaExamplesUtils;
-import com.xeiam.xchange.service.polling.account.PollingAccountService;
-import com.xeiam.xchange.utils.CertHelper;
-
-/**
- * @author ObsessiveOrange
- *         <p>
- *         Example showing the following:
- *         </p>
- *         <ul>
- *         <li>Connect to BTCChina exchange with authentication</li>
- *         <li>View account balance</li>
- *         <li>Get the bitcoin deposit address</li>
- *         </ul>
- */
-public class BTCChinaAccountDemo {
-
-  static Exchange btcchina = BTCChinaExamplesUtils.getExchange();
-  static PollingAccountService accountService = btcchina.getPollingAccountService();
-
-  public static void main(String[] args) throws Exception {
-
-    CertHelper.trustAllCerts();
-
-    generic();
-    raw();
-  }
-
-  public static void generic() throws IOException {
-
-    // Get the account information
-    Wallet wallet = accountService.getAccountInfo();
-    System.out.println("Wallet as String: " + wallet.toString());
-
-    String depositAddress = accountService.requestDepositAddress(Currency.BTC);
-    System.out.println("Deposit address: " + depositAddress);
-
-    // API key has no withdraw rights - returns 401 unauthorized
-    // String withdrawResult = accountService.withdrawFunds(new BigDecimal(1).movePointLeft(5), "1CoPAWJtran45gNM21te1xgZqbDd5UqYWB");
-    // System.out.println("withdrawResult = " + withdrawResult);
-  }
-
-  public static void raw() throws IOException {
-
-    BTCChinaAccountServiceRaw btcChinaAccountService = (BTCChinaAccountServiceRaw) accountService;
-
-    // Get the account information
-    BTCChinaResponse<BTCChinaAccountInfo> accountInfo = btcChinaAccountService.getBTCChinaAccountInfo();
-    System.out.println("Wallet as String: " + accountInfo.getResult().toString());
-
-    // Get deposits
-    BTCChinaGetDepositsResponse depositsResponse = btcChinaAccountService.getDeposits("BTC");
-    for (BTCChinaDeposit deposit : depositsResponse.getResult().getDeposits()) {
-      System.out.println(deposit);
-    }
-    depositsResponse = btcChinaAccountService.getDeposits("BTC", false);
-    for (BTCChinaDeposit deposit : depositsResponse.getResult().getDeposits()) {
-      System.out.println(deposit);
-    }
-
-    // Get withdrawals
-    BTCChinaGetWithdrawalsResponse withdrawalsResponse = btcChinaAccountService.getWithdrawals("BTC");
-    for (BTCChinaWithdrawal withdrawal : withdrawalsResponse.getResult().getWithdrawals()) {
-      System.out.println(withdrawal);
-    }
-    withdrawalsResponse = btcChinaAccountService.getWithdrawals("BTC", false);
-    for (BTCChinaWithdrawal withdrawal : withdrawalsResponse.getResult().getWithdrawals()) {
-      System.out.println(withdrawal);
-    }
-
-    // Get withdrawal
-    // BTCChinaGetWithdrawalResponse withdrawalResponse = btcChinaAccountService.getWithdrawal(56102);
-    // System.out.println(withdrawalResponse.getResult().getWithdrawal());
-
-    // withdrawalResponse = btcChinaAccountService.getWithdrawal(56102, "BTC");
-    // System.out.println(withdrawalResponse.getResult().getWithdrawal());
-
-    // Not implemented for *Raw layer - retrieve from accountInfo
-    /*
-     * String depositAddress = btcChinaAccountService.requestBTCChinaBitcoinDepositAddress(null, null); System.out.println("Deposit address: " +
-     * depositAddress);
-     */
-    System.out.println("Wallet as String: " + accountInfo.getResult().getProfile().getDepositAddress("btc"));
-
-    // API key has no withdraw rights - returns 401 unauthorized
-    // BTCChinaResponse<BTCChinaID> withdrawResult = btcChinaAccountService.withdrawBTCChinaFunds("BTC", new BigDecimal(1).movePointLeft(5), "1CoPAWJtran45gNM21te1xgZqbDd5UqYWB");
-    // System.out.println("withdrawResult = " + withdrawResult);
-  }
-}
+package com.xeiam.xchange.examples.btcchina.account;
+
+import java.io.IOException;
+
+import com.xeiam.xchange.Exchange;
+import com.xeiam.xchange.btcchina.dto.BTCChinaResponse;
+import com.xeiam.xchange.btcchina.dto.account.BTCChinaAccountInfo;
+import com.xeiam.xchange.btcchina.dto.account.BTCChinaDeposit;
+import com.xeiam.xchange.btcchina.dto.account.BTCChinaWithdrawal;
+import com.xeiam.xchange.btcchina.dto.account.response.BTCChinaGetDepositsResponse;
+import com.xeiam.xchange.btcchina.dto.account.response.BTCChinaGetWithdrawalsResponse;
+import com.xeiam.xchange.btcchina.service.polling.BTCChinaAccountServiceRaw;
+import com.xeiam.xchange.currency.Currency;
+import com.xeiam.xchange.dto.account.AccountInfo;
+import com.xeiam.xchange.examples.btcchina.BTCChinaExamplesUtils;
+import com.xeiam.xchange.service.polling.account.PollingAccountService;
+import com.xeiam.xchange.utils.CertHelper;
+
+/**
+ * @author ObsessiveOrange
+ *         <p>
+ *         Example showing the following:
+ *         </p>
+ *         <ul>
+ *         <li>Connect to BTCChina exchange with authentication</li>
+ *         <li>View account balance</li>
+ *         <li>Get the bitcoin deposit address</li>
+ *         </ul>
+ */
+public class BTCChinaAccountDemo {
+
+  static Exchange btcchina = BTCChinaExamplesUtils.getExchange();
+  static PollingAccountService accountService = btcchina.getPollingAccountService();
+
+  public static void main(String[] args) throws Exception {
+
+    CertHelper.trustAllCerts();
+
+    generic();
+    raw();
+  }
+
+  public static void generic() throws IOException {
+
+    // Get the account information
+    AccountInfo accountInfo = accountService.getAccountInfo();
+    System.out.println("AccountInfo as String: " + accountInfo.toString());
+
+    String depositAddress = accountService.requestDepositAddress(Currency.BTC);
+    System.out.println("Deposit address: " + depositAddress);
+
+    // API key has no withdraw rights - returns 401 unauthorized
+    // String withdrawResult = accountService.withdrawFunds(new BigDecimal(1).movePointLeft(5), "1CoPAWJtran45gNM21te1xgZqbDd5UqYWB");
+    // System.out.println("withdrawResult = " + withdrawResult);
+  }
+
+  public static void raw() throws IOException {
+
+    BTCChinaAccountServiceRaw btcChinaAccountService = (BTCChinaAccountServiceRaw) accountService;
+
+    // Get the account information
+    BTCChinaResponse<BTCChinaAccountInfo> accountInfo = btcChinaAccountService.getBTCChinaAccountInfo();
+    System.out.println("Wallet as String: " + accountInfo.getResult().toString());
+
+    // Get deposits
+    BTCChinaGetDepositsResponse depositsResponse = btcChinaAccountService.getDeposits("BTC");
+    for (BTCChinaDeposit deposit : depositsResponse.getResult().getDeposits()) {
+      System.out.println(deposit);
+    }
+    depositsResponse = btcChinaAccountService.getDeposits("BTC", false);
+    for (BTCChinaDeposit deposit : depositsResponse.getResult().getDeposits()) {
+      System.out.println(deposit);
+    }
+
+    // Get withdrawals
+    BTCChinaGetWithdrawalsResponse withdrawalsResponse = btcChinaAccountService.getWithdrawals("BTC");
+    for (BTCChinaWithdrawal withdrawal : withdrawalsResponse.getResult().getWithdrawals()) {
+      System.out.println(withdrawal);
+    }
+    withdrawalsResponse = btcChinaAccountService.getWithdrawals("BTC", false);
+    for (BTCChinaWithdrawal withdrawal : withdrawalsResponse.getResult().getWithdrawals()) {
+      System.out.println(withdrawal);
+    }
+
+    // Get withdrawal
+    // BTCChinaGetWithdrawalResponse withdrawalResponse = btcChinaAccountService.getWithdrawal(56102);
+    // System.out.println(withdrawalResponse.getResult().getWithdrawal());
+
+    // withdrawalResponse = btcChinaAccountService.getWithdrawal(56102, "BTC");
+    // System.out.println(withdrawalResponse.getResult().getWithdrawal());
+
+    // Not implemented for *Raw layer - retrieve from accountInfo
+    /*
+     * String depositAddress = btcChinaAccountService.requestBTCChinaBitcoinDepositAddress(null, null); System.out.println("Deposit address: " +
+     * depositAddress);
+     */
+    System.out.println("Wallet as String: " + accountInfo.getResult().getProfile().getDepositAddress("btc"));
+
+    // API key has no withdraw rights - returns 401 unauthorized
+    // BTCChinaResponse<BTCChinaID> withdrawResult = btcChinaAccountService.withdrawBTCChinaFunds("BTC", new BigDecimal(1).movePointLeft(5), "1CoPAWJtran45gNM21te1xgZqbDd5UqYWB");
+    // System.out.println("withdrawResult = " + withdrawResult);
+  }
+}