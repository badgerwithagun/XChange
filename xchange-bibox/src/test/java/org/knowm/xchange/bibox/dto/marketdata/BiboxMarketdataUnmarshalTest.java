--- conflicted
+++ resolved
@@ -20,14 +20,8 @@
 
   @Test
   public void testTickerUnmarshal() throws IOException {
-    BiboxResponse<BiboxTicker> response =
-        BiboxTestUtils.getResponse(
-<<<<<<< HEAD
-            new TypeReference<BiboxResponse<BiboxTicker>>() {},
-            "/org/knowm/xchange/bibox/dto/marketdata/example-ticker.json");
-=======
-            new TypeReference<BiboxResponse<BiboxTicker>>() {}, "/marketdata/example-ticker.json");
->>>>>>> ebd47295
+    BiboxResponse<BiboxTicker> response = BiboxTestUtils.getResponse(new TypeReference<BiboxResponse<BiboxTicker>>() {
+    }, "/org/knowm/xchange/bibox/dto/marketdata/example-ticker.json");
     assertThat(response.getCmd()).isEqualTo("ticker");
 
     BiboxTicker ticker = response.getResult();
@@ -48,11 +42,7 @@
     BiboxResponse<BiboxOrderBook> response =
         BiboxTestUtils.getResponse(
             new TypeReference<BiboxResponse<BiboxOrderBook>>() {},
-<<<<<<< HEAD
             "/org/knowm/xchange/bibox/dto/marketdata/example-order-book.json");
-=======
-            "/marketdata/example-order-book.json");
->>>>>>> ebd47295
     assertThat(response.getCmd()).isEqualTo("depth");
 
     BiboxOrderBook orderBook = response.getResult();
@@ -71,11 +61,7 @@
     BiboxResponse<List<BiboxMarket>> response =
         BiboxTestUtils.getResponse(
             new TypeReference<BiboxResponse<List<BiboxMarket>>>() {},
-<<<<<<< HEAD
             "/org/knowm/xchange/bibox/dto/marketdata/example-all-markets.json");
-=======
-            "/marketdata/example-all-markets.json");
->>>>>>> ebd47295
     assertThat(response.getCmd()).isEqualTo("marketAll");
 
     List<BiboxMarket> markets = response.getResult();
