package org.knowm.xchange.bibox.service;

import static org.knowm.xchange.bibox.dto.BiboxAdapters.toBiboxPair;

import java.io.IOException;
import java.util.Collection;
import java.util.HashSet;
import java.util.List;
import java.util.Objects;
import java.util.stream.Collectors;

import org.knowm.xchange.Exchange;
import org.knowm.xchange.bibox.BiboxException;
import org.knowm.xchange.bibox.dto.BiboxAdapters;
import org.knowm.xchange.bibox.dto.BiboxCommand;
import org.knowm.xchange.bibox.dto.BiboxCommands;
import org.knowm.xchange.bibox.dto.BiboxMultipleResponses;
import org.knowm.xchange.bibox.dto.BiboxResponse;
import org.knowm.xchange.bibox.dto.marketdata.BiboxMarket;
import org.knowm.xchange.bibox.dto.marketdata.BiboxOrderBookCommand;
import org.knowm.xchange.bibox.dto.marketdata.BiboxTicker;
import org.knowm.xchange.bibox.dto.trade.BiboxOrderBook;
import org.knowm.xchange.currency.CurrencyPair;
import org.knowm.xchange.exceptions.ExchangeException;

/**
 * @author odrotleff
 */
public class BiboxMarketDataServiceRaw extends BiboxBaseService {

  private static final String TICKER_CMD = "ticker";
  private static final String DEPTH_CMD = "depth";
  private static final String ALL_TICKERS_CMD = "marketAll";

  protected BiboxMarketDataServiceRaw(Exchange exchange) {
    super(exchange);
  }
  
  public BiboxTicker getBiboxTicker(CurrencyPair currencyPair) throws IOException {
    try {
      BiboxResponse<BiboxTicker> response = bibox.mdata(TICKER_CMD, toBiboxPair(currencyPair));
      throwErrors(response);
      return response.getResult();
    } catch (BiboxException e) {
      throw new ExchangeException(e.getMessage());
    }
  }
  
  public BiboxOrderBook getBiboxOrderBook(CurrencyPair currencyPair, Integer depth) throws IOException {
    try {
      BiboxResponse<BiboxOrderBook> response = bibox.orderBook(DEPTH_CMD, BiboxAdapters.toBiboxPair(currencyPair), depth);
      throwErrors(response);
      return response.getResult();
    } catch (BiboxException e) {
      throw new ExchangeException(e.getMessage());
    }
  }

  public List<BiboxMarket> getAllBiboxMarkets() throws IOException {
    try {
      BiboxResponse<List<BiboxMarket>> response = bibox.marketAll(ALL_TICKERS_CMD);
      throwErrors(response);
      return response.getResult();
    } catch (BiboxException e) {
      throw new ExchangeException(e.getMessage());
    }
  }

  public List<BiboxOrderBook> getBiboxOrderBooks(Integer depth, Collection<CurrencyPair> currencyPairs) {
    try {
      List<BiboxCommand<?>> allCommands = currencyPairs.stream()
          .distinct()
          .filter(Objects::nonNull)
          .map(BiboxAdapters::toBiboxPair)
          .map(pair -> new BiboxOrderBookCommand(pair, depth))
          .collect(Collectors.toList());
<<<<<<< HEAD
      BiboxMultipleResponses<BiboxOrderBook> response = bibox.allOrderBooks(BiboxCommands.of(allCommands).json());
      throwErrors(response);
      return response.getResult().stream()
=======
      return bibox.orderBooks(BiboxCommands.of(allCommands).json()).getResult().stream()
>>>>>>> a6cf28fa
          .map(BiboxResponse::getResult)
          .collect(Collectors.toList());
    } catch (BiboxException e) {
      throw new ExchangeException(e.getMessage());
    }
  }

}<|MERGE_RESOLUTION|>--- conflicted
+++ resolved
@@ -4,7 +4,6 @@
 
 import java.io.IOException;
 import java.util.Collection;
-import java.util.HashSet;
 import java.util.List;
 import java.util.Objects;
 import java.util.stream.Collectors;
@@ -74,13 +73,9 @@
           .map(BiboxAdapters::toBiboxPair)
           .map(pair -> new BiboxOrderBookCommand(pair, depth))
           .collect(Collectors.toList());
-<<<<<<< HEAD
-      BiboxMultipleResponses<BiboxOrderBook> response = bibox.allOrderBooks(BiboxCommands.of(allCommands).json());
+      BiboxMultipleResponses<BiboxOrderBook> response = bibox.orderBooks(BiboxCommands.of(allCommands).json());
       throwErrors(response);
       return response.getResult().stream()
-=======
-      return bibox.orderBooks(BiboxCommands.of(allCommands).json()).getResult().stream()
->>>>>>> a6cf28fa
           .map(BiboxResponse::getResult)
           .collect(Collectors.toList());
     } catch (BiboxException e) {
