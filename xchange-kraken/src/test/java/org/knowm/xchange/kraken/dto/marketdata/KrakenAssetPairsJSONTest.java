package org.knowm.xchange.kraken.dto.marketdata;

import static org.assertj.core.api.Assertions.assertThat;

import com.fasterxml.jackson.databind.ObjectMapper;
import java.io.IOException;
import java.io.InputStream;
import java.math.BigDecimal;
import java.util.ArrayList;
import java.util.Arrays;
import java.util.List;
import org.junit.Before;
import org.junit.Test;
import org.knowm.xchange.kraken.dto.marketdata.results.KrakenAssetPairsResult;

public class KrakenAssetPairsJSONTest {

  private KrakenAssetPair expectedAssetPairInfo;

  @Before
  public void before() {

    List<KrakenFee> fees = new ArrayList<>();
    fees.add(new KrakenFee(new BigDecimal("0"), new BigDecimal("0.26")));
    List<KrakenFee> fees_maker = new ArrayList<>();
    fees.add(new KrakenFee(new BigDecimal("0"), new BigDecimal("0.1")));
    List<String> leverage_buy = Arrays.asList("2", "3", "4", "5");
    List<String> leverage_sell = Arrays.asList("2", "3", "4", "5");
    expectedAssetPairInfo =
        new KrakenAssetPair(
            "XBTUSD",
            "currency",
            "XXBT",
            "currency",
            "ZUSD",
            "unit",
            3,
            8,
            new BigDecimal(1),
            fees,
            fees_maker,
            "ZUSD",
            new BigDecimal(80),
            new BigDecimal(40),
            leverage_buy,
            leverage_sell);
  }

  @Test
  public void testUnmarshal() throws IOException {

    // Read in the JSON from the example resources
    InputStream is =
        KrakenAssetPairsJSONTest.class.getResourceAsStream(
<<<<<<< HEAD
            "/org/knowm/xchange/kraken/dto/marketdata/example-assetpairs-data.json");
=======
            "/marketdata/example-assetpairs-data.json");
>>>>>>> ebd47295

    // Use Jackson to parse it
    ObjectMapper mapper = new ObjectMapper();
    KrakenAssetPairsResult krakenAssetPairs = mapper.readValue(is, KrakenAssetPairsResult.class);

    // Verify that the example data was unmarshalled correctly
    assertThat(krakenAssetPairs.getResult().get("XXBTZEUR")).isNotNull();
    assertThat(krakenAssetPairs.getResult().get("XBTCEUR")).isNull();

    KrakenAssetPair krakenAssetPairInfo = krakenAssetPairs.getResult().get("XXBTZUSD");
    assertThat(krakenAssetPairInfo.getAltName()).isEqualTo(expectedAssetPairInfo.getAltName());
    assertThat(krakenAssetPairInfo.getBase()).isEqualTo(expectedAssetPairInfo.getBase());
    assertThat(krakenAssetPairInfo.getClassBase()).isEqualTo(expectedAssetPairInfo.getClassBase());
    assertThat(krakenAssetPairInfo.getClassQuote())
        .isEqualTo(expectedAssetPairInfo.getClassQuote());
    assertThat(krakenAssetPairInfo.getFeeVolumeCurrency())
        .isEqualTo(expectedAssetPairInfo.getFeeVolumeCurrency());
    assertThat(krakenAssetPairInfo.getLeverage_buy())
        .isEqualTo(expectedAssetPairInfo.getLeverage_buy());
    assertThat(krakenAssetPairInfo.getLeverage_sell())
        .isEqualTo(expectedAssetPairInfo.getLeverage_sell());
    assertThat(krakenAssetPairInfo.getQuote()).isEqualTo(expectedAssetPairInfo.getQuote());
    assertThat(krakenAssetPairInfo.getVolumeLotSize())
        .isEqualTo(expectedAssetPairInfo.getVolumeLotSize());
    assertThat(krakenAssetPairInfo.getPairScale()).isEqualTo(expectedAssetPairInfo.getPairScale());
    assertThat(krakenAssetPairInfo.getVolumeLotScale())
        .isEqualTo(expectedAssetPairInfo.getVolumeLotScale());
    assertThat(krakenAssetPairInfo.getMarginCall())
        .isEqualTo(expectedAssetPairInfo.getMarginCall());
    assertThat(krakenAssetPairInfo.getMarginStop())
        .isEqualTo(expectedAssetPairInfo.getMarginStop());
    assertThat(krakenAssetPairInfo.getVolumeMultiplier())
        .isEqualTo(expectedAssetPairInfo.getVolumeMultiplier());
    assertThat(krakenAssetPairInfo.getFees().size()).isEqualTo(9);

    KrakenFee deserializedFee = krakenAssetPairInfo.getFees().get(0);
    KrakenFee expectedFee = expectedAssetPairInfo.getFees().get(0);
    assertThat(deserializedFee.getPercentFee()).isEqualTo(expectedFee.getPercentFee());
    assertThat(deserializedFee.getVolume()).isEqualTo(expectedFee.getVolume());
  }
}<|MERGE_RESOLUTION|>--- conflicted
+++ resolved
@@ -50,13 +50,7 @@
   public void testUnmarshal() throws IOException {
 
     // Read in the JSON from the example resources
-    InputStream is =
-        KrakenAssetPairsJSONTest.class.getResourceAsStream(
-<<<<<<< HEAD
-            "/org/knowm/xchange/kraken/dto/marketdata/example-assetpairs-data.json");
-=======
-            "/marketdata/example-assetpairs-data.json");
->>>>>>> ebd47295
+    InputStream is = KrakenAssetPairsJSONTest.class.getResourceAsStream("/org/knowm/xchange/kraken/dto/marketdata/example-assetpairs-data.json");
 
     // Use Jackson to parse it
     ObjectMapper mapper = new ObjectMapper();
