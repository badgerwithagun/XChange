package org.knowm.xchange.kraken.dto.trading;

import static org.assertj.core.api.Assertions.assertThat;
import static org.junit.Assert.assertFalse;

import com.fasterxml.jackson.databind.ObjectMapper;
import java.io.IOException;
import java.io.InputStream;
import java.util.Map;
import java.util.Map.Entry;
import org.junit.Test;
import org.knowm.xchange.kraken.dto.trade.KrakenOrder;
import org.knowm.xchange.kraken.dto.trade.KrakenOrderDescription;
import org.knowm.xchange.kraken.dto.trade.KrakenOrderResponse;
import org.knowm.xchange.kraken.dto.trade.KrakenOrderStatus;
import org.knowm.xchange.kraken.dto.trade.KrakenOrderType;
import org.knowm.xchange.kraken.dto.trade.KrakenTrade;
import org.knowm.xchange.kraken.dto.trade.KrakenType;
import org.knowm.xchange.kraken.dto.trade.results.KrakenCancelOrderResult;
import org.knowm.xchange.kraken.dto.trade.results.KrakenCancelOrderResult.KrakenCancelOrderResponse;
import org.knowm.xchange.kraken.dto.trade.results.KrakenOpenOrdersResult;
import org.knowm.xchange.kraken.dto.trade.results.KrakenOrderResult;
import org.knowm.xchange.kraken.dto.trade.results.KrakenTradeHistoryResult;
import org.knowm.xchange.kraken.dto.trade.results.KrakenTradeHistoryResult.KrakenTradeHistory;

public class KrakenTradeJsonTest {

  @Test
  public void testOrderUnmarshall() throws IOException {

    // Read in the JSON from the example resources
    InputStream is =
<<<<<<< HEAD
        KrakenTradeJsonTest.class.getResourceAsStream(
            "/org/knowm/xchange/kraken/dto/trading/example-openorders-data.json");
=======
        KrakenTradeJsonTest.class.getResourceAsStream("/trading/example-openorders-data.json");
>>>>>>> ebd47295

    // Use Jackson to parse it
    ObjectMapper mapper = new ObjectMapper();
    KrakenOpenOrdersResult krakenResult = mapper.readValue(is, KrakenOpenOrdersResult.class);
    Entry<String, KrakenOrder> openOrderEntry =
        krakenResult.getResult().getOrders().entrySet().iterator().next();
    KrakenOrder order = openOrderEntry.getValue();

    // Verify that the example data was unmarshalled correctly
    assertThat(openOrderEntry.getKey()).isEqualTo("O767CW-TXHCL-FWZ5R2");
    assertThat(order.getOpenTimestamp()).isEqualTo(1499872460.2572);
    assertThat(order.getPrice()).isEqualTo("0.000000000");
    assertThat(order.getVolume()).isEqualTo("1000.00000000");
    assertThat(order.getVolumeExecuted()).isEqualTo("0.00000000");
    assertThat(order.getStatus()).isEqualTo(KrakenOrderStatus.OPEN);
    KrakenOrderDescription orderDescription = order.getOrderDescription();
    assertThat(orderDescription.getAssetPair()).isEqualTo("XRPXBT");
    assertThat(orderDescription.getLeverage()).isEqualTo("none");
    assertThat(orderDescription.getOrderDescription())
        .isEqualTo("buy 1000.00000000 XRPXBT @ limit 0.00001000");
    assertThat(orderDescription.getOrderType()).isEqualTo(KrakenOrderType.LIMIT);
    assertThat(orderDescription.getType()).isEqualTo(KrakenType.BUY);
    assertThat(orderDescription.getPrice()).isEqualTo("0.00001000");
    assertThat(orderDescription.getSecondaryPrice()).isEqualTo("0");
  }

  @Test
  public void testTradeHistoryUnmarshal() throws IOException {

    // Read in the JSON from the example resources
    InputStream is =
<<<<<<< HEAD
        KrakenTradeJsonTest.class.getResourceAsStream(
            "/org/knowm/xchange/kraken/dto/trading/example-tradehistory-data.json");
=======
        KrakenTradeJsonTest.class.getResourceAsStream("/trading/example-tradehistory-data.json");
>>>>>>> ebd47295

    // Use Jackson to parse it
    ObjectMapper mapper = new ObjectMapper();
    KrakenTradeHistoryResult krakenResult = mapper.readValue(is, KrakenTradeHistoryResult.class);
    KrakenTradeHistory krakenTradeHistory = krakenResult.getResult();
    Map<String, KrakenTrade> krakenTradeHistoryMap = krakenTradeHistory.getTrades();
    KrakenTrade trade = krakenTradeHistoryMap.get("TY5BYV-WJUQF-XPYEYD");

    assertThat(trade.getAssetPair()).isEqualTo("XLTCXXBT");
    assertThat(trade.getPrice()).isEqualTo("32.07562");
    assertThat(trade.getCost()).isEqualTo("16.03781");
    assertThat(trade.getFee()).isEqualTo("0.03208");
    assertThat(trade.getMargin()).isEqualTo("0.00000");
    assertThat(trade.getVolume()).isEqualTo("0.50000000");
    assertThat(trade.getOrderTxId()).isEqualTo("ONRNOX-DVI4W-76DL6Q");
    assertThat(trade.getUnixTimestamp()).isEqualTo(1389071942.2089);
    assertThat(trade.getType()).isEqualTo(KrakenType.SELL);
    assertThat(trade.getOrderType()).isEqualTo(KrakenOrderType.MARKET);
    assertThat(trade.getMiscellaneous()).isEqualTo("");
  }

  @Test
  public void testCancelOrderUnmarshal() throws IOException {

    // Read in the JSON from the example resources
    InputStream is =
<<<<<<< HEAD
        KrakenTradeJsonTest.class.getResourceAsStream(
            "/org/knowm/xchange/kraken/dto/trading/example-cancelorder-data.json");
=======
        KrakenTradeJsonTest.class.getResourceAsStream("/trading/example-cancelorder-data.json");
>>>>>>> ebd47295

    // Use Jackson to parse it
    ObjectMapper mapper = new ObjectMapper();
    KrakenCancelOrderResult krakenResult = mapper.readValue(is, KrakenCancelOrderResult.class);
    KrakenCancelOrderResponse cancelOrderResponse = krakenResult.getResult();

    assertThat(cancelOrderResponse.getCount()).isEqualTo(1);
    assertFalse(cancelOrderResponse.isPending());
  }

  @Test
  public void testAddOrderResponseUnmarshal() throws IOException {

    // Read in the JSON from the example resources
    InputStream is =
        KrakenTradeJsonTest.class.getResourceAsStream(
<<<<<<< HEAD
            "/org/knowm/xchange/kraken/dto/trading/example-addorder-response-data.json");
=======
            "/trading/example-addorder-response-data.json");
>>>>>>> ebd47295

    // Use Jackson to parse it
    ObjectMapper mapper = new ObjectMapper();
    KrakenOrderResult krakenResult = mapper.readValue(is, KrakenOrderResult.class);
    KrakenOrderResponse orderResponse = krakenResult.getResult();

    assertThat(orderResponse.getDescription().getOrderDescription())
        .isEqualTo("sell 0.01000000 XBTLTC @ limit 45.25000");
    assertThat(orderResponse.getTransactionIds().get(0)).isEqualTo("OWQJ5O-ZWYC7-5R7POQ");
  }
}<|MERGE_RESOLUTION|>--- conflicted
+++ resolved
@@ -30,12 +30,8 @@
 
     // Read in the JSON from the example resources
     InputStream is =
-<<<<<<< HEAD
         KrakenTradeJsonTest.class.getResourceAsStream(
             "/org/knowm/xchange/kraken/dto/trading/example-openorders-data.json");
-=======
-        KrakenTradeJsonTest.class.getResourceAsStream("/trading/example-openorders-data.json");
->>>>>>> ebd47295
 
     // Use Jackson to parse it
     ObjectMapper mapper = new ObjectMapper();
@@ -67,12 +63,8 @@
 
     // Read in the JSON from the example resources
     InputStream is =
-<<<<<<< HEAD
         KrakenTradeJsonTest.class.getResourceAsStream(
             "/org/knowm/xchange/kraken/dto/trading/example-tradehistory-data.json");
-=======
-        KrakenTradeJsonTest.class.getResourceAsStream("/trading/example-tradehistory-data.json");
->>>>>>> ebd47295
 
     // Use Jackson to parse it
     ObjectMapper mapper = new ObjectMapper();
@@ -99,12 +91,8 @@
 
     // Read in the JSON from the example resources
     InputStream is =
-<<<<<<< HEAD
         KrakenTradeJsonTest.class.getResourceAsStream(
             "/org/knowm/xchange/kraken/dto/trading/example-cancelorder-data.json");
-=======
-        KrakenTradeJsonTest.class.getResourceAsStream("/trading/example-cancelorder-data.json");
->>>>>>> ebd47295
 
     // Use Jackson to parse it
     ObjectMapper mapper = new ObjectMapper();
@@ -119,13 +107,7 @@
   public void testAddOrderResponseUnmarshal() throws IOException {
 
     // Read in the JSON from the example resources
-    InputStream is =
-        KrakenTradeJsonTest.class.getResourceAsStream(
-<<<<<<< HEAD
-            "/org/knowm/xchange/kraken/dto/trading/example-addorder-response-data.json");
-=======
-            "/trading/example-addorder-response-data.json");
->>>>>>> ebd47295
+    InputStream is = KrakenTradeJsonTest.class.getResourceAsStream("/org/knowm/xchange/kraken/dto/trading/example-addorder-response-data.json");
 
     // Use Jackson to parse it
     ObjectMapper mapper = new ObjectMapper();
