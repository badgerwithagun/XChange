package org.knowm.xchange.kraken.dto.marketdata;

import static org.assertj.core.api.Assertions.assertThat;

import com.fasterxml.jackson.databind.ObjectMapper;
import java.io.IOException;
import java.io.InputStream;
import java.util.Locale;
import org.junit.Test;
import org.knowm.xchange.kraken.dto.marketdata.results.KrakenServerTimeResult;
import org.knowm.xchange.utils.DateUtils;

public class KrakenServerTimeJSONTest {

  @Test
  public void testUnmarshal() throws IOException {

    // Read in the JSON from the example resources
    InputStream is =
        KrakenServerTimeJSONTest.class.getResourceAsStream(
<<<<<<< HEAD
            "/org/knowm/xchange/kraken/dto/marketdata/example-servertime-data.json");
=======
            "/marketdata/example-servertime-data.json");
>>>>>>> ebd47295

    // Use Jackson to parse it
    ObjectMapper mapper = new ObjectMapper();
    KrakenServerTimeResult krakenResult = mapper.readValue(is, KrakenServerTimeResult.class);
    KrakenServerTime serverTime = krakenResult.getResult();

    assertThat(serverTime.getUnixTime()).isEqualTo(1391835876);
    assertThat(serverTime.getRfc1123Time())
        .isEqualTo(DateUtils.fromRfc1123DateString("Sat,  8 Feb 14 05:04:36 +0000", Locale.US));
  }
}<|MERGE_RESOLUTION|>--- conflicted
+++ resolved
@@ -16,13 +16,7 @@
   public void testUnmarshal() throws IOException {
 
     // Read in the JSON from the example resources
-    InputStream is =
-        KrakenServerTimeJSONTest.class.getResourceAsStream(
-<<<<<<< HEAD
-            "/org/knowm/xchange/kraken/dto/marketdata/example-servertime-data.json");
-=======
-            "/marketdata/example-servertime-data.json");
->>>>>>> ebd47295
+    InputStream is = KrakenServerTimeJSONTest.class.getResourceAsStream("/org/knowm/xchange/kraken/dto/marketdata/example-servertime-data.json");
 
     // Use Jackson to parse it
     ObjectMapper mapper = new ObjectMapper();
