package org.knowm.xchange.kraken;

import java.math.BigDecimal;
import java.util.ArrayList;
import java.util.Collection;
import java.util.Date;
import java.util.HashMap;
import java.util.HashSet;
import java.util.List;
import java.util.Map;
import java.util.Map.Entry;
import java.util.Set;
import java.util.stream.Collectors;
import org.knowm.xchange.currency.Currency;
import org.knowm.xchange.currency.CurrencyPair;
import org.knowm.xchange.dto.Order;
import org.knowm.xchange.dto.Order.OrderStatus;
import org.knowm.xchange.dto.Order.OrderType;
import org.knowm.xchange.dto.account.Balance;
import org.knowm.xchange.dto.account.FundingRecord;
import org.knowm.xchange.dto.account.Wallet;
import org.knowm.xchange.dto.marketdata.OrderBook;
import org.knowm.xchange.dto.marketdata.Ticker;
import org.knowm.xchange.dto.marketdata.Trade;
import org.knowm.xchange.dto.marketdata.Trades;
import org.knowm.xchange.dto.marketdata.Trades.TradeSortType;
import org.knowm.xchange.dto.meta.CurrencyMetaData;
import org.knowm.xchange.dto.meta.CurrencyPairMetaData;
import org.knowm.xchange.dto.meta.ExchangeMetaData;
import org.knowm.xchange.dto.trade.LimitOrder;
import org.knowm.xchange.dto.trade.MarketOrder;
import org.knowm.xchange.dto.trade.OpenOrders;
import org.knowm.xchange.dto.trade.UserTrade;
import org.knowm.xchange.dto.trade.UserTrades;
import org.knowm.xchange.exceptions.NotYetImplementedForExchangeException;
import org.knowm.xchange.kraken.dto.account.KrakenDepositAddress;
import org.knowm.xchange.kraken.dto.account.KrakenLedger;
import org.knowm.xchange.kraken.dto.marketdata.KrakenAsset;
import org.knowm.xchange.kraken.dto.marketdata.KrakenAssetPair;
import org.knowm.xchange.kraken.dto.marketdata.KrakenDepth;
import org.knowm.xchange.kraken.dto.marketdata.KrakenPublicOrder;
import org.knowm.xchange.kraken.dto.marketdata.KrakenPublicTrade;
import org.knowm.xchange.kraken.dto.marketdata.KrakenTicker;
import org.knowm.xchange.kraken.dto.trade.KrakenOrder;
import org.knowm.xchange.kraken.dto.trade.KrakenOrderDescription;
import org.knowm.xchange.kraken.dto.trade.KrakenOrderResponse;
import org.knowm.xchange.kraken.dto.trade.KrakenOrderStatus;
import org.knowm.xchange.kraken.dto.trade.KrakenOrderType;
import org.knowm.xchange.kraken.dto.trade.KrakenTrade;
import org.knowm.xchange.kraken.dto.trade.KrakenType;
import org.knowm.xchange.kraken.dto.trade.KrakenUserTrade;

public class KrakenAdapters {

  public static OrderBook adaptOrderBook(KrakenDepth krakenDepth, CurrencyPair currencyPair) {

    OrdersContainer asksOrdersContainer =
        adaptOrders(krakenDepth.getAsks(), currencyPair, OrderType.ASK);
    OrdersContainer bidsOrdersContainer =
        adaptOrders(krakenDepth.getBids(), currencyPair, OrderType.BID);

    return new OrderBook(
        new Date(Math.max(asksOrdersContainer.getTimestamp(), bidsOrdersContainer.getTimestamp())),
        asksOrdersContainer.getLimitOrders(),
        bidsOrdersContainer.getLimitOrders());
  }

  public static OrdersContainer adaptOrders(
      List<KrakenPublicOrder> orders, CurrencyPair currencyPair, OrderType orderType) {

    long maxTimestamp = -1 * Long.MAX_VALUE;
    List<LimitOrder> limitOrders = new ArrayList<>(orders.size());

    for (KrakenPublicOrder order : orders) {
      if (order.getTimestamp() > maxTimestamp) {
        maxTimestamp = order.getTimestamp();
      }
      limitOrders.add(adaptOrder(order, orderType, currencyPair));
    }
    return new OrdersContainer(maxTimestamp * 1000, limitOrders);
  }

  public static List<Order> adaptOrders(Map<String, KrakenOrder> krakenOrdersMap) {

    return krakenOrdersMap
        .entrySet()
        .stream()
        .map(krakenOrderEntry -> adaptOrder(krakenOrderEntry.getKey(), krakenOrderEntry.getValue()))
        .collect(Collectors.toList());
  }

  public static Order adaptOrder(String orderId, KrakenOrder krakenOrder) {

    OrderType orderType = adaptOrderType(krakenOrder.getOrderDescription().getType());
    CurrencyPair currencyPair = adaptCurrencyPair(krakenOrder.getOrderDescription().getAssetPair());

    OrderStatus orderStatus = adaptOrderStatus(krakenOrder.getStatus());
    BigDecimal filledAmount = krakenOrder.getVolumeExecuted();
    BigDecimal originalAmount = krakenOrder.getVolume();
    BigDecimal fee = krakenOrder.getFee();

    if (orderStatus == OrderStatus.NEW
        && filledAmount.compareTo(BigDecimal.ZERO) > 0
        && filledAmount.compareTo(originalAmount) < 0) {
      orderStatus = OrderStatus.PARTIALLY_FILLED;
    }

    Double time = krakenOrder.getOpenTimestamp() * 1000; // eg: "opentm":1519731205.9987
    Date timestamp = new Date(time.longValue());

    if (krakenOrder.getOrderDescription().getOrderType().equals(KrakenOrderType.LIMIT))
      return new LimitOrder(
          orderType,
          krakenOrder.getVolume(),
          currencyPair,
          orderId,
          timestamp,
          krakenOrder.getOrderDescription().getPrice(),
          krakenOrder.getPrice(),
          krakenOrder.getVolumeExecuted(),
          krakenOrder.getFee(),
          adaptOrderStatus(krakenOrder.getStatus()));

    if (krakenOrder.getOrderDescription().getOrderType().equals(KrakenOrderType.MARKET))
      return new MarketOrder(
          orderType,
          krakenOrder.getVolume(),
          currencyPair,
          orderId,
          timestamp,
          krakenOrder.getPrice(),
          krakenOrder.getVolumeExecuted(),
          krakenOrder.getFee(),
          orderStatus);

    throw new NotYetImplementedForExchangeException();
  }

  public static LimitOrder adaptOrder(
      KrakenPublicOrder order, OrderType orderType, CurrencyPair currencyPair) {

    Date timeStamp = new Date(order.getTimestamp() * 1000);
    BigDecimal volume = order.getVolume();

    return new LimitOrder(orderType, volume, currencyPair, "", timeStamp, order.getPrice());
  }

  public static Ticker adaptTicker(KrakenTicker krakenTicker, CurrencyPair currencyPair) {

    Ticker.Builder builder = new Ticker.Builder();
    builder.open(krakenTicker.getOpen());
    builder.ask(krakenTicker.getAsk().getPrice());
    builder.bid(krakenTicker.getBid().getPrice());
    builder.last(krakenTicker.getClose().getPrice());
    builder.high(krakenTicker.get24HourHigh());
    builder.low(krakenTicker.get24HourLow());
    builder.vwap(krakenTicker.get24HourVolumeAvg());
    builder.volume(krakenTicker.get24HourVolume());
    builder.currencyPair(currencyPair);
    return builder.build();
  }

<<<<<<< HEAD
=======
  public static List<Ticker> adaptTickers(Map<String, KrakenTicker> krackenTickers) {
    List<Ticker> tickers = new ArrayList<>();
    for (Map.Entry<String, KrakenTicker> ticker : krackenTickers.entrySet()) {
      CurrencyPair pair = KrakenUtils.translateKrakenCurrencyPair(ticker.getKey());
      tickers.add(adaptTicker(ticker.getValue(), pair));
    }
    return tickers;
  }

>>>>>>> ebd47295
  public static Trades adaptTrades(
      List<KrakenPublicTrade> krakenTrades, CurrencyPair currencyPair, long last) {

    List<Trade> trades = new ArrayList<>();
    for (KrakenPublicTrade krakenTrade : krakenTrades) {
      trades.add(adaptTrade(krakenTrade, currencyPair));
    }

    return new Trades(trades, last, TradeSortType.SortByTimestamp);
  }

  public static Trade adaptTrade(KrakenPublicTrade krakenPublicTrade, CurrencyPair currencyPair) {

    OrderType type = adaptOrderType(krakenPublicTrade.getType());
    BigDecimal originalAmount = krakenPublicTrade.getVolume();
    Date timestamp = new Date((long) (krakenPublicTrade.getTime() * 1000L));

    return new Trade(
        type,
        originalAmount,
        currencyPair,
        krakenPublicTrade.getPrice(),
        timestamp,
        String.valueOf((long) (krakenPublicTrade.getTime() * 10000L)));
  }

  public static Wallet adaptWallet(Map<String, BigDecimal> krakenWallet) {

    List<Balance> balances = new ArrayList<>(krakenWallet.size());
    for (Entry<String, BigDecimal> balancePair : krakenWallet.entrySet()) {
      Currency currency = adaptCurrency(balancePair.getKey());
      Balance balance = new Balance(currency, balancePair.getValue());
      balances.add(balance);
    }
    return new Wallet(balances);
  }

  public static Set<CurrencyPair> adaptCurrencyPairs(Collection<String> krakenCurrencyPairs) {

    Set<CurrencyPair> currencyPairs = new HashSet<>();
    for (String krakenCurrencyPair : krakenCurrencyPairs) {
      CurrencyPair currencyPair = adaptCurrencyPair(krakenCurrencyPair);
      if (currencyPair != null) {
        currencyPairs.add(currencyPair);
      }
    }
    return currencyPairs;
  }

  public static Currency adaptCurrency(String krakenCurrencyCode) {
    return KrakenUtils.translateKrakenCurrencyCode(krakenCurrencyCode);
  }

  public static CurrencyPair adaptCurrencyPair(String krakenCurrencyPair) {
    return KrakenUtils.translateKrakenCurrencyPair(krakenCurrencyPair);
  }

  public static OpenOrders adaptOpenOrders(Map<String, KrakenOrder> krakenOrders) {

    List<LimitOrder> limitOrders = new ArrayList<>();
    for (Entry<String, KrakenOrder> krakenOrderEntry : krakenOrders.entrySet()) {
      KrakenOrder krakenOrder = krakenOrderEntry.getValue();
      KrakenOrderDescription orderDescription = krakenOrder.getOrderDescription();

      if (!"limit".equals(orderDescription.getOrderType().toString())) {
        // how to handle stop-loss, take-profit, stop-loss-limit, and so on orders?
        // ignore anything but a plain limit order for now
        continue;
      }

      limitOrders.add((LimitOrder) adaptOrder(krakenOrderEntry.getKey(), krakenOrder));
    }
    return new OpenOrders(limitOrders);
  }

  public static UserTrades adaptTradesHistory(Map<String, KrakenTrade> krakenTrades) {

    List<UserTrade> trades = new ArrayList<>();
    for (Entry<String, KrakenTrade> krakenTradeEntry : krakenTrades.entrySet()) {
      trades.add(adaptTrade(krakenTradeEntry.getValue(), krakenTradeEntry.getKey()));
    }

    return new UserTrades(trades, TradeSortType.SortByID);
  }

  public static KrakenUserTrade adaptTrade(KrakenTrade krakenTrade, String tradeId) {

    OrderType orderType = adaptOrderType(krakenTrade.getType());
    BigDecimal originalAmount = krakenTrade.getVolume();
    String krakenAssetPair = krakenTrade.getAssetPair();
    CurrencyPair pair = adaptCurrencyPair(krakenAssetPair);
    Date timestamp = new Date((long) (krakenTrade.getUnixTimestamp() * 1000L));
    BigDecimal averagePrice = krakenTrade.getAverageClosePrice();
    BigDecimal price = (averagePrice == null) ? krakenTrade.getPrice() : averagePrice;

    return new KrakenUserTrade(
        orderType,
        originalAmount,
        pair,
        price,
        timestamp,
        tradeId,
        krakenTrade.getOrderTxId(),
        krakenTrade.getFee(),
        pair.counter,
        krakenTrade.getCost());
  }

  public static OrderType adaptOrderType(KrakenType krakenType) {

    return krakenType.equals(KrakenType.BUY) ? OrderType.BID : OrderType.ASK;
  }

  public static String adaptKrakenDepositAddress(KrakenDepositAddress[] krakenDepositAddress) {
    return krakenDepositAddress[0].getAddress();
  }

  public static String adaptOrderId(KrakenOrderResponse orderResponse) {

    List<String> orderIds = orderResponse.getTransactionIds();
    return (orderIds == null || orderIds.isEmpty()) ? "" : orderIds.get(0);
  }

  public static ExchangeMetaData adaptToExchangeMetaData(
      ExchangeMetaData originalMetaData,
      Map<String, KrakenAssetPair> krakenPairs,
      Map<String, KrakenAsset> krakenAssets) {

    Map<CurrencyPair, CurrencyPairMetaData> pairs = new HashMap<>();
    // add assets before pairs to Utils!
    KrakenUtils.setKrakenAssets(krakenAssets);
    KrakenUtils.setKrakenAssetPairs(krakenPairs);

    pairs.putAll(originalMetaData.getCurrencyPairs());
    for (String krakenPairCode : krakenPairs.keySet()) {
      //  skip dark markets!
      if (!krakenPairCode.endsWith(".d")) {
        KrakenAssetPair krakenPair = krakenPairs.get(krakenPairCode);
        pairs.put(
            adaptCurrencyPair(krakenPairCode),
            adaptPair(krakenPair, pairs.get(adaptCurrencyPair(krakenPairCode))));
      }
    }

    Map<Currency, CurrencyMetaData> currencies = new HashMap<>();
    currencies.putAll(originalMetaData.getCurrencies());
    for (String krakenAssetCode : krakenAssets.keySet()) {
      KrakenAsset krakenAsset = krakenAssets.get(krakenAssetCode);
      Currency currencyCode = KrakenAdapters.adaptCurrency(krakenAssetCode);
      BigDecimal withdrawalFee =
          originalMetaData.getCurrencies().get(currencyCode) == null
              ? null
              : originalMetaData.getCurrencies().get(currencyCode).getWithdrawalFee();
      currencies.put(currencyCode, new CurrencyMetaData(krakenAsset.getScale(), withdrawalFee));
    }

    return new ExchangeMetaData(
        pairs,
        currencies,
        originalMetaData == null ? null : originalMetaData.getPublicRateLimits(),
        originalMetaData == null ? null : originalMetaData.getPrivateRateLimits(),
        originalMetaData == null ? null : originalMetaData.isShareRateLimits());
  }

  private static CurrencyPairMetaData adaptPair(
      KrakenAssetPair krakenPair, CurrencyPairMetaData OriginalMeta) {
    if (OriginalMeta != null) {
      return new CurrencyPairMetaData(
          krakenPair.getFees().get(0).getPercentFee().divide(new BigDecimal(100)),
          OriginalMeta.getMinimumAmount(),
          OriginalMeta.getMaximumAmount(),
          krakenPair.getPairScale());
    } else {
      return new CurrencyPairMetaData(
          krakenPair.getFees().get(0).getPercentFee().divide(new BigDecimal(100)),
          null,
          null,
          krakenPair.getPairScale());
    }
  }

  public static List<FundingRecord> adaptFundingHistory(
      Map<String, KrakenLedger> krakenLedgerInfo) {

    final List<FundingRecord> fundingRecords = new ArrayList<>();
    for (Entry<String, KrakenLedger> ledgerEntry : krakenLedgerInfo.entrySet()) {
      final KrakenLedger krakenLedger = ledgerEntry.getValue();
      if (krakenLedger.getLedgerType() != null) {
        final Currency currency = adaptCurrency(krakenLedger.getAsset());
        if (currency != null) {
          final Date timestamp = new Date((long) (krakenLedger.getUnixTime() * 1000L));
          final FundingRecord.Type type =
              FundingRecord.Type.fromString(krakenLedger.getLedgerType().name());
          if (type != null) {
            final String internalId = krakenLedger.getRefId(); // or ledgerEntry.getKey()?
            FundingRecord fundingRecordEntry =
                new FundingRecord(
                    null,
                    timestamp,
                    currency,
                    krakenLedger.getTransactionAmount(),
                    internalId,
                    null,
                    FundingRecord.Type.fromString(krakenLedger.getLedgerType().name()),
                    FundingRecord.Status.COMPLETE,
                    krakenLedger.getBalance(),
                    krakenLedger.getFee(),
                    null);
            fundingRecords.add(fundingRecordEntry);
          }
        }
      }
    }
    return fundingRecords;
  }

  public static OrderStatus adaptOrderStatus(KrakenOrderStatus status) {
    switch (status) {
      case PENDING:
        return OrderStatus.PENDING_NEW;
      case OPEN:
        return OrderStatus.NEW;
      case CLOSED:
        return OrderStatus.FILLED;
      case CANCELED:
        return OrderStatus.CANCELED;
      case EXPIRED:
        return OrderStatus.EXPIRED;
      default:
        return null;
    }
  }

  public static class OrdersContainer {

    private final long timestamp;
    private final List<LimitOrder> limitOrders;

    /**
     * Constructor
     *
     * @param timestamp
     * @param limitOrders
     */
    public OrdersContainer(long timestamp, List<LimitOrder> limitOrders) {

      this.timestamp = timestamp;
      this.limitOrders = limitOrders;
    }

    public long getTimestamp() {

      return timestamp;
    }

    public List<LimitOrder> getLimitOrders() {

      return limitOrders;
    }
  }
}<|MERGE_RESOLUTION|>--- conflicted
+++ resolved
@@ -160,8 +160,6 @@
     return builder.build();
   }
 
-<<<<<<< HEAD
-=======
   public static List<Ticker> adaptTickers(Map<String, KrakenTicker> krackenTickers) {
     List<Ticker> tickers = new ArrayList<>();
     for (Map.Entry<String, KrakenTicker> ticker : krackenTickers.entrySet()) {
@@ -171,7 +169,6 @@
     return tickers;
   }
 
->>>>>>> ebd47295
   public static Trades adaptTrades(
       List<KrakenPublicTrade> krakenTrades, CurrencyPair currencyPair, long last) {
 
