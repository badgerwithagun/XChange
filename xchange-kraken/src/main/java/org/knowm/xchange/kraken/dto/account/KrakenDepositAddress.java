package org.knowm.xchange.kraken.dto.account;

import com.fasterxml.jackson.annotation.JsonProperty;

public class KrakenDepositAddress {

  protected final String address;
  protected final String tag;
  private final Long expiretm;
  private final boolean newAddress;

<<<<<<< HEAD
  public KrakenDepositAddress(@JsonProperty("address") String address,
      @JsonProperty("tag") String tag, @JsonProperty("expiretm") Long expiretm,
=======
  public KrakenDepositAddress(
      @JsonProperty("address") String address,
      @JsonProperty("expiretm") Long expiretm,
>>>>>>> c13df40c
      @JsonProperty("new") boolean newAddress) {
    super();
    this.address = address;
    this.tag = tag;
    this.expiretm = expiretm;
    this.newAddress = newAddress;
  }

  public String getAddress() {
    return address;
  }

  public String getTag() {
    return tag;
  }

  public Long getExpiretm() {
    return expiretm;
  }

  public boolean isNewAddress() {
    return newAddress;
  }

  @Override
  public String toString() {
<<<<<<< HEAD
    return "KrakenDepositAddress [address=" + address + ", tag=" + tag + ", expiretm=" + expiretm
        + ", newAddress=" + newAddress + "]";
=======
    return "KrakenDepositAddress [address="
        + address
        + ", expiretm="
        + expiretm
        + ", newAddress="
        + newAddress
        + "]";
>>>>>>> c13df40c
  }
}<|MERGE_RESOLUTION|>--- conflicted
+++ resolved
@@ -9,14 +9,10 @@
   private final Long expiretm;
   private final boolean newAddress;
 
-<<<<<<< HEAD
-  public KrakenDepositAddress(@JsonProperty("address") String address,
-      @JsonProperty("tag") String tag, @JsonProperty("expiretm") Long expiretm,
-=======
   public KrakenDepositAddress(
       @JsonProperty("address") String address,
+      @JsonProperty("tag") String tag,
       @JsonProperty("expiretm") Long expiretm,
->>>>>>> c13df40c
       @JsonProperty("new") boolean newAddress) {
     super();
     this.address = address;
@@ -43,17 +39,14 @@
 
   @Override
   public String toString() {
-<<<<<<< HEAD
-    return "KrakenDepositAddress [address=" + address + ", tag=" + tag + ", expiretm=" + expiretm
-        + ", newAddress=" + newAddress + "]";
-=======
     return "KrakenDepositAddress [address="
         + address
+        + ", tag="
+        + tag +
         + ", expiretm="
         + expiretm
         + ", newAddress="
         + newAddress
         + "]";
->>>>>>> c13df40c
   }
 }