<<<<<<< HEAD
package org.knowm.xchange.kraken.dto.marketdata;

import java.math.BigDecimal;
import java.util.Arrays;

import com.fasterxml.jackson.annotation.JsonProperty;

/**
 * Data object representing depth from Kraken
 */
public class KrakenTicker {

  private final KrakenPublicOrder ask; // ask array(<price>, <lot volume>),
  private final KrakenPublicOrder bid; // bid array(<price>, <lot volume>),
  private final KrakenPublicOrder close; // last trade closed array(<price>, <lot volume>),
  private final BigDecimal[] volume; // volume array(<today>, <last 24 hours>),
  private final BigDecimal[] volumeAvg; // volume weighted average price array(<today>, <last 24 hours>),
  private final BigDecimal[] trades; // number of trades array(<today>, <last 24 hours>),
  private final BigDecimal[] low; // low array(<today>, <last 24 hours>),
  private final BigDecimal[] high; // high array(<today>, <last 24 hours>),
  private final BigDecimal open; // today's opening price
  //private final String pair; // pair name

  /**
   * Constructor
   *
   * @param ask
   * @param bid
   * @param close
   * @param volume
   * @param volumeAvg
   * @param trades
   * @param low
   * @param high
   * @param open
   * @author Raphael Voellmy
   */

  public KrakenTicker(@JsonProperty("a") KrakenPublicOrder ask, @JsonProperty("b") KrakenPublicOrder bid, @JsonProperty("c") KrakenPublicOrder close,
      @JsonProperty("v") BigDecimal[] volume, @JsonProperty("p") BigDecimal[] volumeAvg, @JsonProperty("t") BigDecimal[] trades,
      @JsonProperty("l") BigDecimal[] low, @JsonProperty("h") BigDecimal[] high, @JsonProperty("o") BigDecimal open) {

    this.ask = ask;
    this.bid = bid;
    this.close = close;
    this.volume = volume;
    this.volumeAvg = volumeAvg;
    this.trades = trades;
    this.low = low;
    this.high = high;
    this.open = open;

  }

  public KrakenPublicOrder getAsk() {

    return ask;
  }

  public KrakenPublicOrder getBid() {

    return bid;
  }

  public KrakenPublicOrder getClose() {

    return close;
  }

  public BigDecimal getTodaysVolume() {

    return volume[0];
  }

  public BigDecimal get24HourVolume() {

    return volume[1];
  }

  public BigDecimal getTodaysVolumeAvg() {

    return volumeAvg[0];
  }

  public BigDecimal get24HourVolumeAvg() {

    return volumeAvg[1];
  }

  public BigDecimal getTodaysNumTrades() {

    return trades[0];
  }

  public BigDecimal get24HourNumTrades() {

    return trades[1];
  }

  public BigDecimal getTodaysLow() {

    return low[0];
  }

  public BigDecimal get24HourLow() {

    return low[1];
  }

  public BigDecimal getTodaysHigh() {

    return high[0];
  }

  public BigDecimal get24HourHigh() {

    return high[1];
  }

  public BigDecimal getOpen() {

    return open;
  }

  @Override
  public String toString() {

    return "KrakenTicker [ask=" + ask + ", bid=" + bid + ", close=" + close + ", volume=" + Arrays.toString(volume) + ", volumeAvg=" + Arrays
        .toString(volumeAvg) + ", trades=" + Arrays.toString(trades) + ", low=" + Arrays.toString(low) + ", high=" + Arrays.toString(high) + ", open="
        + open + "]";
  }
}
=======
package org.knowm.xchange.kraken.dto.marketdata;

import com.fasterxml.jackson.annotation.JsonProperty;
import java.math.BigDecimal;
import java.util.Arrays;

/** Data object representing depth from Kraken */
public class KrakenTicker {

  private final KrakenPublicOrder ask; // ask array(<price>, <lot volume>),
  private final KrakenPublicOrder bid; // bid array(<price>, <lot volume>),
  private final KrakenPublicOrder close; // last trade closed array(<price>, <lot volume>),
  private final BigDecimal[] volume; // volume array(<today>, <last 24 hours>),
  private final BigDecimal[]
      volumeAvg; // volume weighted average price array(<today>, <last 24 hours>),
  private final BigDecimal[] trades; // number of trades array(<today>, <last 24 hours>),
  private final BigDecimal[] low; // low array(<today>, <last 24 hours>),
  private final BigDecimal[] high; // high array(<today>, <last 24 hours>),
  private final BigDecimal open; // today's opening price

  /**
   * Constructor
   *
   * @param ask
   * @param bid
   * @param close
   * @param volume
   * @param volumeAvg
   * @param trades
   * @param low
   * @param high
   * @param open
   * @author Raphael Voellmy
   */
  public KrakenTicker(
      @JsonProperty("a") KrakenPublicOrder ask,
      @JsonProperty("b") KrakenPublicOrder bid,
      @JsonProperty("c") KrakenPublicOrder close,
      @JsonProperty("v") BigDecimal[] volume,
      @JsonProperty("p") BigDecimal[] volumeAvg,
      @JsonProperty("t") BigDecimal[] trades,
      @JsonProperty("l") BigDecimal[] low,
      @JsonProperty("h") BigDecimal[] high,
      @JsonProperty("o") BigDecimal open) {

    this.ask = ask;
    this.bid = bid;
    this.close = close;
    this.volume = volume;
    this.volumeAvg = volumeAvg;
    this.trades = trades;
    this.low = low;
    this.high = high;
    this.open = open;
  }

  public KrakenPublicOrder getAsk() {

    return ask;
  }

  public KrakenPublicOrder getBid() {

    return bid;
  }

  public KrakenPublicOrder getClose() {

    return close;
  }

  public BigDecimal getTodaysVolume() {

    return volume[0];
  }

  public BigDecimal get24HourVolume() {

    return volume[1];
  }

  public BigDecimal getTodaysVolumeAvg() {

    return volumeAvg[0];
  }

  public BigDecimal get24HourVolumeAvg() {

    return volumeAvg[1];
  }

  public BigDecimal getTodaysNumTrades() {

    return trades[0];
  }

  public BigDecimal get24HourNumTrades() {

    return trades[1];
  }

  public BigDecimal getTodaysLow() {

    return low[0];
  }

  public BigDecimal get24HourLow() {

    return low[1];
  }

  public BigDecimal getTodaysHigh() {

    return high[0];
  }

  public BigDecimal get24HourHigh() {

    return high[1];
  }

  public BigDecimal getOpen() {

    return open;
  }

  @Override
  public String toString() {

    return "KrakenTicker [ask="
        + ask
        + ", bid="
        + bid
        + ", close="
        + close
        + ", volume="
        + Arrays.toString(volume)
        + ", volumeAvg="
        + Arrays.toString(volumeAvg)
        + ", trades="
        + Arrays.toString(trades)
        + ", low="
        + Arrays.toString(low)
        + ", high="
        + Arrays.toString(high)
        + ", open="
        + open
        + "]";
  }
}
>>>>>>> 976bd644
<|MERGE_RESOLUTION|>--- conflicted
+++ resolved
@@ -1,137 +1,3 @@
-<<<<<<< HEAD
-package org.knowm.xchange.kraken.dto.marketdata;
-
-import java.math.BigDecimal;
-import java.util.Arrays;
-
-import com.fasterxml.jackson.annotation.JsonProperty;
-
-/**
- * Data object representing depth from Kraken
- */
-public class KrakenTicker {
-
-  private final KrakenPublicOrder ask; // ask array(<price>, <lot volume>),
-  private final KrakenPublicOrder bid; // bid array(<price>, <lot volume>),
-  private final KrakenPublicOrder close; // last trade closed array(<price>, <lot volume>),
-  private final BigDecimal[] volume; // volume array(<today>, <last 24 hours>),
-  private final BigDecimal[] volumeAvg; // volume weighted average price array(<today>, <last 24 hours>),
-  private final BigDecimal[] trades; // number of trades array(<today>, <last 24 hours>),
-  private final BigDecimal[] low; // low array(<today>, <last 24 hours>),
-  private final BigDecimal[] high; // high array(<today>, <last 24 hours>),
-  private final BigDecimal open; // today's opening price
-  //private final String pair; // pair name
-
-  /**
-   * Constructor
-   *
-   * @param ask
-   * @param bid
-   * @param close
-   * @param volume
-   * @param volumeAvg
-   * @param trades
-   * @param low
-   * @param high
-   * @param open
-   * @author Raphael Voellmy
-   */
-
-  public KrakenTicker(@JsonProperty("a") KrakenPublicOrder ask, @JsonProperty("b") KrakenPublicOrder bid, @JsonProperty("c") KrakenPublicOrder close,
-      @JsonProperty("v") BigDecimal[] volume, @JsonProperty("p") BigDecimal[] volumeAvg, @JsonProperty("t") BigDecimal[] trades,
-      @JsonProperty("l") BigDecimal[] low, @JsonProperty("h") BigDecimal[] high, @JsonProperty("o") BigDecimal open) {
-
-    this.ask = ask;
-    this.bid = bid;
-    this.close = close;
-    this.volume = volume;
-    this.volumeAvg = volumeAvg;
-    this.trades = trades;
-    this.low = low;
-    this.high = high;
-    this.open = open;
-
-  }
-
-  public KrakenPublicOrder getAsk() {
-
-    return ask;
-  }
-
-  public KrakenPublicOrder getBid() {
-
-    return bid;
-  }
-
-  public KrakenPublicOrder getClose() {
-
-    return close;
-  }
-
-  public BigDecimal getTodaysVolume() {
-
-    return volume[0];
-  }
-
-  public BigDecimal get24HourVolume() {
-
-    return volume[1];
-  }
-
-  public BigDecimal getTodaysVolumeAvg() {
-
-    return volumeAvg[0];
-  }
-
-  public BigDecimal get24HourVolumeAvg() {
-
-    return volumeAvg[1];
-  }
-
-  public BigDecimal getTodaysNumTrades() {
-
-    return trades[0];
-  }
-
-  public BigDecimal get24HourNumTrades() {
-
-    return trades[1];
-  }
-
-  public BigDecimal getTodaysLow() {
-
-    return low[0];
-  }
-
-  public BigDecimal get24HourLow() {
-
-    return low[1];
-  }
-
-  public BigDecimal getTodaysHigh() {
-
-    return high[0];
-  }
-
-  public BigDecimal get24HourHigh() {
-
-    return high[1];
-  }
-
-  public BigDecimal getOpen() {
-
-    return open;
-  }
-
-  @Override
-  public String toString() {
-
-    return "KrakenTicker [ask=" + ask + ", bid=" + bid + ", close=" + close + ", volume=" + Arrays.toString(volume) + ", volumeAvg=" + Arrays
-        .toString(volumeAvg) + ", trades=" + Arrays.toString(trades) + ", low=" + Arrays.toString(low) + ", high=" + Arrays.toString(high) + ", open="
-        + open + "]";
-  }
-}
-=======
 package org.knowm.xchange.kraken.dto.marketdata;
 
 import com.fasterxml.jackson.annotation.JsonProperty;
@@ -281,5 +147,4 @@
         + open
         + "]";
   }
-}
->>>>>>> 976bd644
+}