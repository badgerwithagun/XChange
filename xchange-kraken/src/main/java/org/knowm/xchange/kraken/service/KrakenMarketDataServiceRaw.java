--- conflicted
+++ resolved
@@ -50,11 +50,7 @@
     return checkResult(tickerResult).get(krakenCurrencyPair);
   }
 
-<<<<<<< HEAD
-  public Map<String, KrakenTicker> getKrakenTicker(CurrencyPair... currencyPairs)
-=======
   public Map<String, KrakenTicker> getKrakenTickers(CurrencyPair... currencyPairs)
->>>>>>> ebd47295
       throws IOException {
 
     KrakenTickerResult tickerResult = kraken.getTicker(delimitAssetPairs(currencyPairs));
