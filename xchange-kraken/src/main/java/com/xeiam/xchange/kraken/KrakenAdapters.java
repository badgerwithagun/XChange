--- conflicted
+++ resolved
@@ -130,23 +130,15 @@
     return new Trade(type, tradableAmount, currencyPair, krakenPublicTrade.getPrice(), timestamp, "0");
   }
 
-  public static AccountInfo adaptWallet(Map<String, BigDecimal> krakenWallet, String username) {
-
-<<<<<<< HEAD
+  public static Wallet adaptWallet(Map<String, BigDecimal> krakenWallet) {
+
     List<Balance> balances = new ArrayList<Balance>(krakenWallet.size());
     for (Entry<String, BigDecimal> balancePair : krakenWallet.entrySet()) {
-      String currency = adaptCurrency(balancePair.getKey());
+      Currency currency = adaptCurrency(balancePair.getKey());
       Balance balance = new Balance(currency, balancePair.getValue());
       balances.add(balance);
-=======
-    Map<Currency, Wallet> wallets = new ConcurrentHashMap<Currency, Wallet>();
-    for (Entry<String, BigDecimal> balancePair : krakenBalance.entrySet()) {
-      Currency currency = adaptCurrency(balancePair.getKey());
-      Wallet wallet = new Wallet(currency, balancePair.getValue());
-      wallets.put(currency, wallet);
->>>>>>> 4175dd02
-    }
-    return new AccountInfo(username, new Wallet(balances));
+    }
+    return new Wallet(balances);
   }
 
   public static Set<CurrencyPair> adaptCurrencyPairs(Collection<String> krakenCurrencyPairs) {
