/**
 * Copyright (C) 2012 - 2014 Xeiam LLC http://xeiam.com
 *
 * Permission is hereby granted, free of charge, to any person obtaining a copy of
 * this software and associated documentation files (the "Software"), to deal in
 * the Software without restriction, including without limitation the rights to
 * use, copy, modify, merge, publish, distribute, sublicense, and/or sell copies
 * of the Software, and to permit persons to whom the Software is furnished to do
 * so, subject to the following conditions:
 *
 * The above copyright notice and this permission notice shall be included in all
 * copies or substantial portions of the Software.
 *
 * THE SOFTWARE IS PROVIDED "AS IS", WITHOUT WARRANTY OF ANY KIND, EXPRESS OR
 * IMPLIED, INCLUDING BUT NOT LIMITED TO THE WARRANTIES OF MERCHANTABILITY,
 * FITNESS FOR A PARTICULAR PURPOSE AND NONINFRINGEMENT. IN NO EVENT SHALL THE
 * AUTHORS OR COPYRIGHT HOLDERS BE LIABLE FOR ANY CLAIM, DAMAGES OR OTHER
 * LIABILITY, WHETHER IN AN ACTION OF CONTRACT, TORT OR OTHERWISE, ARISING FROM,
 * OUT OF OR IN CONNECTION WITH THE SOFTWARE OR THE USE OR OTHER DEALINGS IN THE
 * SOFTWARE.
 */
package com.xeiam.xchange.kraken;

import java.math.BigDecimal;
import java.util.ArrayList;
import java.util.Collection;
import java.util.Date;
import java.util.List;
import java.util.Map;
import java.util.Map.Entry;

import org.joda.money.BigMoney;
import org.joda.money.CurrencyUnit;

import com.xeiam.xchange.currency.CurrencyPair;
import com.xeiam.xchange.dto.Order.OrderType;
import com.xeiam.xchange.dto.account.AccountInfo;
import com.xeiam.xchange.dto.marketdata.OrderBook;
import com.xeiam.xchange.dto.marketdata.Ticker;
import com.xeiam.xchange.dto.marketdata.Ticker.TickerBuilder;
import com.xeiam.xchange.dto.marketdata.Trade;
import com.xeiam.xchange.dto.marketdata.Trades;
import com.xeiam.xchange.dto.trade.LimitOrder;
import com.xeiam.xchange.dto.trade.OpenOrders;
import com.xeiam.xchange.dto.trade.Wallet;
import com.xeiam.xchange.kraken.dto.marketdata.KrakenDepth;
import com.xeiam.xchange.kraken.dto.marketdata.KrakenPublicOrder;
import com.xeiam.xchange.kraken.dto.marketdata.KrakenPublicTrade;
import com.xeiam.xchange.kraken.dto.marketdata.KrakenTicker;
import com.xeiam.xchange.kraken.dto.trade.KrakenOrder;
import com.xeiam.xchange.kraken.dto.trade.KrakenOrderDescription;
import com.xeiam.xchange.kraken.dto.trade.KrakenOrderResponse;
import com.xeiam.xchange.kraken.dto.trade.KrakenTrade;
import com.xeiam.xchange.kraken.dto.trade.KrakenType;

public class KrakenAdapters {

  public static OrderBook adaptOrderBook(KrakenDepth krakenDepth, String tradableIdentifier, String currency) {

    List<LimitOrder> bids = KrakenAdapters.adaptOrders(krakenDepth.getBids(), currency, tradableIdentifier, OrderType.BID);
    List<LimitOrder> asks = KrakenAdapters.adaptOrders(krakenDepth.getAsks(), currency, tradableIdentifier, OrderType.ASK);
    return new OrderBook(null, asks, bids);
  }

  public static List<LimitOrder> adaptOrders(List<KrakenPublicOrder> orders, String currency, String tradableIdentifier, OrderType orderType) {

    List<LimitOrder> limitOrders = new ArrayList<LimitOrder>(orders.size());
    for (KrakenPublicOrder order : orders)
      limitOrders.add(adaptOrder(order, orderType, currency, tradableIdentifier));

    return limitOrders;
  }

  private static LimitOrder adaptOrder(KrakenPublicOrder order, OrderType orderType, String currency, String tradableIdentifier) {

    Date timeStamp = new Date(order.getTimestamp() * 1000);
    BigMoney price = BigMoney.of(CurrencyUnit.of(currency), order.getPrice());
    BigDecimal volume = order.getVolume();

    return new LimitOrder(orderType, volume, tradableIdentifier, currency, "", timeStamp, price);
  }

  public static Ticker adaptTicker(KrakenTicker krakenTicker, String currency, String tradableIdentifier) {

    TickerBuilder builder = new TickerBuilder();
    builder.withAsk(BigMoney.of(CurrencyUnit.of(currency), krakenTicker.getAsk().getPrice()));
    builder.withBid(BigMoney.of(CurrencyUnit.of(currency), krakenTicker.getBid().getPrice()));
    builder.withLast(BigMoney.of(CurrencyUnit.of(currency), krakenTicker.getClose().getPrice()));
    builder.withHigh(BigMoney.of(CurrencyUnit.of(currency), krakenTicker.get24HourHigh()));
    builder.withLow(BigMoney.of(CurrencyUnit.of(currency), krakenTicker.get24HourLow()));
    builder.withVolume(krakenTicker.get24HourVolume());
    builder.withTradableIdentifier(tradableIdentifier);
    return builder.build();
  }

  public static Trades adaptTrades(List<KrakenPublicTrade> krakenTrades, String currency, String tradableIdentifier, long last) {

<<<<<<< HEAD
    List<Trade> trades = new LinkedList<Trade>();
    for (KrakenPublicTrade krakenTrade : krakenTrades) {
      OrderType type = krakenTrade.getType().equalsIgnoreCase("s") ? OrderType.ASK : OrderType.BID;
      BigDecimal tradableAmount = krakenTrade.getVolume();
      BigMoney price = BigMoney.of(CurrencyUnit.of(currency), krakenTrade.getPrice());
      Date timestamp = new Date((long) krakenTrade.getTime() * 1000L);
      
      trades.add(new Trade(type, tradableAmount, tradableIdentifier, currency, price, timestamp, "0", null));
=======
    List<Trade> trades = new ArrayList<Trade>();
    for (KrakenPublicTrade krakenTrade : krakenTrades)
      trades.add(adaptTrade(krakenTrade, currency, tradableIdentifier));
>>>>>>> 20eccca6

    return new Trades(trades, last);
  }

  public static Trade adaptTrade(KrakenPublicTrade krakenTrade, String currency, String tradableIdentifier) {

    OrderType type = adaptOrderType(krakenTrade.getType());
    BigDecimal tradableAmount = krakenTrade.getVolume();
    BigMoney price = BigMoney.of(CurrencyUnit.of(currency), krakenTrade.getPrice());
    Date timestamp = new Date((long) (krakenTrade.getTime() * 1000L));

    return new Trade(type, tradableAmount, tradableIdentifier, currency, price, timestamp, 0);
  }

  public static AccountInfo adaptBalance(Map<String, BigDecimal> krakenBalance, String username) {

    List<Wallet> wallets = new ArrayList<Wallet>();
    for (Entry<String, BigDecimal> balancePair : krakenBalance.entrySet()) {
      String currency = KrakenUtils.getStandardCurrencyCode(balancePair.getKey());
      Wallet wallet = Wallet.createInstance(currency, balancePair.getValue());
      wallets.add(wallet);
    }
    return new AccountInfo(username, wallets);
  }

  public static List<CurrencyPair> adaptCurrencyPairs(Collection<String> krakenCurrencyPairs) {

    List<CurrencyPair> currencyPairs = new ArrayList<CurrencyPair>();
    for (String krakenCurrencyPair : krakenCurrencyPairs)
      currencyPairs.add(adaptCurrencyPair(krakenCurrencyPair));
    return currencyPairs;
  }

  public static CurrencyPair adaptCurrencyPair(String krakenCurrencyPair) {

    String firstCurrency = krakenCurrencyPair.substring(0, 4);
    String secondCurrency = krakenCurrencyPair.substring(4);

    return new CurrencyPair(KrakenUtils.getStandardCurrencyCode(firstCurrency), KrakenUtils.getStandardCurrencyCode(secondCurrency));
  }

  public static OpenOrders adaptOpenOrders(Map<String, KrakenOrder> krakenOrders) {

    List<LimitOrder> limitOrders = new ArrayList<LimitOrder>();
    for (Entry<String, KrakenOrder> krakenOrderEntry : krakenOrders.entrySet()) {
      KrakenOrder krakenOrder = krakenOrderEntry.getValue();
      KrakenOrderDescription orderDescription = krakenOrder.getOrderDescription();

      if (!"limit".equals(orderDescription.getOrderType().toString())) {
        // how to handle stop-loss, take-profit, stop-loss-limit, and so on orders?
        // ignore anything but a plain limit order for now
        continue;
      }

      limitOrders.add(adaptLimitOrder(krakenOrder, krakenOrderEntry.getKey()));
    }
    return new OpenOrders(limitOrders);

  }

  public static LimitOrder adaptLimitOrder(KrakenOrder krakenOrder, String id) {

    KrakenOrderDescription orderDescription = krakenOrder.getOrderDescription();
    OrderType type = adaptOrderType(orderDescription.getType());
    BigDecimal tradableAmount = krakenOrder.getVolume().subtract(krakenOrder.getVolumeExecuted());
    String tradableIdentifier = KrakenUtils.getStandardCurrencyCode(orderDescription.getAssetPair().substring(0, 3));
    String transactionCurrency = KrakenUtils.getStandardCurrencyCode(orderDescription.getAssetPair().substring(3));
    Date timestamp = new Date((long) (krakenOrder.getOpenTimestamp() * 1000L));
    BigMoney limitPrice = BigMoney.of(CurrencyUnit.of(transactionCurrency), orderDescription.getPrice());

    return new LimitOrder(type, tradableAmount, tradableIdentifier, transactionCurrency, id, timestamp, limitPrice);
  }

  public static Trades adaptTradesHistory(Map<String, KrakenTrade> krakenTrades) {

    List<Trade> trades = new ArrayList<Trade>();
<<<<<<< HEAD
    for (Entry<String, KrakenTrade> krakenTradeEntry : krakenTrades.entrySet()) {
      
      KrakenTrade krakenTrade = krakenTradeEntry.getValue();
      
      OrderType orderType = krakenTrade.getType().equals(KrakenType.BUY) ? OrderType.BID : OrderType.ASK;
      BigDecimal tradableAmount = krakenTrade.getVolume();
      String tradableIdentifier = KrakenUtils.getStandardCurrencyCode(krakenTrade.getAssetPair().substring(0, 4));
      String transactionCurrency = KrakenUtils.getStandardCurrencyCode(krakenTrade.getAssetPair().substring(4));
      Date timestamp = new Date((long) (krakenTrade.getUnixTimestamp() * 1000L));
      BigMoney price = BigMoney.of(CurrencyUnit.of(transactionCurrency), krakenTrade.getPrice());

      final String orderTxId = krakenTrade.getOrderTxId();
      Trade trade = new Trade(orderType, tradableAmount, tradableIdentifier, transactionCurrency, price, timestamp, krakenTradeEntry.getKey(), orderTxId);
      trades.add(trade);
    }
=======
    for (Entry<String, KrakenTrade> krakenTradeEntry : krakenTrades.entrySet())
      trades.add(adaptTrade(krakenTradeEntry.getValue()));

>>>>>>> 20eccca6
    return new Trades(trades);
  }

  public static Trade adaptTrade(KrakenTrade krakenTrade) {

    OrderType orderType = adaptOrderType(krakenTrade.getType());
    BigDecimal tradableAmount = krakenTrade.getVolume();
    String krakenAssetPair = krakenTrade.getAssetPair();
    String tradableIdentifier = KrakenUtils.getStandardCurrencyCode(krakenAssetPair.substring(0, 4));
    String transactionCurrency = KrakenUtils.getStandardCurrencyCode(krakenAssetPair.substring(4));
    Date timestamp = new Date((long) (krakenTrade.getUnixTimestamp() * 1000L));
    BigDecimal averagePrice = krakenTrade.getAverageClosePrice();
    BigMoney price = BigMoney.of(CurrencyUnit.of(transactionCurrency), (averagePrice == null) ? krakenTrade.getPrice() : averagePrice);

    return new Trade(orderType, tradableAmount, tradableIdentifier, transactionCurrency, price, timestamp, 0);
  }

  public static OrderType adaptOrderType(KrakenType krakenType) {

    return krakenType.equals(KrakenType.BUY) ? OrderType.BID : OrderType.ASK;
  }

  public static String adaptOrderId(KrakenOrderResponse orderResponse) {

    List<String> orderIds = orderResponse.getTransactionIds();
    return (orderIds == null || orderIds.isEmpty()) ? "" : orderIds.get(0);
  }
}<|MERGE_RESOLUTION|>--- conflicted
+++ resolved
@@ -65,8 +65,9 @@
   public static List<LimitOrder> adaptOrders(List<KrakenPublicOrder> orders, String currency, String tradableIdentifier, OrderType orderType) {
 
     List<LimitOrder> limitOrders = new ArrayList<LimitOrder>(orders.size());
-    for (KrakenPublicOrder order : orders)
+    for (KrakenPublicOrder order : orders) {
       limitOrders.add(adaptOrder(order, orderType, currency, tradableIdentifier));
+    }
 
     return limitOrders;
   }
@@ -95,20 +96,10 @@
 
   public static Trades adaptTrades(List<KrakenPublicTrade> krakenTrades, String currency, String tradableIdentifier, long last) {
 
-<<<<<<< HEAD
-    List<Trade> trades = new LinkedList<Trade>();
+    List<Trade> trades = new ArrayList<Trade>();
     for (KrakenPublicTrade krakenTrade : krakenTrades) {
-      OrderType type = krakenTrade.getType().equalsIgnoreCase("s") ? OrderType.ASK : OrderType.BID;
-      BigDecimal tradableAmount = krakenTrade.getVolume();
-      BigMoney price = BigMoney.of(CurrencyUnit.of(currency), krakenTrade.getPrice());
-      Date timestamp = new Date((long) krakenTrade.getTime() * 1000L);
-      
-      trades.add(new Trade(type, tradableAmount, tradableIdentifier, currency, price, timestamp, "0", null));
-=======
-    List<Trade> trades = new ArrayList<Trade>();
-    for (KrakenPublicTrade krakenTrade : krakenTrades)
       trades.add(adaptTrade(krakenTrade, currency, tradableIdentifier));
->>>>>>> 20eccca6
+    }
 
     return new Trades(trades, last);
   }
@@ -120,7 +111,7 @@
     BigMoney price = BigMoney.of(CurrencyUnit.of(currency), krakenTrade.getPrice());
     Date timestamp = new Date((long) (krakenTrade.getTime() * 1000L));
 
-    return new Trade(type, tradableAmount, tradableIdentifier, currency, price, timestamp, 0);
+    return new Trade(type, tradableAmount, tradableIdentifier, currency, price, timestamp, "0", "");
   }
 
   public static AccountInfo adaptBalance(Map<String, BigDecimal> krakenBalance, String username) {
@@ -137,8 +128,9 @@
   public static List<CurrencyPair> adaptCurrencyPairs(Collection<String> krakenCurrencyPairs) {
 
     List<CurrencyPair> currencyPairs = new ArrayList<CurrencyPair>();
-    for (String krakenCurrencyPair : krakenCurrencyPairs)
+    for (String krakenCurrencyPair : krakenCurrencyPairs) {
       currencyPairs.add(adaptCurrencyPair(krakenCurrencyPair));
+    }
     return currencyPairs;
   }
 
@@ -185,27 +177,10 @@
   public static Trades adaptTradesHistory(Map<String, KrakenTrade> krakenTrades) {
 
     List<Trade> trades = new ArrayList<Trade>();
-<<<<<<< HEAD
     for (Entry<String, KrakenTrade> krakenTradeEntry : krakenTrades.entrySet()) {
-      
-      KrakenTrade krakenTrade = krakenTradeEntry.getValue();
-      
-      OrderType orderType = krakenTrade.getType().equals(KrakenType.BUY) ? OrderType.BID : OrderType.ASK;
-      BigDecimal tradableAmount = krakenTrade.getVolume();
-      String tradableIdentifier = KrakenUtils.getStandardCurrencyCode(krakenTrade.getAssetPair().substring(0, 4));
-      String transactionCurrency = KrakenUtils.getStandardCurrencyCode(krakenTrade.getAssetPair().substring(4));
-      Date timestamp = new Date((long) (krakenTrade.getUnixTimestamp() * 1000L));
-      BigMoney price = BigMoney.of(CurrencyUnit.of(transactionCurrency), krakenTrade.getPrice());
-
-      final String orderTxId = krakenTrade.getOrderTxId();
-      Trade trade = new Trade(orderType, tradableAmount, tradableIdentifier, transactionCurrency, price, timestamp, krakenTradeEntry.getKey(), orderTxId);
-      trades.add(trade);
-    }
-=======
-    for (Entry<String, KrakenTrade> krakenTradeEntry : krakenTrades.entrySet())
       trades.add(adaptTrade(krakenTradeEntry.getValue()));
-
->>>>>>> 20eccca6
+    }
+
     return new Trades(trades);
   }
 
@@ -220,7 +195,7 @@
     BigDecimal averagePrice = krakenTrade.getAverageClosePrice();
     BigMoney price = BigMoney.of(CurrencyUnit.of(transactionCurrency), (averagePrice == null) ? krakenTrade.getPrice() : averagePrice);
 
-    return new Trade(orderType, tradableAmount, tradableIdentifier, transactionCurrency, price, timestamp, 0);
+    return new Trade(orderType, tradableAmount, tradableIdentifier, transactionCurrency, price, timestamp, "0", "");
   }
 
   public static OrderType adaptOrderType(KrakenType krakenType) {
