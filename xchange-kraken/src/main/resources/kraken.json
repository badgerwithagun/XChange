--- conflicted
+++ resolved
@@ -2,415 +2,231 @@
   "currency_pairs": {
    	"BCH/BTC": {
       "price_scale": 5,
-      "min_amount": 0.002
+      "min_amount": 0.002,
+      "trading_fee": 0.0026
     },
     "BCH/EUR": {
       "price_scale": 1,
-      "min_amount": 0.002
+      "min_amount": 0.002,
+      "trading_fee": 0.0026
     },
     "BCH/USD": {
       "price_scale": 1,
-      "min_amount": 0.002
+      "min_amount": 0.002,
+      "trading_fee": 0.0026
     },
     "BTC/GBP": {
       "price_scale": 1,
-<<<<<<< HEAD
-      "min_amount": 0.002000000,
+      "min_amount": 0.002,
       "trading_fee": 0.0026
     },
     "BTC/EUR": {
       "price_scale": 1,
-      "min_amount": 0.002000000,
+      "min_amount": 0.002,
       "trading_fee": 0.0026
     },
     "BTC/USD": {
       "price_scale": 1,
-      "min_amount": 0.002000000,
+      "min_amount": 0.002,
       "trading_fee": 0.0026
     },
     "BTC/CAD": {
       "price_scale": 1,
-      "min_amount": 0.002000000,
+      "min_amount": 0.002,
       "trading_fee": 0.0026
     },
     "BTC/JPY": {
       "price_scale": 0,
-      "min_amount": 0.002000000,
-      "trading_fee": 0.0026
-    },
-    "LTC/EUR": {
-      "price_scale": 2,
-      "min_amount": 0.10000000,
-      "trading_fee": 0.0026
-    },
-    "LTC/USD": {
-      "price_scale": 2,
-      "min_amount": 0.10000000,
-      "trading_fee": 0.0026
-    },
-    "LTC/BTC": {
-      "price_scale": 6,
-      "min_amount": 0.10000000,
-      "trading_fee": 0.0026
+      "min_amount": 0.002,
+      "trading_fee": 0.0026
+    },
+    "DASH/BTC": {
+      "price_scale": 5,
+      "min_amount": 0.030,
+      "trading_fee": 0.0026
+    },
+    "DASH/EUR": {
+      "price_scale": 3,
+      "min_amount": 0.030,
+      "trading_fee": 0.0026
+    },
+    "DASH/USD": {
+      "price_scale": 3,
+      "min_amount": 0.030
     },
     "DOGE/BTC": {
       "price_scale": 8,
-      "min_amount": 3000.00000,
+      "min_amount": 3000.000,
+      "trading_fee": 0.0026
+    },
+    "EOS/BTC": {
+      "price_scale": 7,
+      "min_amount": 3.000,
+      "trading_fee": 0.0026
+    },
+    "EOS/ETH": {
+      "price_scale": 6,
+      "min_amount": 3.000,
+      "trading_fee": 0.0026
+    },
+    "ETC/BTC": {
+      "price_scale": 6,
+      "min_amount": 0.300
+    },
+    "ETC/EUR": {
+      "price_scale": 3,
+      "min_amount": 0.300,
+      "trading_fee": 0.0026
+    },
+    "ETC/USD": {
+      "price_scale": 3,
+      "min_amount": 0.300,
+      "trading_fee": 0.0026
+    },
+    "ETC/ETH": {
+      "price_scale": 6,
+      "min_amount": 0.300,
+      "trading_fee": 0.0026
+    },
+    "ETH/BTC": {
+      "price_scale": 5,
+      "min_amount": 0.020,
+      "trading_fee": 0.0026
+    },
+    "ETH/CAD": {
+      "price_scale": 2,
+      "min_amount": 0.020,
+      "trading_fee": 0.0026
+    },
+    "ETH/EUR": {
+      "price_scale": 2,
+      "min_amount": 0.020,
+      "trading_fee": 0.0026
+    },
+    "ETH/JPY": {
+      "price_scale": 0,
+      "min_amount": 0.020,
+      "trading_fee": 0.0026
+    },
+    "ETH/USD": {
+      "price_scale": 2,
+      "min_amount": 0.020,
+      "trading_fee": 0.0026
+    },
+    "GNO/ETH": {
+      "price_scale": 4,
+      "min_amount": 0.030,
+      "trading_fee": 0.0026
+    },
+    "GNO/BTC": {
+      "price_scale": 5,
+      "min_amount": 0.030,
+      "trading_fee": 0.0026
+    },
+    "ICN/BTC": {
+      "price_scale": 6,
+      "min_amount": 2.000,
+      "trading_fee": 0.0026
+    },
+    "ICN/ETH": {
+      "price_scale": 6,
+      "min_amount": 2.000,
+      "trading_fee": 0.0026
+    },
+    "LTC/EUR": {
+      "price_scale": 2,
+      "min_amount": 0.100,
+      "trading_fee": 0.0026
+    },
+    "LTC/USD": {
+      "price_scale": 2,
+      "min_amount": 0.100,
+      "trading_fee": 0.0026
+    },
+    "LTC/BTC": {
+      "price_scale": 6,
+      "min_amount": 0.100,
+      "trading_fee": 0.0026
+    },
+    "MLN/BTC": {
+      "price_scale": 6,
+      "min_amount": 0.100,
+      "trading_fee": 0.0026
+    },
+    "MLN/ETH": {
+      "price_scale": 5,
+      "min_amount": 0.100,
+      "trading_fee": 0.0026
+    },
+    "REP/BTC": {
+      "price_scale": 6,
+      "min_amount": 0.300,
+      "trading_fee": 0.0026
+    },
+    "REP/ETH": {
+      "price_scale": 5,
+      "min_amount": 0.300,
+      "trading_fee": 0.0026
+    },
+    "REP/EUR": {
+      "price_scale": 3,
+      "min_amount": 0.300,
+      "trading_fee": 0.0026
+    },
+    "USDT/USD": {
+      "price_scale": 4,
+      "min_amount": 5.000,
       "trading_fee": 0.0026
     },
     "XLM/BTC": {
       "price_scale": 8,
-      "min_amount": 300.000000,
+      "min_amount": 30.000,
+      "trading_fee": 0.0026
+    },
+    "XMR/BTC": {
+      "price_scale": 6,
+      "min_amount": 0.100,
+      "trading_fee": 0.0026
+    },
+    "XMR/EUR": {
+      "price_scale": 2,
+      "min_amount": 0.100,
+      "trading_fee": 0.0026
+    },
+    "XMR/USD": {
+      "price_scale": 2,
+      "min_amount": 0.100,
       "trading_fee": 0.0026
     },
     "XRP/BTC": {
       "price_scale": 8,
-      "min_amount": 30.00000000,
+      "min_amount": 30.000,
       "trading_fee": 0.0026
     },
     "XRP/EUR": {
       "price_scale": 5,
-      "min_amount": 30.00000000,
+      "min_amount": 30.000,
       "trading_fee": 0.0026
     },
     "XRP/USD": {
       "price_scale": 5,
-      "min_amount": 30.00000000,
-      "trading_fee": 0.0026
-    },
-    "ETH/BTC": {
-      "price_scale": 5,
-      "min_amount": 0.020000000,
-      "trading_fee": 0.0026
-    },
-    "ETH/EUR": {
-      "price_scale": 2,
-      "min_amount": 0.020000000,
-      "trading_fee": 0.0026
-    },
-    "ETH/USD": {
-      "price_scale": 2,
-      "min_amount": 0.020000000,
-      "trading_fee": 0.0026
-    },
-    "XMR/BTC": {
-      "price_scale": 6,
-      "min_amount": 0.100000000,
-      "trading_fee": 0.0026
-    },
-    "XMR/EUR": {
-      "price_scale": 2,
-      "min_amount": 0.100000000,
-      "trading_fee": 0.0026
-    },
-    "XMR/USD": {
-      "price_scale": 2,
-      "min_amount": 0.100000000,
-      "trading_fee": 0.0026
-=======
-      "min_amount": 0.002
-    },
-    "BTC/EUR": {
-      "price_scale": 1,
-      "min_amount": 0.002
-    },
-    "BTC/USD": {
-      "price_scale": 1,
-      "min_amount": 0.002
-    },
-    "BTC/CAD": {
-      "price_scale": 1,
-      "min_amount": 0.002
-    },
-    "BTC/JPY": {
-      "price_scale": 0,
-      "min_amount": 0.002
-    },
-    "DASH/BTC": {
-      "price_scale": 5,
-      "min_amount": 0.030
-    },
-    "DASH/EUR": {
-      "price_scale": 3,
-      "min_amount": 0.030
-    },
-    "DASH/USD": {
-      "price_scale": 3,
-      "min_amount": 0.030
-    },
-    "DOGE/BTC": {
-      "price_scale": 8,
-      "min_amount": 3000.000
-    },
-    "EOS/BTC": {
-      "price_scale": 7,
-      "min_amount": 3.000
-    },
-    "EOS/ETH": {
-      "price_scale": 6,
-      "min_amount": 3.000
-    },
-    "ETC/BTC": {
-      "price_scale": 6,
-      "min_amount": 0.300
-    },
-    "ETC/EUR": {
-      "price_scale": 3,
-      "min_amount": 0.300
-    },
-    "ETC/USD": {
-      "price_scale": 3,
-      "min_amount": 0.300
-    },
-    "ETC/ETH": {
-      "price_scale": 6,
-      "min_amount": 0.300
-    },
-    "ETH/BTC": {
-      "price_scale": 5,
-      "min_amount": 0.020
-    },
-    "ETH/CAD": {
-      "price_scale": 2,
-      "min_amount": 0.020
-    },
-    "ETH/EUR": {
-      "price_scale": 2,
-      "min_amount": 0.020
-    },
-    "ETH/JPY": {
-      "price_scale": 0,
-      "min_amount": 0.020
-    },
-    "ETH/USD": {
-      "price_scale": 2,
-      "min_amount": 0.020
-    },
-    "GNO/ETH": {
-      "price_scale": 4,
-      "min_amount": 0.030
-    },
-    "GNO/BTC": {
-      "price_scale": 5,
-      "min_amount": 0.030
-    },
-    "ICN/BTC": {
-      "price_scale": 6,
-      "min_amount": 2.000
->>>>>>> 4c1b0c45
-    },
-    "ICN/ETH": {
-      "price_scale": 6,
-<<<<<<< HEAD
-      "min_amount": 0.300000000,
-      "trading_fee": 0.0026
-    },
-    "ETC/EUR": {
-      "price_scale": 3,
-      "min_amount": 0.300000000,
-      "trading_fee": 0.0026
-    },
-    "ETC/USD": {
-      "price_scale": 3,
-      "min_amount": 0.300000000,
-      "trading_fee": 0.0026
-    },
-    "ETC/ETH": {
-      "price_scale": 5,
-      "min_amount": 0.300000000,
-      "trading_fee": 0.0026
-    },
-    "MLN/BTC": {
-      "price_scale": 6,
-      "min_amount": 0.100000000,
-      "trading_fee": 0.0026
-    },
-    "MLN/ETH": {
-      "price_scale": 5,
-      "min_amount": 0.100000000,
-      "trading_fee": 0.0026
-    },
-    "ETH/CAD": {
-      "price_scale": 2,
-      "min_amount": 0.020000000,
-      "trading_fee": 0.0026
-    },
-    "ETH/JPY": {
-      "price_scale": 0,
-      "min_amount": 0.020000000,
-      "trading_fee": 0.0026
-    },
-    "REP/BTC": {
-      "price_scale": 6,
-      "min_amount": 0.300000000,
-      "trading_fee": 0.0026
-    },
-    "REP/ETH": {
-      "price_scale": 5,
-      "min_amount": 0.300000000,
-      "trading_fee": 0.0026
-    },
-    "REP/EUR": {
-      "price_scale": 3,
-      "min_amount": 0.300000000,
+      "min_amount": 30.000,
       "trading_fee": 0.0026
     },
     "ZEC/BTC": {
       "price_scale": 5,
-      "min_amount": 0.030000000,
+      "min_amount": 0.0300,
       "trading_fee": 0.0026
     },
     "ZEC/EUR": {
       "price_scale": 2,
-      "min_amount": 0.030000000,
+      "min_amount": 0.0300,
       "trading_fee": 0.0026
     },
     "ZEC/USD": {
       "price_scale": 2,
-      "min_amount": 0.030000000,
-      "trading_fee": 0.0026
-    },
-    "USDT/USD": {
-      "price_scale": 4,
-      "min_amount": 5.0,
-      "trading_fee": 0.0020
-    },
-    "DASH/BTC": {
-      "price_scale": 5,
-      "min_amount": 0.030000000,
-      "trading_fee": 0.0026
-=======
-      "min_amount": 2.000
-    },
-    "LTC/EUR": {
-      "price_scale": 2,
-      "min_amount": 0.100
-    },
-    "LTC/USD": {
-      "price_scale": 2,
-      "min_amount": 0.100
-    },
-    "LTC/BTC": {
-      "price_scale": 6,
-      "min_amount": 0.100
-    },
-    "MLN/BTC": {
-      "price_scale": 6,
-      "min_amount": 0.100
-    },
-    "MLN/ETH": {
-      "price_scale": 5,
-      "min_amount": 0.100
-    },
-    "REP/BTC": {
-      "price_scale": 6,
-      "min_amount": 0.300
-    },
-    "REP/ETH": {
-      "price_scale": 5,
-      "min_amount": 0.300
-    },
-    "REP/EUR": {
-      "price_scale": 3,
-      "min_amount": 0.300
-    },
-    "USDT/USD": {
-      "price_scale": 4,
-      "min_amount": 5.000
-    },
-    "XLM/BTC": {
-      "price_scale": 8,
-      "min_amount": 30.000
->>>>>>> 4c1b0c45
-    },
-    "XMR/BTC": {
-      "price_scale": 6,
-      "min_amount": 0.100
-    },
-    "XMR/EUR": {
-      "price_scale": 2,
-<<<<<<< HEAD
-      "min_amount": 0.030000000,
-      "trading_fee": 0.0026
-=======
-      "min_amount": 0.100
->>>>>>> 4c1b0c45
-    },
-    "XMR/USD": {
-      "price_scale": 2,
-<<<<<<< HEAD
-      "min_amount": 0.030000000,
-      "trading_fee": 0.0026
-    },
-    "GNO/ETH": {
-      "price_scale": 4,
-      "min_amount": 0.030000000,
-      "trading_fee": 0.0026
-=======
-      "min_amount": 0.100
-    },
-    "XRP/BTC": {
-      "price_scale": 8,
-      "min_amount": 30.000
->>>>>>> 4c1b0c45
-    },
-    "XRP/EUR": {
-      "price_scale": 5,
-<<<<<<< HEAD
-      "min_amount": 0.030000000,
-      "trading_fee": 0.0026
-=======
-      "min_amount": 30.000
->>>>>>> 4c1b0c45
-    },
-    "XRP/USD": {
-      "price_scale": 5,
-<<<<<<< HEAD
-      "min_amount": 0.020000000,
-      "trading_fee": 0.0026
-    },
-    "BCH/EUR": {
-      "price_scale": 1,
-      "min_amount": 0.020000000,
-      "trading_fee": 0.0026
-    },
-    "BCH/USD": {
-      "price_scale": 1,
-      "min_amount": 0.020000000,
-      "trading_fee": 0.0026
-    },
-    "EOS/BTC": {
-      "price_scale": 7,
-      "min_amount": 3.00000000,
-      "trading_fee": 0.0026
-    },
-    "EOS/ETH": {
-      "price_scale": 6,
-      "min_amount": 3.00000000,
-      "trading_fee": 0.0026
-    },
-    "ICN/BTC": {
-      "price_scale": 7,
-      "trading_fee": 0.0026
-    },
-    "ICN/ETH": {
-      "price_scale": 6,
-      "trading_fee": 0.0026
-=======
-      "min_amount": 30.000
-    },
-    "ZEC/BTC": {
-      "price_scale": 5,
-      "min_amount": 0.0300
-    },
-    "ZEC/EUR": {
-      "price_scale": 2,
-      "min_amount": 0.0300
-    },
-    "ZEC/USD": {
-      "price_scale": 2,
-      "min_amount": 0.0300
->>>>>>> 4c1b0c45
+      "min_amount": 0.0300,
+      "trading_fee": 0.0026
     }
   },
   "currencies": {
