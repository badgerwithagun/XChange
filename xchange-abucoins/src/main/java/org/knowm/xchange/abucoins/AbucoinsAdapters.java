package org.knowm.xchange.abucoins;

import java.math.BigDecimal;
import java.text.ParseException;
import java.text.SimpleDateFormat;
import java.util.ArrayList;
import java.util.Arrays;
import java.util.Date;
import java.util.List;
import java.util.Set;
import java.util.StringTokenizer;
import java.util.TimeZone;

import org.knowm.xchange.abucoins.dto.AbucoinsCreateLimitOrderRequest;
import org.knowm.xchange.abucoins.dto.AbucoinsCreateMarketOrderRequest;
import org.knowm.xchange.abucoins.dto.AbucoinsCryptoWithdrawalRequest;
import org.knowm.xchange.abucoins.dto.account.AbucoinsAccount;
import org.knowm.xchange.abucoins.dto.marketdata.AbucoinsOrderBook;
import org.knowm.xchange.abucoins.dto.marketdata.AbucoinsTicker;
import org.knowm.xchange.abucoins.dto.marketdata.AbucoinsTrade;
import org.knowm.xchange.abucoins.dto.trade.AbucoinsOrder;
import org.knowm.xchange.currency.Currency;
import org.knowm.xchange.currency.CurrencyPair;
import org.knowm.xchange.dto.Order;
import org.knowm.xchange.dto.Order.OrderStatus;
import org.knowm.xchange.dto.Order.OrderType;
import org.knowm.xchange.dto.account.AccountInfo;
import org.knowm.xchange.dto.account.Balance;
import org.knowm.xchange.dto.account.Wallet;
import org.knowm.xchange.dto.marketdata.OrderBook;
import org.knowm.xchange.dto.marketdata.Ticker;
import org.knowm.xchange.dto.marketdata.Trade;
import org.knowm.xchange.dto.marketdata.Trades;
import org.knowm.xchange.dto.marketdata.Trades.TradeSortType;
import org.knowm.xchange.dto.trade.LimitOrder;
import org.knowm.xchange.dto.trade.MarketOrder;
import org.knowm.xchange.dto.trade.OpenOrders;
import org.knowm.xchange.service.trade.params.DefaultWithdrawFundsParams;
import org.slf4j.Logger;
import org.slf4j.LoggerFactory;

/**
 * Author: bryant_harris
 */

public class AbucoinsAdapters {
  private static Logger logger = LoggerFactory.getLogger(AbucoinsAdapters.class);
          
  protected static Date parseDate(final String rawDate) {

    String modified;
    if (rawDate.length() > 23) {
      modified = rawDate.substring(0, 23);
    } else if (rawDate.endsWith("Z")) {
      switch (rawDate.length()) {
      case 20:
        modified = rawDate.substring(0, 19) + ".000";
        break;
      case 22:
        modified = rawDate.substring(0, 21) + "00";
        break;
      case 23:
        modified = rawDate.substring(0, 22) + "0";
        break;
      default:
        modified = rawDate;
        break;
      }
    } else {
      switch (rawDate.length()) {
      case 19:
        modified = rawDate + ".000";
        break;
      case 21:
        modified = rawDate + "00";
        break;
      case 22:
        modified = rawDate + "0";
        break;
      default:
        modified = rawDate;
        break;
      }
    }
    try {
      SimpleDateFormat dateFormat = new SimpleDateFormat("yyyy-MM-dd'T'HH:mm:ss.SSS");
      dateFormat.setTimeZone(TimeZone.getTimeZone("UTC"));
      return dateFormat.parse(modified);
    } catch (ParseException e) {
      logger.warn("unable to parse rawDate={} modified={}", rawDate, modified, e);
      return null;
    }
  }

  /**
   * Adapts a AbucoinsTrade to a Trade Object
   *
   * @param trade        Abucoins trade object
   * @param currencyPair trade currencies
   * @return The XChange Trade
   */
  public static Trade adaptTrade(AbucoinsTrade trade, CurrencyPair currencyPair) {

    BigDecimal amount = trade.getSize();
    BigDecimal price = trade.getPrice();
    Date date = parseDate(trade.getTime());
    OrderType type = trade.getSide().equals("buy") ? OrderType.BID : OrderType.ASK;
    return new Trade(type, amount, currencyPair, price, date, trade.getTradeID());
  }

  /**
   * Adapts a AbucoinsTrade[] to a Trades Object
   *
<<<<<<< HEAD
   * @param abucoinsTrades  The AbucoinsTrade data returned by API
=======
   * @param abucoinsTrades  The Abucoins trade data returned by API
>>>>>>> 783dd809
   * @param currencyPair trade currencies
   * @return The trades
   */
  public static Trades adaptTrades(AbucoinsTrade[] abucoinsTrades, CurrencyPair currencyPair) {

    List<Trade> tradesList = new ArrayList<>();
    long lastTradeId = 0;
    for (AbucoinsTrade trade : abucoinsTrades )
      tradesList.add( adaptTrade(trade, currencyPair));

    return new Trades(tradesList, lastTradeId, TradeSortType.SortByTimestamp);
  }

  /**
   * Adapts a AbucoinsTicker to a Ticker Object
   *
   * @param ticker       The exchange specific ticker
   * @param currencyPair The currency pair (e.g. BTC/USD)
   * @return The ticker
   */
  public static Ticker adaptTicker(AbucoinsTicker ticker, CurrencyPair currencyPair) {

    BigDecimal last = ticker.getPrice();
    BigDecimal bid = ticker.getBid();
    BigDecimal ask = ticker.getAsk();
    BigDecimal volume = ticker.getVolume();
    if ( ticker.getTime() == null )
      throw new RuntimeException("Null date for: " + ticker); 
    Date timestamp = parseDate(ticker.getTime());

    return new Ticker.Builder().currencyPair(currencyPair).last(last).bid(bid).ask(ask).volume(volume).timestamp(timestamp)
        .build();
  }

  /**
   * Adapts Cex.IO Depth to OrderBook Object
   *
<<<<<<< HEAD
   * @param abucoinsOrderBook        AbucoinsOrderBook order book
=======
   * @param abucoinsOrderBook        Cex.IO order book
>>>>>>> 783dd809
   * @param currencyPair The currency pair (e.g. BTC/USD)
   * @return The XChange OrderBook
   */
  public static OrderBook adaptOrderBook(AbucoinsOrderBook abucoinsOrderBook, CurrencyPair currencyPair) {

    List<LimitOrder> asks = createOrders(currencyPair, OrderType.ASK, abucoinsOrderBook.getAsks());
    List<LimitOrder> bids = createOrders(currencyPair, OrderType.BID, abucoinsOrderBook.getBids());
    
    return new OrderBook(new Date(), asks, bids);
  }
  
  public static AccountInfo adaptAccountInfo(AbucoinsAccount[] accounts) {
    List<Wallet> wallets = new ArrayList<>();
    for ( AbucoinsAccount account : accounts )
      wallets.add( adaptWallet(account));
          
    return new AccountInfo("", wallets);
  }

  /**
   * Adapts AbucoinsBalanceInfo to Wallet
   *
<<<<<<< HEAD
   * @param account AbucoinsAccount balance
=======
   * @param account Abucoins account
>>>>>>> 783dd809
   * @return The account info
   */
  public static Wallet adaptWallet(AbucoinsAccount account) {
    Currency currency = Currency.getInstance( account.getCurrency());
    List<Balance> balances = Arrays.asList(new Balance[] { new Balance(currency, account.getBalance(), account.getAvailable(), account.getHold()) });

    return new Wallet(account.getId(), String.valueOf(account.getProfileID()), balances);
  }

  public static List<LimitOrder> createOrders(CurrencyPair currencyPair, OrderType orderType, AbucoinsOrderBook.LimitOrder[] orders) {

    List<LimitOrder> limitOrders = new ArrayList<>();
    if (orders == null)
      return limitOrders;

    for (AbucoinsOrderBook.LimitOrder o : orders) {
      limitOrders.add(createOrder(currencyPair, o, orderType));
    }
    return limitOrders;
  }

  public static LimitOrder createOrder(CurrencyPair currencyPair, AbucoinsOrderBook.LimitOrder priceAndAmount, OrderType orderType) {

    return new LimitOrder(orderType, priceAndAmount.getSize(), currencyPair, "", null, priceAndAmount.getPrice()); //??
  }
  
  public static OpenOrders adaptOpenOrders(AbucoinsOrder[] orders) {
    List<LimitOrder> l = new ArrayList<>();
    for ( AbucoinsOrder order : orders )
      l.add( adaptLimitOrder( order ));
    OpenOrders retVal = new OpenOrders(l);
          
    return retVal;
  }
  
  public static Order adaptOrder(AbucoinsOrder order) {
    switch ( order.getType() ) {
    case limit:
      return adaptLimitOrder(order);

    case market:
      return adaptMarketOrder(order);

    default:
      logger.warn("Unrecognized order type " + order.getType() + " returning null for Order");
      return null;
    }
  }
  
  public static LimitOrder adaptLimitOrder(AbucoinsOrder order) {
    return new LimitOrder( adaptOrderType(order.getSide()),
                           order.getSize(),
                           order.getFilledSize(),
                           adaptCurrencyPair( order.getProductID() ),
                           order.getId(),
                           parseDate( order.getCreatedAt() ),
                           order.getPrice());
  }
  
  public static MarketOrder adaptMarketOrder(AbucoinsOrder order) {
    return new MarketOrder( adaptOrderType(order.getSide()),
                            order.getSize(),
                            adaptCurrencyPair( order.getProductID() ),
                            order.getId(),
                            parseDate( order.getCreatedAt() ),
                            order.getPrice(),
                            order.getFilledSize(),
                            null,
                            adaptOrderStatus(order.getStatus()));
  }
  
  public static OrderType adaptOrderType(AbucoinsOrder.Side side) {
    switch ( side ) {
    case buy:
      return OrderType.BID;
                  
    case sell:
      return OrderType.ASK;
                  
    default:
      logger.warn("Unrecognized Side " + side + " returning null for OrderType");
      return null;
    }
  }
  
  public static AbucoinsOrder.Side adaptAbucoinsSide(OrderType orderType) {
    switch( orderType ) {
    case BID:
      return AbucoinsOrder.Side.buy;
                  
    case ASK:
      return AbucoinsOrder.Side.sell;

    default:
      logger.warn("Unrecognized OrderType " + orderType + " returning null for Side");
      return null;
    }
  }
  
  public static OrderStatus adaptOrderStatus(AbucoinsOrder.Status status) {
    switch ( status ) {
    case pending:
      return OrderStatus.PENDING_NEW;
                  
    case open:
      return OrderStatus.NEW;
                  
    case done:
      return OrderStatus.FILLED;
                  
    case rejected:
      return OrderStatus.REJECTED;
                  
    default:
      logger.warn("Unrecognized Status " + status + " returning null for OrderStatus");
      return null;
    }
  }
  
  public static String adaptCurrencyPairToProductID(CurrencyPair currencyPair) {
    return currencyPair == null ? null : currencyPair.toString().replace('/','-');
  }
  
  public static CurrencyPair adaptCurrencyPair(String abucoinsProductID) {
    int indexOf = abucoinsProductID.indexOf('-');
    String base = abucoinsProductID.substring(0, indexOf);
    String counter = abucoinsProductID.substring(indexOf+1);
    return new CurrencyPair(Currency.getInstanceNoCreate(base), Currency.getInstanceNoCreate(counter));
  }
  
  public static AbucoinsCreateMarketOrderRequest adaptAbucoinsCreateMarketOrderRequest(MarketOrder marketOrder) {
    return new AbucoinsCreateMarketOrderRequest( adaptAbucoinsSide(marketOrder.getType()),
                                                 adaptCurrencyPairToProductID(marketOrder.getCurrencyPair()),
                                                 marketOrder.getOriginalAmount(),
                                                 null);
  }
  
  public static AbucoinsCreateLimitOrderRequest adaptAbucoinsCreateLimitOrderRequest(LimitOrder limitOrder) {
    return new AbucoinsCreateLimitOrderRequest( adaptAbucoinsSide(limitOrder.getType()),
                                                adaptCurrencyPairToProductID(limitOrder.getCurrencyPair()),
                                                null,
                                                null,
                                                limitOrder.getLimitPrice(),
                                                limitOrder.getOriginalAmount(),
                                                AbucoinsOrder.TimeInForce.GTC,
                                                null,
                                                null);
  }
  
  public static String[] adaptToSetOfIDs(String resp) {
    return resp.replaceAll("[\\[\\\"\\] ]", "").split(",");
  }
}<|MERGE_RESOLUTION|>--- conflicted
+++ resolved
@@ -111,11 +111,7 @@
   /**
    * Adapts a AbucoinsTrade[] to a Trades Object
    *
-<<<<<<< HEAD
-   * @param abucoinsTrades  The AbucoinsTrade data returned by API
-=======
    * @param abucoinsTrades  The Abucoins trade data returned by API
->>>>>>> 783dd809
    * @param currencyPair trade currencies
    * @return The trades
    */
@@ -153,11 +149,8 @@
   /**
    * Adapts Cex.IO Depth to OrderBook Object
    *
-<<<<<<< HEAD
    * @param abucoinsOrderBook        AbucoinsOrderBook order book
-=======
-   * @param abucoinsOrderBook        Cex.IO order book
->>>>>>> 783dd809
+
    * @param currencyPair The currency pair (e.g. BTC/USD)
    * @return The XChange OrderBook
    */
@@ -180,11 +173,7 @@
   /**
    * Adapts AbucoinsBalanceInfo to Wallet
    *
-<<<<<<< HEAD
    * @param account AbucoinsAccount balance
-=======
-   * @param account Abucoins account
->>>>>>> 783dd809
    * @return The account info
    */
   public static Wallet adaptWallet(AbucoinsAccount account) {
