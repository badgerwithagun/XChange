--- conflicted
+++ resolved
@@ -22,13 +22,7 @@
   public void testDeserializeExchangeRates() throws IOException {
 
     // Read in the JSON from the example resources
-    InputStream is =
-        CoinbaseMarketDataJsonTest.class.getResourceAsStream(
-<<<<<<< HEAD
-            "/org/knowm/xchange/coinbase/dto/marketdata/example-exchange-rate-data.json");
-=======
-            "/marketdata/example-exchange-rate-data.json");
->>>>>>> ebd47295
+    InputStream is = CoinbaseMarketDataJsonTest.class.getResourceAsStream("/org/knowm/xchange/coinbase/dto/marketdata/example-exchange-rate-data.json");
 
     // Use Jackson to parse it
     ObjectMapper mapper = new ObjectMapper();
@@ -46,13 +40,7 @@
   public void testDeserializeCurrencies() throws IOException {
 
     // Read in the JSON from the example resources
-    InputStream is =
-        CoinbaseMarketDataJsonTest.class.getResourceAsStream(
-<<<<<<< HEAD
-            "/org/knowm/xchange/coinbase/dto/marketdata/example-currencies-data.json");
-=======
-            "/marketdata/example-currencies-data.json");
->>>>>>> ebd47295
+    InputStream is = CoinbaseMarketDataJsonTest.class.getResourceAsStream("/org/knowm/xchange/coinbase/dto/marketdata/example-currencies-data.json");
 
     // Use Jackson to parse it
     ObjectMapper mapper = new ObjectMapper();
@@ -72,12 +60,8 @@
 
     // Read in the JSON from the example resources
     InputStream is =
-<<<<<<< HEAD
         CoinbaseMarketDataJsonTest.class.getResourceAsStream(
             "/org/knowm/xchange/coinbase/dto/marketdata/example-price-data.json");
-=======
-        CoinbaseMarketDataJsonTest.class.getResourceAsStream("/marketdata/example-price-data.json");
->>>>>>> ebd47295
 
     // Use Jackson to parse it
     ObjectMapper mapper = new ObjectMapper();
@@ -97,13 +81,7 @@
   public void testDeserializeSpotRateHistory() throws IOException {
 
     // Read in the JSON from the example resources
-    InputStream is =
-        CoinbaseMarketDataJsonTest.class.getResourceAsStream(
-<<<<<<< HEAD
-            "/org/knowm/xchange/coinbase/dto/marketdata/example-spot-rate-history-data.txt");
-=======
-            "/marketdata/example-spot-rate-history-data.txt");
->>>>>>> ebd47295
+    InputStream is = CoinbaseMarketDataJsonTest.class.getResourceAsStream("/org/knowm/xchange/coinbase/dto/marketdata/example-spot-rate-history-data.txt");
     String spotPriceHistoryString;
     try (Scanner scanner = new Scanner(is)) {
       spotPriceHistoryString = scanner.useDelimiter("\\A").next();
