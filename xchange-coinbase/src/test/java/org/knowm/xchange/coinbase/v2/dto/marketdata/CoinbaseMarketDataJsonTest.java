--- conflicted
+++ resolved
@@ -19,13 +19,7 @@
   public void testDeserializeExchangeRates() throws IOException {
 
     // Read in the JSON from the example resources
-    InputStream is =
-        CoinbaseMarketDataJsonTest.class.getResourceAsStream(
-<<<<<<< HEAD
-            "/org/knowm/xchange/coinbase/marketdata/example-exchange-rate-data.json");
-=======
-            "/v2/marketdata/example-exchange-rate-data.json");
->>>>>>> ebd47295
+    InputStream is = CoinbaseMarketDataJsonTest.class.getResourceAsStream("/org/knowm/xchange/coinbase/marketdata/example-exchange-rate-data.json");
 
     // Use Jackson to parse it
     ObjectMapper mapper = new ObjectMapper();
@@ -43,13 +37,7 @@
   public void testDeserializeCurrencies() throws IOException {
 
     // Read in the JSON from the example resources
-    InputStream is =
-        CoinbaseMarketDataJsonTest.class.getResourceAsStream(
-<<<<<<< HEAD
-            "/org/knowm/xchange/coinbase/marketdata/example-currencies-data.json");
-=======
-            "/v2/marketdata/example-currencies-data.json");
->>>>>>> ebd47295
+    InputStream is = CoinbaseMarketDataJsonTest.class.getResourceAsStream("/org/knowm/xchange/coinbase/marketdata/example-currencies-data.json");
 
     // Use Jackson to parse it
     ObjectMapper mapper = new ObjectMapper();
@@ -68,13 +56,7 @@
   public void testDeserializePrice() throws IOException {
 
     // Read in the JSON from the example resources
-    InputStream is =
-        CoinbaseMarketDataJsonTest.class.getResourceAsStream(
-<<<<<<< HEAD
-            "/org/knowm/xchange/coinbase/marketdata/example-price-data.json");
-=======
-            "/v2/marketdata/example-price-data.json");
->>>>>>> ebd47295
+    InputStream is = CoinbaseMarketDataJsonTest.class.getResourceAsStream("/org/knowm/xchange/coinbase/marketdata/example-price-data.json");
 
     // Use Jackson to parse it
     ObjectMapper mapper = new ObjectMapper();
