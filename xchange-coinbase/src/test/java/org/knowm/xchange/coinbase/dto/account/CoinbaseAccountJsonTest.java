package org.knowm.xchange.coinbase.dto.account;

import static org.assertj.core.api.Assertions.assertThat;

import com.fasterxml.jackson.databind.ObjectMapper;
import java.io.IOException;
import java.io.InputStream;
import java.math.BigDecimal;
import java.util.List;
import org.junit.Test;
import org.knowm.xchange.coinbase.dto.account.CoinbaseAccountChange.CoinbaseCache;
import org.knowm.xchange.coinbase.dto.account.CoinbaseTransaction.CoinbaseTransactionStatus;
import org.knowm.xchange.coinbase.dto.common.CoinbaseRecurringPaymentStatus;
import org.knowm.xchange.coinbase.dto.common.CoinbaseRecurringPaymentType;
import org.knowm.xchange.coinbase.dto.common.CoinbaseRepeat;
import org.knowm.xchange.coinbase.dto.marketdata.CoinbaseMoney;
import org.knowm.xchange.coinbase.dto.merchant.CoinbaseMerchant;
import org.knowm.xchange.utils.DateUtils;

/** @author jamespedwards42 */
public class CoinbaseAccountJsonTest {

  @Test
  public void testDeserializeAccountChanges() throws IOException {

    // Read in the JSON from the example resources
    InputStream is =
        CoinbaseAccountJsonTest.class.getResourceAsStream(
<<<<<<< HEAD
            "/org/knowm/xchange/coinbase/dto/account/example-account-changes-data.json");
=======
            "/account/example-account-changes-data.json");
>>>>>>> ebd47295

    // Use Jackson to parse it
    ObjectMapper mapper = new ObjectMapper();
    CoinbaseAccountChanges accountChanges = mapper.readValue(is, CoinbaseAccountChanges.class);

    CoinbaseUser currentUser = accountChanges.getCurrentUser();
    assertThat(currentUser.getId()).isEqualTo("527d2a1ffedcb8b73b000028");
    assertThat(currentUser.getEmail()).isEqualTo("test@test.com");
    assertThat(currentUser.getName()).isEqualTo("first last");

    assertThat(accountChanges.getBalance())
        .isEqualToComparingFieldByField(new CoinbaseMoney("BTC", new BigDecimal("7.10000000")));

    assertThat(accountChanges.getTotalCount()).isEqualTo(2);
    assertThat(accountChanges.getNumPages()).isEqualTo(1);
    assertThat(accountChanges.getCurrentPage()).isEqualTo(1);

    List<CoinbaseAccountChange> accountChangeList = accountChanges.getAccountChanges();
    assertThat(accountChangeList.size()).isEqualTo(2);

    CoinbaseAccountChange accountChange = accountChangeList.get(0);
    assertThat(accountChange.getId()).isEqualTo("52f4411aabf9534a02000085");
    assertThat(accountChange.getCreatedAt())
        .isEqualTo(DateUtils.fromISO8601DateString("2014-02-06T18:12:42-08:00"));
    assertThat(accountChange.getTransactionId()).isEqualTo("52f4411aabf9534a02000081");
    assertThat(accountChange.isConfirmed()).isTrue();
    assertThat(accountChange.getAmount())
        .isEqualToComparingFieldByField(new CoinbaseMoney("BTC", new BigDecimal("1.20000000")));

    CoinbaseCache cache = accountChange.getCache();
    assertThat(cache.isNotesPresent()).isTrue();
    assertThat(cache.getCategory()).isEqualTo(CoinbaseAccountChangeCategory.TX);

    CoinbaseUser otherUser = cache.getOtherUser();
    assertThat(otherUser.getId()).isEqualTo("5083a5410924750200000001");
    assertThat(otherUser.getEmail()).isEqualTo("transfers@coinbase.com");
    assertThat(otherUser.getName()).isEqualTo("Coinbase");
  }

  @Test
  public void testDeserializeUsers() throws IOException {

    // Read in the JSON from the example resources
    InputStream is =
<<<<<<< HEAD
        CoinbaseAccountJsonTest.class.getResourceAsStream(
            "/org/knowm/xchange/coinbase/dto/account/example-users-data.json");
=======
        CoinbaseAccountJsonTest.class.getResourceAsStream("/account/example-users-data.json");
>>>>>>> ebd47295

    // Use Jackson to parse it
    ObjectMapper mapper = new ObjectMapper();
    CoinbaseUsers users = mapper.readValue(is, CoinbaseUsers.class);

    List<CoinbaseUser> userList = users.getUsers();
    assertThat(userList.size()).isEqualTo(1);

    CoinbaseUser user = userList.get(0);
    assertThat(user.getId()).isEqualTo("527d2a1ffedcb8b73b000028");
    assertThat(user.getName()).isEqualTo("First Last");
    assertThat(user.getEmail()).isEqualTo("demo@demo.com");
    assertThat(user.getTimeZone()).isEqualTo("Pacific Time (US & Canada)");
    assertThat(user.getNativeCurrency()).isEqualTo("USD");
    assertThat(user.getBuyLevel()).isEqualTo(CoinbaseBuySellLevel.TWO);
    assertThat(user.getSellLevel()).isEqualTo(CoinbaseBuySellLevel.TWO);
    assertThat(user.getBalance())
        .isEqualToComparingFieldByField(new CoinbaseMoney("BTC", new BigDecimal("7.10770000")));
    assertThat(user.getBuyLimit())
        .isEqualToComparingFieldByField(new CoinbaseMoney("BTC", new BigDecimal("79.20000000")));
    assertThat(user.getSellLimit())
        .isEqualToComparingFieldByField(new CoinbaseMoney("BTC", new BigDecimal("79.20000000")));

    CoinbaseMerchant merchant = user.getMerchant();
    assertThat(merchant.getCompanyName()).isEqualTo("XChange Demo");
    assertThat(merchant.getLogo()).isNull();
  }

  @Test
  public void testDeserializeBalance() throws IOException {

    // Read in the JSON from the example resources
    InputStream is =
<<<<<<< HEAD
        CoinbaseAccountJsonTest.class.getResourceAsStream(
            "/org/knowm/xchange/coinbase/dto/account/example-balance-data.json");
=======
        CoinbaseAccountJsonTest.class.getResourceAsStream("/account/example-balance-data.json");
>>>>>>> ebd47295

    // Use Jackson to parse it
    ObjectMapper mapper = new ObjectMapper();
    CoinbaseMoney balance = mapper.readValue(is, CoinbaseMoney.class);

    assertThat(balance)
        .isEqualToComparingFieldByField(new CoinbaseMoney("BTC", new BigDecimal("7.10000000")));
  }

  @Test
  public void testDeserializeAddresses() throws IOException {

    // Read in the JSON from the example resources
    InputStream is =
<<<<<<< HEAD
        CoinbaseAccountJsonTest.class.getResourceAsStream(
            "/org/knowm/xchange/coinbase/dto/account/example-addresses-data.json");
=======
        CoinbaseAccountJsonTest.class.getResourceAsStream("/account/example-addresses-data.json");
>>>>>>> ebd47295

    // Use Jackson to parse it
    ObjectMapper mapper = new ObjectMapper();
    CoinbaseAddresses addresses = mapper.readValue(is, CoinbaseAddresses.class);

    List<CoinbaseAddress> addressList = addresses.getAddresses();
    assertThat(addressList.size()).isEqualTo(2);

    CoinbaseAddress address = addressList.get(0);
    assertThat(address.getAddress()).isEqualTo("1LXZPr7eXqM6FqjY9qoTY9PsWJ7NftCPAN");
    assertThat(address.getCallbackUrl()).isEqualTo("null");
    assertThat(address.getLabel()).isEqualTo("null");
    assertThat(address.getCreatedAt())
        .isEqualTo(DateUtils.fromISO8601DateString("2014-02-14T16:50:18-08:00"));

    address = addressList.get(1);
    assertThat(address.getAddress()).isEqualTo("19mEG3d1QDch24mcDkwgfjzRYfEGpyMoQr");
    assertThat(address.getCallbackUrl()).isEmpty();
    assertThat(address.getLabel()).isEqualTo("blockchain");
    assertThat(address.getCreatedAt())
        .isEqualTo(DateUtils.fromISO8601DateString("2013-11-08T16:59:57-08:00"));

    assertThat(addresses.getTotalCount()).isEqualTo(2);
    assertThat(addresses.getNumPages()).isEqualTo(1);
    assertThat(addresses.getCurrentPage()).isEqualTo(1);
  }

  @Test
  public void testDeserializeContacts() throws IOException {

    // Read in the JSON from the example resources
    InputStream is =
<<<<<<< HEAD
        CoinbaseAccountJsonTest.class.getResourceAsStream(
            "/org/knowm/xchange/coinbase/dto/account/example-contacts-data.json");
=======
        CoinbaseAccountJsonTest.class.getResourceAsStream("/account/example-contacts-data.json");
>>>>>>> ebd47295

    // Use Jackson to parse it
    ObjectMapper mapper = new ObjectMapper();
    CoinbaseContacts contacts = mapper.readValue(is, CoinbaseContacts.class);

    List<CoinbaseContact> contactList = contacts.getContacts();
    assertThat(contactList.size()).isEqualTo(1);

    CoinbaseContact contact = contactList.get(0);
    assertThat(contact.getEmail()).isEqualTo("test@test.com");

    assertThat(contacts.getTotalCount()).isEqualTo(1);
    assertThat(contacts.getNumPages()).isEqualTo(1);
    assertThat(contacts.getCurrentPage()).isEqualTo(1);
  }

  @Test
  public void testDeserializeTransactions() throws IOException {

    // Read in the JSON from the example resources
    InputStream is =
        CoinbaseAccountJsonTest.class.getResourceAsStream(
<<<<<<< HEAD
            "/org/knowm/xchange/coinbase/dto/account/example-transactions-data.json");
=======
            "/account/example-transactions-data.json");
>>>>>>> ebd47295

    // Use Jackson to parse it
    ObjectMapper mapper = new ObjectMapper();
    CoinbaseTransactions transactions = mapper.readValue(is, CoinbaseTransactions.class);

    List<CoinbaseTransaction> transactionList = transactions.getTransactions();
    assertThat(transactionList.size()).isEqualTo(2);

    CoinbaseTransaction transaction = transactionList.get(0);
    assertThat(transaction.getId()).isEqualTo("52d8d8685a62c7613e000277");
    assertThat(transaction.getCreatedAt())
        .isEqualTo(DateUtils.fromISO8601DateString("2014-01-16T23:14:48-08:00"));
    assertThat(transaction.getTransactionHash()).isNull();
    assertThat(transaction.getAmount())
        .isEqualToComparingFieldByField(new CoinbaseMoney("BTC", new BigDecimal("1.00000000")));
    assertThat(transaction.isRequest()).isFalse();
    assertThat(transaction.getStatus()).isEqualTo(CoinbaseTransactionStatus.COMPLETE);

    CoinbaseUser sender = transaction.getSender();
    assertThat(sender.getId()).isEqualTo("5083a5410924750200000001");
    assertThat(sender.getEmail()).isEqualTo("transfers@coinbase.com");
    assertThat(sender.getName()).isEqualTo("Coinbase");

    CoinbaseUser recipient = transaction.getRecipient();
    assertThat(recipient.getId()).isEqualTo("527d2a1ffedcb8b73b000028");
    assertThat(recipient.getEmail()).isEqualTo("xchange@demo.com");
    assertThat(recipient.getName()).isEqualTo("First Last");

    assertThat(transaction.getRecipientAddress()).isEqualTo("xchange@demo.com");
    assertThat(transaction.getNotes()).isEqualTo("notes");
    assertThat(transaction.getIdempotencyKey()).isEmpty();
  }

  @Test
  public void testDeserializeRecurringPayments() throws IOException {

    // Read in the JSON from the example resources
    InputStream is =
        CoinbaseAccountJsonTest.class.getResourceAsStream(
<<<<<<< HEAD
            "/org/knowm/xchange/coinbase/dto/account/example-recurring-payments-data.json");
=======
            "/account/example-recurring-payments-data.json");
>>>>>>> ebd47295

    // Use Jackson to parse it
    ObjectMapper mapper = new ObjectMapper();
    CoinbaseRecurringPayments recurringPayments =
        mapper.readValue(is, CoinbaseRecurringPayments.class);

    List<CoinbaseRecurringPayment> recurringPaymentList = recurringPayments.getRecurringPayments();
    assertThat(recurringPaymentList.size()).isEqualTo(2);

    CoinbaseRecurringPayment recurringPayment = recurringPaymentList.get(0);
    assertThat(recurringPayment.getId()).isEqualTo("5302f9f55d701853720000ea");
    assertThat(recurringPayment.getType()).isEqualTo(CoinbaseRecurringPaymentType.BUY);
    assertThat(recurringPayment.getStatus()).isEqualTo(CoinbaseRecurringPaymentStatus.ACTIVE);
    assertThat(recurringPayment.getCreatedAt())
        .isEqualTo(DateUtils.fromISO8601DateString("2014-02-17T22:13:09-08:00"));
    assertThat(recurringPayment.getTo()).isEmpty();
    assertThat(recurringPayment.getFrom()).isEmpty();
    assertThat(recurringPayment.getStartType()).isEqualTo("on");
    assertThat(recurringPayment.getTimes()).isEqualTo(-1);
    assertThat(recurringPayment.getTimesRun()).isEqualTo(0);
    assertThat(recurringPayment.getRepeat()).isEqualTo(CoinbaseRepeat.MONTHLY);
    assertThat(recurringPayment.getLastRun()).isNull();
    assertThat(recurringPayment.getNextRun())
        .isEqualTo(DateUtils.fromISO8601DateString("2014-03-01T07:00:00-08:00"));
    assertThat(recurringPayment.getNotes()).isEqualTo("For Demo");
    assertThat(recurringPayment.getDescription()).isEqualTo("Buy 0.01 BTC");
    assertThat(recurringPayment.getAmount())
        .isEqualToComparingFieldByField(new CoinbaseMoney("BTC", new BigDecimal("0.01000000")));
  }
}<|MERGE_RESOLUTION|>--- conflicted
+++ resolved
@@ -24,13 +24,7 @@
   public void testDeserializeAccountChanges() throws IOException {
 
     // Read in the JSON from the example resources
-    InputStream is =
-        CoinbaseAccountJsonTest.class.getResourceAsStream(
-<<<<<<< HEAD
-            "/org/knowm/xchange/coinbase/dto/account/example-account-changes-data.json");
-=======
-            "/account/example-account-changes-data.json");
->>>>>>> ebd47295
+    InputStream is = CoinbaseAccountJsonTest.class.getResourceAsStream("/org/knowm/xchange/coinbase/dto/account/example-account-changes-data.json");
 
     // Use Jackson to parse it
     ObjectMapper mapper = new ObjectMapper();
@@ -75,12 +69,8 @@
 
     // Read in the JSON from the example resources
     InputStream is =
-<<<<<<< HEAD
         CoinbaseAccountJsonTest.class.getResourceAsStream(
             "/org/knowm/xchange/coinbase/dto/account/example-users-data.json");
-=======
-        CoinbaseAccountJsonTest.class.getResourceAsStream("/account/example-users-data.json");
->>>>>>> ebd47295
 
     // Use Jackson to parse it
     ObjectMapper mapper = new ObjectMapper();
@@ -114,12 +104,8 @@
 
     // Read in the JSON from the example resources
     InputStream is =
-<<<<<<< HEAD
         CoinbaseAccountJsonTest.class.getResourceAsStream(
             "/org/knowm/xchange/coinbase/dto/account/example-balance-data.json");
-=======
-        CoinbaseAccountJsonTest.class.getResourceAsStream("/account/example-balance-data.json");
->>>>>>> ebd47295
 
     // Use Jackson to parse it
     ObjectMapper mapper = new ObjectMapper();
@@ -134,12 +120,8 @@
 
     // Read in the JSON from the example resources
     InputStream is =
-<<<<<<< HEAD
         CoinbaseAccountJsonTest.class.getResourceAsStream(
             "/org/knowm/xchange/coinbase/dto/account/example-addresses-data.json");
-=======
-        CoinbaseAccountJsonTest.class.getResourceAsStream("/account/example-addresses-data.json");
->>>>>>> ebd47295
 
     // Use Jackson to parse it
     ObjectMapper mapper = new ObjectMapper();
@@ -172,12 +154,8 @@
 
     // Read in the JSON from the example resources
     InputStream is =
-<<<<<<< HEAD
         CoinbaseAccountJsonTest.class.getResourceAsStream(
             "/org/knowm/xchange/coinbase/dto/account/example-contacts-data.json");
-=======
-        CoinbaseAccountJsonTest.class.getResourceAsStream("/account/example-contacts-data.json");
->>>>>>> ebd47295
 
     // Use Jackson to parse it
     ObjectMapper mapper = new ObjectMapper();
@@ -198,13 +176,7 @@
   public void testDeserializeTransactions() throws IOException {
 
     // Read in the JSON from the example resources
-    InputStream is =
-        CoinbaseAccountJsonTest.class.getResourceAsStream(
-<<<<<<< HEAD
-            "/org/knowm/xchange/coinbase/dto/account/example-transactions-data.json");
-=======
-            "/account/example-transactions-data.json");
->>>>>>> ebd47295
+    InputStream is = CoinbaseAccountJsonTest.class.getResourceAsStream("/org/knowm/xchange/coinbase/dto/account/example-transactions-data.json");
 
     // Use Jackson to parse it
     ObjectMapper mapper = new ObjectMapper();
@@ -242,13 +214,7 @@
   public void testDeserializeRecurringPayments() throws IOException {
 
     // Read in the JSON from the example resources
-    InputStream is =
-        CoinbaseAccountJsonTest.class.getResourceAsStream(
-<<<<<<< HEAD
-            "/org/knowm/xchange/coinbase/dto/account/example-recurring-payments-data.json");
-=======
-            "/account/example-recurring-payments-data.json");
->>>>>>> ebd47295
+    InputStream is = CoinbaseAccountJsonTest.class.getResourceAsStream("/org/knowm/xchange/coinbase/dto/account/example-recurring-payments-data.json");
 
     // Use Jackson to parse it
     ObjectMapper mapper = new ObjectMapper();
