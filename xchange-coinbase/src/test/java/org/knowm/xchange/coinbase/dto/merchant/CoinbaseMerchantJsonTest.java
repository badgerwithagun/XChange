package org.knowm.xchange.coinbase.dto.merchant;

import static org.assertj.core.api.Assertions.assertThat;

import com.fasterxml.jackson.databind.ObjectMapper;
import java.io.IOException;
import java.io.InputStream;
import java.math.BigDecimal;
import java.util.List;
import org.junit.Test;
import org.knowm.xchange.coinbase.dto.account.CoinbaseToken;
import org.knowm.xchange.coinbase.dto.common.CoinbaseRecurringPaymentStatus;
import org.knowm.xchange.coinbase.dto.marketdata.CoinbaseMoney;
import org.knowm.xchange.coinbase.dto.merchant.CoinbaseOrder.CoinbaseOrderStatus;
import org.knowm.xchange.coinbase.dto.merchant.CoinbaseOrder.CoinbaseOrderTransaction;
import org.knowm.xchange.utils.DateUtils;

/** @author jamespedwards42 */
public class CoinbaseMerchantJsonTest {

  @Test
  public void testDeserializeButton() throws IOException {

    // Read in the JSON from the example resources
    InputStream is =
        CoinbaseMerchantJsonTest.class.getResourceAsStream(
<<<<<<< HEAD
            "/org/knowm/xchange/coinbase/dto/merchant/example-create-button-data.json");
=======
            "/merchant/example-create-button-data.json");
>>>>>>> ebd47295

    // Use Jackson to parse it
    ObjectMapper mapper = new ObjectMapper();
    CoinbaseButton button = mapper.readValue(is, CoinbaseButton.class);

    assertThat(button.getCode()).isEqualTo("7e285152558af4ffdedf81c31c904119");
    assertThat(button.getType()).isEqualTo(CoinbaseButtonType.DONATION);
    assertThat(button.getStyle()).isEqualTo(CoinbaseButtonStyle.DONATION_LARGE);
    assertThat(button.getText()).isEqualTo("Donate Bitcoins");
    assertThat(button.getName()).isEqualTo("Demo Button");
    assertThat(button.getDescription()).isEqualTo("Coinbase button demo for Coinbase.");
    assertThat(button.getCustom()).isEmpty();
    assertThat(button.getCallbackUrl()).isNull();
    assertThat(button.getSuccessUrl()).isNull();
    assertThat(button.getCancelUrl()).isNull();
    assertThat(button.getInfoUrl()).isNull();
    assertThat(button.isAutoReDirect()).isFalse();
    assertThat(button.getPrice())
        .isEqualToComparingFieldByField(new CoinbaseMoney("BTC", new BigDecimal(".00100000")));
    assertThat(button.isVariablePrice()).isTrue();
    assertThat(button.isChoosePrice()).isFalse();
    assertThat(button.isIncludeAddress()).isFalse();
    assertThat(button.isIncludeEmail()).isTrue();
  }

  @Test
  public void testDeserializeOrders() throws IOException {

    // Read in the JSON from the example resources
    InputStream is =
<<<<<<< HEAD
        CoinbaseMerchantJsonTest.class.getResourceAsStream(
            "/org/knowm/xchange/coinbase/dto/merchant/example-orders-data.json");
=======
        CoinbaseMerchantJsonTest.class.getResourceAsStream("/merchant/example-orders-data.json");
>>>>>>> ebd47295

    // Use Jackson to parse it
    ObjectMapper mapper = new ObjectMapper();
    CoinbaseOrders orders = mapper.readValue(is, CoinbaseOrders.class);

    List<CoinbaseOrder> orderList = orders.getOrders();
    assertThat(orderList.size()).isEqualTo(1);

    CoinbaseOrder order = orderList.get(0);
    assertThat(order.getId()).isEqualTo("ND4923CX");
    assertThat(order.getCreatedAt())
        .isEqualTo(DateUtils.fromISO8601DateString("2014-02-19T13:30:50-08:00"));
    assertThat(order.getStatus()).isEqualTo(CoinbaseOrderStatus.COMPLETED);
    assertThat(order.getTotalBTC())
        .isEqualToComparingFieldByField(new CoinbaseMoney("BTC", new BigDecimal(".00157800")));
    assertThat(order.getTotalNative())
        .isEqualToComparingFieldByField(new CoinbaseMoney("USD", new BigDecimal("1.00")));
    assertThat(order.getCustom()).isEmpty();
    assertThat(order.getReceiveAddress()).isEqualTo("1DkHhHANFeZmJL4p6HXzGDHbvxHT8DzQgW");

    CoinbaseButton button = order.getButton();
    assertThat(button.getType()).isEqualTo(CoinbaseButtonType.SUBSCRIPTION);
    assertThat(button.getName()).isEqualTo("Rent");
    assertThat(button.getDescription()).isEqualTo("Rent Test");
    assertThat(button.getId()).isEqualTo("efb115b9c24100b59a4977c4dbcc5ca1");

    CoinbaseOrderTransaction transaction = order.getTransaction();
    assertThat(transaction.getId()).isEqualTo("530522c5610d7c296200015c");
    assertThat(transaction.getHash()).isNull();
    assertThat(transaction.getConfirmations()).isZero();
  }

  @Test
  public void testDeserializeRecurringPayments() throws IOException {

    // Read in the JSON from the example resources
    InputStream is =
        CoinbaseMerchantJsonTest.class.getResourceAsStream(
<<<<<<< HEAD
            "/org/knowm/xchange/coinbase/dto/merchant/example-subscribers-data.json");
=======
            "/merchant/example-subscribers-data.json");
>>>>>>> ebd47295

    // Use Jackson to parse it
    ObjectMapper mapper = new ObjectMapper();
    CoinbaseSubscriptions subscriptions = mapper.readValue(is, CoinbaseSubscriptions.class);

    List<CoinbaseSubscription> subscriptionList = subscriptions.getSubscriptions();
    assertThat(subscriptionList.size()).isEqualTo(3);

    CoinbaseSubscription subscription = subscriptionList.get(0);
    assertThat(subscription.getId()).isEqualTo("530522c5610d7c296200015b");
    assertThat(subscription.getCreatedAt())
        .isEqualTo(DateUtils.fromISO8601DateString("2014-02-19T13:31:49-08:00"));
    assertThat(subscription.getStatus()).isEqualTo(CoinbaseRecurringPaymentStatus.ACTIVE);
    assertThat(subscription.getCustom()).isEmpty();

    CoinbaseButton button = subscription.getButton();
    assertThat(button.getType()).isEqualTo(CoinbaseButtonType.SUBSCRIPTION);
    assertThat(button.getName()).isEqualTo("Rent");
    assertThat(button.getDescription()).isEqualTo("Rent Test");
    assertThat(button.getId()).isEqualTo("efb115b9c24100b59a4977c4dbcc5ca1");
  }

  @Test
  public void testDeserializeToken() throws IOException {

    // Read in the JSON from the example resources
    InputStream is =
<<<<<<< HEAD
        CoinbaseMerchantJsonTest.class.getResourceAsStream(
            "/org/knowm/xchange/coinbase/dto/merchant/example-token-data.json");
=======
        CoinbaseMerchantJsonTest.class.getResourceAsStream("/merchant/example-token-data.json");
>>>>>>> ebd47295

    // Use Jackson to parse it
    ObjectMapper mapper = new ObjectMapper();
    CoinbaseToken token = mapper.readValue(is, CoinbaseToken.class);

    assertThat(token.getTokenId())
        .isEqualTo("4193b86c7c7d54b32a7ca0974a97d8e21793713478162bb88834993be24dda40");
    assertThat(token.getAddress()).isEqualTo("12uXAka4ncEcVTWfvifPzq3n4kFC9qyvNz");
  }
}<|MERGE_RESOLUTION|>--- conflicted
+++ resolved
@@ -22,13 +22,7 @@
   public void testDeserializeButton() throws IOException {
 
     // Read in the JSON from the example resources
-    InputStream is =
-        CoinbaseMerchantJsonTest.class.getResourceAsStream(
-<<<<<<< HEAD
-            "/org/knowm/xchange/coinbase/dto/merchant/example-create-button-data.json");
-=======
-            "/merchant/example-create-button-data.json");
->>>>>>> ebd47295
+    InputStream is = CoinbaseMerchantJsonTest.class.getResourceAsStream("/org/knowm/xchange/coinbase/dto/merchant/example-create-button-data.json");
 
     // Use Jackson to parse it
     ObjectMapper mapper = new ObjectMapper();
@@ -59,12 +53,8 @@
 
     // Read in the JSON from the example resources
     InputStream is =
-<<<<<<< HEAD
         CoinbaseMerchantJsonTest.class.getResourceAsStream(
             "/org/knowm/xchange/coinbase/dto/merchant/example-orders-data.json");
-=======
-        CoinbaseMerchantJsonTest.class.getResourceAsStream("/merchant/example-orders-data.json");
->>>>>>> ebd47295
 
     // Use Jackson to parse it
     ObjectMapper mapper = new ObjectMapper();
@@ -101,13 +91,7 @@
   public void testDeserializeRecurringPayments() throws IOException {
 
     // Read in the JSON from the example resources
-    InputStream is =
-        CoinbaseMerchantJsonTest.class.getResourceAsStream(
-<<<<<<< HEAD
-            "/org/knowm/xchange/coinbase/dto/merchant/example-subscribers-data.json");
-=======
-            "/merchant/example-subscribers-data.json");
->>>>>>> ebd47295
+    InputStream is = CoinbaseMerchantJsonTest.class.getResourceAsStream("/org/knowm/xchange/coinbase/dto/merchant/example-subscribers-data.json");
 
     // Use Jackson to parse it
     ObjectMapper mapper = new ObjectMapper();
@@ -135,12 +119,8 @@
 
     // Read in the JSON from the example resources
     InputStream is =
-<<<<<<< HEAD
         CoinbaseMerchantJsonTest.class.getResourceAsStream(
             "/org/knowm/xchange/coinbase/dto/merchant/example-token-data.json");
-=======
-        CoinbaseMerchantJsonTest.class.getResourceAsStream("/merchant/example-token-data.json");
->>>>>>> ebd47295
 
     // Use Jackson to parse it
     ObjectMapper mapper = new ObjectMapper();
