/**
 * Copyright (C) 2012 - 2014 Xeiam LLC http://xeiam.com
 *
 * Permission is hereby granted, free of charge, to any person obtaining a copy of
 * this software and associated documentation files (the "Software"), to deal in
 * the Software without restriction, including without limitation the rights to
 * use, copy, modify, merge, publish, distribute, sublicense, and/or sell copies
 * of the Software, and to permit persons to whom the Software is furnished to do
 * so, subject to the following conditions:
 *
 * The above copyright notice and this permission notice shall be included in all
 * copies or substantial portions of the Software.
 *
 * THE SOFTWARE IS PROVIDED "AS IS", WITHOUT WARRANTY OF ANY KIND, EXPRESS OR
 * IMPLIED, INCLUDING BUT NOT LIMITED TO THE WARRANTIES OF MERCHANTABILITY,
 * FITNESS FOR A PARTICULAR PURPOSE AND NONINFRINGEMENT. IN NO EVENT SHALL THE
 * AUTHORS OR COPYRIGHT HOLDERS BE LIABLE FOR ANY CLAIM, DAMAGES OR OTHER
 * LIABILITY, WHETHER IN AN ACTION OF CONTRACT, TORT OR OTHERWISE, ARISING FROM,
 * OUT OF OR IN CONNECTION WITH THE SOFTWARE OR THE USE OR OTHER DEALINGS IN THE
 * SOFTWARE.
 */
package com.xeiam.xchange.coinbase;

import java.io.IOException;
import java.math.BigDecimal;
import java.util.List;
import java.util.Map;

import javax.ws.rs.Consumes;
import javax.ws.rs.GET;
import javax.ws.rs.POST;
import javax.ws.rs.Path;
import javax.ws.rs.Produces;
import javax.ws.rs.QueryParam;
import javax.ws.rs.core.MediaType;

import com.xeiam.xchange.coinbase.dto.account.CoinbaseToken;
import com.xeiam.xchange.coinbase.dto.account.CoinbaseUser;
import com.xeiam.xchange.coinbase.dto.marketdata.CoinbaseAmount;
import com.xeiam.xchange.coinbase.dto.marketdata.CoinbaseCurrency;
import com.xeiam.xchange.coinbase.dto.marketdata.CoinbasePrice;
import com.xeiam.xchange.coinbase.dto.marketdata.CoinbaseSpotPriceHistory;

/**
 * @author jamespedwards42
 */
@Path("api/v1")
@Produces(MediaType.APPLICATION_JSON)
public interface Coinbase {

  @GET
  @Path("currencies")
  List<CoinbaseCurrency> getCurrencies() throws IOException;

  @GET
  @Path("currencies/exchange_rates")
  Map<String, BigDecimal> getCurrencyExchangeRates() throws IOException;

  @GET
  @Path("prices/buy")
  CoinbasePrice getBuyPrice(@QueryParam("qty") BigDecimal quantity, @QueryParam("currency") String currency) throws IOException;

  @GET
  @Path("prices/sell")
  CoinbasePrice getSellPrice(@QueryParam("qty") BigDecimal quantity, @QueryParam("currency") String currency) throws IOException;

  @GET
  @Path("prices/spot_rate")
<<<<<<< HEAD
  CoinbaseAmount getSpotRate(@QueryParam("currency") String currency) throws IOException;
  
=======
  CoinbaseRate getSpotRate(@QueryParam("currency") String currency) throws IOException;

>>>>>>> 457b59e0
  @GET
  @Path("prices/historical")
  CoinbaseSpotPriceHistory getHistoricalSpotRates(@QueryParam("page") Integer page) throws IOException;
  
  @POST
  @Consumes(MediaType.APPLICATION_JSON)
  @Path("users")
  CoinbaseUser createUser(CoinbaseUser user) throws IOException;
  
  @POST
  @Path("tokens")
  CoinbaseToken createToken() throws IOException;
  
}<|MERGE_RESOLUTION|>--- conflicted
+++ resolved
@@ -66,13 +66,8 @@
 
   @GET
   @Path("prices/spot_rate")
-<<<<<<< HEAD
   CoinbaseAmount getSpotRate(@QueryParam("currency") String currency) throws IOException;
-  
-=======
-  CoinbaseRate getSpotRate(@QueryParam("currency") String currency) throws IOException;
 
->>>>>>> 457b59e0
   @GET
   @Path("prices/historical")
   CoinbaseSpotPriceHistory getHistoricalSpotRates(@QueryParam("page") Integer page) throws IOException;
