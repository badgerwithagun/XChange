/**
 * Copyright (C) 2012 - 2014 Xeiam LLC http://xeiam.com
 *
 * Permission is hereby granted, free of charge, to any person obtaining a copy of
 * this software and associated documentation files (the "Software"), to deal in
 * the Software without restriction, including without limitation the rights to
 * use, copy, modify, merge, publish, distribute, sublicense, and/or sell copies
 * of the Software, and to permit persons to whom the Software is furnished to do
 * so, subject to the following conditions:
 *
 * The above copyright notice and this permission notice shall be included in all
 * copies or substantial portions of the Software.
 *
 * THE SOFTWARE IS PROVIDED "AS IS", WITHOUT WARRANTY OF ANY KIND, EXPRESS OR
 * IMPLIED, INCLUDING BUT NOT LIMITED TO THE WARRANTIES OF MERCHANTABILITY,
 * FITNESS FOR A PARTICULAR PURPOSE AND NONINFRINGEMENT. IN NO EVENT SHALL THE
 * AUTHORS OR COPYRIGHT HOLDERS BE LIABLE FOR ANY CLAIM, DAMAGES OR OTHER
 * LIABILITY, WHETHER IN AN ACTION OF CONTRACT, TORT OR OTHERWISE, ARISING FROM,
 * OUT OF OR IN CONNECTION WITH THE SOFTWARE OR THE USE OR OTHER DEALINGS IN THE
 * SOFTWARE.
 */
package com.xeiam.xchange.coinbase.dto.marketdata;

import java.io.IOException;

import org.joda.money.BigMoney;

import com.fasterxml.jackson.core.JsonParser;
import com.fasterxml.jackson.core.JsonProcessingException;
import com.fasterxml.jackson.core.ObjectCodec;
import com.fasterxml.jackson.databind.DeserializationContext;
import com.fasterxml.jackson.databind.JsonDeserializer;
import com.fasterxml.jackson.databind.JsonNode;
import com.fasterxml.jackson.databind.annotation.JsonDeserialize;
import com.xeiam.xchange.coinbase.dto.marketdata.CoinbasePrice.CoibasePriceDeserializer;
<<<<<<< HEAD
import com.xeiam.xchange.coinbase.dto.serialization.CoinbaseMoneyDeserializer;

/**
 * @author jamespedwards42
 */
=======
import com.xeiam.xchange.currency.MoneyUtils;

>>>>>>> 457b59e0
@JsonDeserialize(using = CoibasePriceDeserializer.class)
public class CoinbasePrice {

  private final BigMoney coinbaseFee;
  private final BigMoney bankFee;
  private final BigMoney total;
  private final BigMoney subTotal;
<<<<<<< HEAD
  
  private CoinbasePrice(final BigMoney coinbaseFee, final BigMoney bankFee, final BigMoney total, final BigMoney subTotal) {
    
=======

  public CoinbasePrice(final BigMoney coinbaseFee, final BigMoney bankFee, final BigMoney total, final BigMoney subTotal) {

>>>>>>> 457b59e0
    this.coinbaseFee = coinbaseFee;
    this.bankFee = bankFee;
    this.total = total;
    this.subTotal = subTotal;
  }

  public BigMoney getCoinbaseFee() {

    return coinbaseFee;
  }

  public BigMoney getBankFee() {

    return bankFee;
  }

  public BigMoney getTotal() {

    return total;
  }

  public BigMoney getSubTotal() {

    return subTotal;
  }

  @Override
  public String toString() {

    return "CoinbasePrice [coinbaseFee=" + coinbaseFee + ", bankFee=" + bankFee + ", total=" + total + ", subTotal=" + subTotal + "]";
  }

  static class CoibasePriceDeserializer extends JsonDeserializer<CoinbasePrice> {

    @Override
    public CoinbasePrice deserialize(JsonParser jp, DeserializationContext ctxt) throws IOException, JsonProcessingException {

      final ObjectCodec oc = jp.getCodec();
      final JsonNode node = oc.readTree(jp);
      final BigMoney subTotal = CoinbaseMoneyDeserializer.getBigMoneyFromNode(node.path("subtotal"));
      final JsonNode feesNode = node.path("fees");
      final BigMoney coinbaseFee = CoinbaseMoneyDeserializer.getBigMoneyFromNode(feesNode.path(0).path("coinbase"));
      final BigMoney bankFee = CoinbaseMoneyDeserializer.getBigMoneyFromNode(feesNode.path(1).path("bank"));
      final BigMoney total = CoinbaseMoneyDeserializer.getBigMoneyFromNode(node.path("total"));
      return new CoinbasePrice(coinbaseFee, bankFee, total, subTotal);
    }
<<<<<<< HEAD
=======

    public BigMoney getBigMoneyFromNode(JsonNode node) {

      String amount = node.path("amount").asText();
      String currency = node.path("currency").asText();

      return MoneyUtils.parseMoney(currency, new BigDecimal(amount));
    }
>>>>>>> 457b59e0
  }
}<|MERGE_RESOLUTION|>--- conflicted
+++ resolved
@@ -33,16 +33,11 @@
 import com.fasterxml.jackson.databind.JsonNode;
 import com.fasterxml.jackson.databind.annotation.JsonDeserialize;
 import com.xeiam.xchange.coinbase.dto.marketdata.CoinbasePrice.CoibasePriceDeserializer;
-<<<<<<< HEAD
 import com.xeiam.xchange.coinbase.dto.serialization.CoinbaseMoneyDeserializer;
 
 /**
  * @author jamespedwards42
  */
-=======
-import com.xeiam.xchange.currency.MoneyUtils;
-
->>>>>>> 457b59e0
 @JsonDeserialize(using = CoibasePriceDeserializer.class)
 public class CoinbasePrice {
 
@@ -50,15 +45,9 @@
   private final BigMoney bankFee;
   private final BigMoney total;
   private final BigMoney subTotal;
-<<<<<<< HEAD
   
   private CoinbasePrice(final BigMoney coinbaseFee, final BigMoney bankFee, final BigMoney total, final BigMoney subTotal) {
     
-=======
-
-  public CoinbasePrice(final BigMoney coinbaseFee, final BigMoney bankFee, final BigMoney total, final BigMoney subTotal) {
-
->>>>>>> 457b59e0
     this.coinbaseFee = coinbaseFee;
     this.bankFee = bankFee;
     this.total = total;
@@ -105,16 +94,5 @@
       final BigMoney total = CoinbaseMoneyDeserializer.getBigMoneyFromNode(node.path("total"));
       return new CoinbasePrice(coinbaseFee, bankFee, total, subTotal);
     }
-<<<<<<< HEAD
-=======
-
-    public BigMoney getBigMoneyFromNode(JsonNode node) {
-
-      String amount = node.path("amount").asText();
-      String currency = node.path("currency").asText();
-
-      return MoneyUtils.parseMoney(currency, new BigDecimal(amount));
-    }
->>>>>>> 457b59e0
   }
 }