package org.knowm.xchange.service.account;

import java.io.IOException;
import java.math.BigDecimal;
import java.util.List;
import java.util.Map;
import org.knowm.xchange.Exchange;
import org.knowm.xchange.currency.Currency;
import org.knowm.xchange.currency.CurrencyPair;
import org.knowm.xchange.dto.account.AccountInfo;
import org.knowm.xchange.dto.account.Fee;
import org.knowm.xchange.dto.account.FundingRecord;
import org.knowm.xchange.exceptions.ExchangeException;
import org.knowm.xchange.exceptions.NotAvailableFromExchangeException;
import org.knowm.xchange.exceptions.NotYetImplementedForExchangeException;
import org.knowm.xchange.service.BaseService;
import org.knowm.xchange.service.trade.params.DefaultWithdrawFundsParams;
import org.knowm.xchange.service.trade.params.TradeHistoryParams;
import org.knowm.xchange.service.trade.params.WithdrawFundsParams;

/**
 * Interface to provide the following to {@link Exchange}:
 *
 * <ul>
 *   <li>Standard methods available to explore send/receive account-related data
 * </ul>
 *
 * <p>The implementation of this service is expected to be based on a client polling mechanism of
 * some kind
 */
public interface AccountService extends BaseService {

  /**
   * Get account info
   *
   * @return the AccountInfo object, null if some sort of error occurred. Implementers should log
   *     the error.
   * @throws ExchangeException - Indication that the exchange reported some kind of error with the
   *     request or response
   * @throws NotAvailableFromExchangeException - Indication that the exchange does not support the
   *     requested function or data
   * @throws NotYetImplementedForExchangeException - Indication that the exchange supports the
   *     requested function or data, but it has not yet been implemented
   * @throws IOException - Indication that a networking error occurred while fetching JSON data
   */
  default AccountInfo getAccountInfo() throws IOException {
    throw new NotYetImplementedForExchangeException();
  }

  /**
   * Convenience method, typically just delegates to withdrawFunds(WithdrawFundsParams params)
   *
   * @param currency The currency to withdraw
   * @param amount The amount to withdraw
   * @param address The destination address
   * @return The result of the withdrawal (usually a transaction ID)
   * @throws ExchangeException - Indication that the exchange reported some kind of error with the
   *     request or response
   * @throws NotAvailableFromExchangeException - Indication that the exchange does not support the
   *     requested function or data
   * @throws NotYetImplementedForExchangeException - Indication that the exchange supports the
   *     requested function or data, but it has not yet been implemented
   * @throws IOException - Indication that a networking error occurred while fetching JSON data
   */
  default String withdrawFunds(Currency currency, BigDecimal amount, String address)
      throws IOException {
    return withdrawFunds(new DefaultWithdrawFundsParams(address, currency, amount));
  }

  /**
   * Withdraw funds from this account. Allows to withdraw digital currency funds from the exchange
   * account to an external address
   *
   * @param params The withdrawl details
   * @return The result of the withdrawal (usually a transaction ID)
   * @throws ExchangeException - Indication that the exchange reported some kind of error with the
   *     request or response
   * @throws NotAvailableFromExchangeException - Indication that the exchange does not support the
   *     requested function or data
   * @throws NotYetImplementedForExchangeException - Indication that the exchange supports the
   *     requested function or data, but it has not yet been implemented
   * @throws IOException - Indication that a networking error occurred while fetching JSON data
   */
  default String withdrawFunds(WithdrawFundsParams params) throws IOException {
    throw new NotYetImplementedForExchangeException();
  }

  /**
   * Request a digital currency address to fund this account. Allows to fund the exchange account
   * with digital currency from an external address
   *
   * @param currency The digital currency that corresponds to the desired deposit address.
   * @param args Necessary argument(s) as a {@code String}
   * @return the internal deposit address to send funds to
   * @throws ExchangeException - Indication that the exchange reported some kind of error with the
   *     request or response
   * @throws NotAvailableFromExchangeException - Indication that the exchange does not support the
   *     requested function or data
   * @throws NotYetImplementedForExchangeException - Indication that the exchange supports the
   *     requested function or data, but it has not yet been implemented
   * @throws IOException - Indication that a networking error occurred while fetching JSON data
   */
  default String requestDepositAddress(Currency currency, String... args) throws IOException {
    throw new NotYetImplementedForExchangeException();
  }

  /**
   * Create {@link TradeHistoryParams} object specific to this exchange. Object created by this
   * method may be used to discover supported and required {@link
   * #getFundingHistory(TradeHistoryParams)} parameters and should be passed only to the method in
   * the same class as the createFundingHistoryParams that created the object.
   */
  default TradeHistoryParams createFundingHistoryParams() {
    throw new NotYetImplementedForExchangeException();
  }

  /**
   * @return list of funding history if available or an empty list otherwise. This should never
   *     return null.
   * @throws ExchangeException - Indication that the exchange reported some kind of error with the
   *     request or response
   * @throws NotAvailableFromExchangeException - Indication that the exchange does not support the
   *     requested function or data
   * @throws NotYetImplementedForExchangeException - Indication that the exchange supports the
   *     requested function or data, but it has not yet been implemented
   * @throws IOException - Indication that a networking error occurred while fetching JSON data
   */
<<<<<<< HEAD
  List<FundingRecord> getFundingHistory(TradeHistoryParams params) throws IOException;

  /**
   * Get the trading fees per currency pair as determined by the given exchange's rules for
   * adjusting fees by recent volume traded. Some exchanges will provide the current fees per
   * currency via a single API request, while others require more logic to compute by hand.
   *
   * @return map between currency pairs and their fees at the time of invocation.
   * @throws ExchangeException - Indication that the exchange reported some kind of error with the
   *     request or response
   * @throws NotAvailableFromExchangeException - Indication that the exchange does not support the
   *     requested function or data
   * @throws NotYetImplementedForExchangeException - Indication that the exchange supports the
   *     requested function or data, but it has not yet been implemented
   * @throws IOException - Indication that a networking error occurred while fetching JSON data
   */
  public default Map<CurrencyPair, Fee> getDynamicTradingFees() throws IOException {
=======
  default List<FundingRecord> getFundingHistory(TradeHistoryParams params) throws IOException {
>>>>>>> 2deb2ba7
    throw new NotYetImplementedForExchangeException();
  }
}<|MERGE_RESOLUTION|>--- conflicted
+++ resolved
@@ -125,9 +125,9 @@
    *     requested function or data, but it has not yet been implemented
    * @throws IOException - Indication that a networking error occurred while fetching JSON data
    */
-<<<<<<< HEAD
-  List<FundingRecord> getFundingHistory(TradeHistoryParams params) throws IOException;
-
+  default List<FundingRecord> getFundingHistory(TradeHistoryParams params) throws IOException {
+    throw new NotYetImplementedForExchangeException();
+  }
   /**
    * Get the trading fees per currency pair as determined by the given exchange's rules for
    * adjusting fees by recent volume traded. Some exchanges will provide the current fees per
@@ -143,9 +143,6 @@
    * @throws IOException - Indication that a networking error occurred while fetching JSON data
    */
   public default Map<CurrencyPair, Fee> getDynamicTradingFees() throws IOException {
-=======
-  default List<FundingRecord> getFundingHistory(TradeHistoryParams params) throws IOException {
->>>>>>> 2deb2ba7
     throw new NotYetImplementedForExchangeException();
   }
 }