--- conflicted
+++ resolved
@@ -1,10 +1,7 @@
 package org.knowm.xchange.service.marketdata;
 
 import java.io.IOException;
-<<<<<<< HEAD
-=======
 import java.util.List;
->>>>>>> ebd47295
 import org.knowm.xchange.Exchange;
 import org.knowm.xchange.currency.CurrencyPair;
 import org.knowm.xchange.dto.marketdata.OrderBook;
@@ -43,8 +40,6 @@
   Ticker getTicker(CurrencyPair currencyPair, Object... args) throws IOException;
 
   /**
-<<<<<<< HEAD
-=======
    * Get the tickers representing the current exchange rate for the provided parameters
    *
    * @return The Tickers, null if some sort of error occurred. Implementers should log the error.
@@ -61,7 +56,6 @@
   }
 
   /**
->>>>>>> ebd47295
    * Get an order book representing the current offered exchange rates (market depth)
    *
    * @param args Optional arguments. Exchange-specific
