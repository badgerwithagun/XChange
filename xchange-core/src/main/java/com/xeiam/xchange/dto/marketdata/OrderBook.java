/**
 * Copyright (C) 2012 - 2013 Xeiam LLC http://xeiam.com
 *
 * Permission is hereby granted, free of charge, to any person obtaining a copy of
 * this software and associated documentation files (the "Software"), to deal in
 * the Software without restriction, including without limitation the rights to
 * use, copy, modify, merge, publish, distribute, sublicense, and/or sell copies
 * of the Software, and to permit persons to whom the Software is furnished to do
 * so, subject to the following conditions:
 *
 * The above copyright notice and this permission notice shall be included in all
 * copies or substantial portions of the Software.
 *
 * THE SOFTWARE IS PROVIDED "AS IS", WITHOUT WARRANTY OF ANY KIND, EXPRESS OR
 * IMPLIED, INCLUDING BUT NOT LIMITED TO THE WARRANTIES OF MERCHANTABILITY,
 * FITNESS FOR A PARTICULAR PURPOSE AND NONINFRINGEMENT. IN NO EVENT SHALL THE
 * AUTHORS OR COPYRIGHT HOLDERS BE LIABLE FOR ANY CLAIM, DAMAGES OR OTHER
 * LIABILITY, WHETHER IN AN ACTION OF CONTRACT, TORT OR OTHERWISE, ARISING FROM,
 * OUT OF OR IN CONNECTION WITH THE SOFTWARE OR THE USE OR OTHER DEALINGS IN THE
 * SOFTWARE.
 */
package com.xeiam.xchange.dto.marketdata;

import java.math.BigDecimal;
import java.util.Collections;
import java.util.Date;
import java.util.Iterator;
import java.util.List;

import org.joda.money.BigMoney;

import com.xeiam.xchange.dto.Order.OrderType;
import com.xeiam.xchange.dto.trade.LimitOrder;

/**
 * DTO representing the exchange order book
 */
public final class OrderBook {

  private Date timeStamp;
  private final List<LimitOrder> asks;
  private final List<LimitOrder> bids;

  /**
   * Constructor
   * 
   * @param timeStamp The timeStamp of the OrderBook or of the latest Update
   * @param asks
   *          The ASK orders
   * @param bids
   *          The BID orders
   */
  public OrderBook(Date timeStamp, List<LimitOrder> asks, List<LimitOrder> bids) {

    this.timeStamp = timeStamp;
    this.asks = asks;
    this.bids = bids;
  }

  public Date getTimeStamp() {

    return timeStamp;
  }

  public List<LimitOrder> getAsks() {

    Collections.sort(asks);
    return asks;
  }

  public List<LimitOrder> getBids() {

    Collections.sort(bids);
    return bids;
  }

  /**
   * Given a new LimitOrder, it will replace and old matching limit order in
   * the orderbook or simply get added. Finally, it is sorted. The timeStamp may be updated as well.
   * 
   * @param limitOrder
   */
  public void update(LimitOrder limitOrder) {

    if (limitOrder.getType().equals(OrderType.ASK)) {

      Iterator<LimitOrder> it = asks.iterator();
      while (it.hasNext()) {
        LimitOrder order = it.next();
        if (order.getLimitPrice().compareTo(limitOrder.getLimitPrice()) == 0) { // they
                                                                                // are
                                                                                // equal.
                                                                                // found
                                                                                // it!
          it.remove();
          break;
        }
      }
      asks.add(limitOrder); // just add it
      Collections.sort(asks); // finally sort

    }
    else {

      Iterator<LimitOrder> it = bids.iterator();
      while (it.hasNext()) {
        LimitOrder order = it.next();
        if (order.getLimitPrice().compareTo(limitOrder.getLimitPrice()) == 0) { // they
                                                                                // are
                                                                                // equal.
                                                                                // found
                                                                                // it!
          it.remove();
          break;
        }
      }
      bids.add(limitOrder); // just add it
      Collections.sort(bids); // finally sort
<<<<<<< HEAD
    }
    if(limitOrder.getTimestamp()!=null&&(timeStamp==null||limitOrder.getTimestamp().after(timeStamp))){
        this.timeStamp=limitOrder.getTimestamp();
=======
      if (limitOrder.getTimestamp() != null && (timeStamp == null || limitOrder.getTimestamp().after(timeStamp))) {
        this.timeStamp = limitOrder.getTimestamp();
      }
>>>>>>> 72f217fb
    }
  }

  /**
   * Given an OrderBookUpdate, it will replace and old matching limit order in
   * the orderbook or simply get added. Finally, it is sorted.The timeStamp may be updated as well.
   * 
   * @param limitOrder
   */
  public void update(OrderBookUpdate orderBookUpdate) {

    // First, we need to remove orders with the same limit price
    Iterator<LimitOrder> it;
    if (orderBookUpdate.getLimitOrder().getType() == OrderType.ASK) {
      it = this.asks.iterator();
    }
    else {
      it = this.bids.iterator();
    }
    while (it.hasNext()) {
      LimitOrder order = it.next();
      if (order.getLimitPrice().compareTo(orderBookUpdate.getLimitOrder().getLimitPrice()) == 0) { // they are equal. found it!
        it.remove();
        break;
      }
    }

    // If volume is not zero we need to add a new limit order with the
    // updated amount
    if (orderBookUpdate.getTotalVolume().compareTo(BigDecimal.ZERO) != 0) {

      OrderType type = orderBookUpdate.getLimitOrder().getType();
      BigDecimal tradeableAmount = orderBookUpdate.getTotalVolume();
      String tradeableIdentifier = orderBookUpdate.getLimitOrder().getTradableIdentifier();
      String transitionCurrency = orderBookUpdate.getLimitOrder().getTransactionCurrency();
      String id = orderBookUpdate.getLimitOrder().getId();
      Date date = orderBookUpdate.getLimitOrder().getTimestamp();
      BigMoney limit = orderBookUpdate.getLimitOrder().getLimitPrice();
      LimitOrder updatedOrder = new LimitOrder(type, tradeableAmount, tradeableIdentifier, transitionCurrency, id, date, limit);

      if (orderBookUpdate.getLimitOrder().getType() == OrderType.ASK) {
        asks.add(updatedOrder);
        Collections.sort(asks);
      }
      else {
        bids.add(updatedOrder);
        Collections.sort(bids);
      }
    }
    if(orderBookUpdate.getLimitOrder().getTimestamp()!=null&&(timeStamp==null||orderBookUpdate.getLimitOrder().getTimestamp().after(timeStamp))){
        this.timeStamp=orderBookUpdate.getLimitOrder().getTimestamp();
    }
  }

  @Override
  public String toString() {

    return "Depth [timestamp: " + timeStamp + ", asks=" + asks.toString() + ", bids=" + bids.toString() + "]";
  }

}
<|MERGE_RESOLUTION|>--- conflicted
+++ resolved
@@ -1,188 +1,184 @@
-/**
- * Copyright (C) 2012 - 2013 Xeiam LLC http://xeiam.com
- *
- * Permission is hereby granted, free of charge, to any person obtaining a copy of
- * this software and associated documentation files (the "Software"), to deal in
- * the Software without restriction, including without limitation the rights to
- * use, copy, modify, merge, publish, distribute, sublicense, and/or sell copies
- * of the Software, and to permit persons to whom the Software is furnished to do
- * so, subject to the following conditions:
- *
- * The above copyright notice and this permission notice shall be included in all
- * copies or substantial portions of the Software.
- *
- * THE SOFTWARE IS PROVIDED "AS IS", WITHOUT WARRANTY OF ANY KIND, EXPRESS OR
- * IMPLIED, INCLUDING BUT NOT LIMITED TO THE WARRANTIES OF MERCHANTABILITY,
- * FITNESS FOR A PARTICULAR PURPOSE AND NONINFRINGEMENT. IN NO EVENT SHALL THE
- * AUTHORS OR COPYRIGHT HOLDERS BE LIABLE FOR ANY CLAIM, DAMAGES OR OTHER
- * LIABILITY, WHETHER IN AN ACTION OF CONTRACT, TORT OR OTHERWISE, ARISING FROM,
- * OUT OF OR IN CONNECTION WITH THE SOFTWARE OR THE USE OR OTHER DEALINGS IN THE
- * SOFTWARE.
- */
-package com.xeiam.xchange.dto.marketdata;
-
-import java.math.BigDecimal;
-import java.util.Collections;
-import java.util.Date;
-import java.util.Iterator;
-import java.util.List;
-
-import org.joda.money.BigMoney;
-
-import com.xeiam.xchange.dto.Order.OrderType;
-import com.xeiam.xchange.dto.trade.LimitOrder;
-
-/**
- * DTO representing the exchange order book
- */
-public final class OrderBook {
-
-  private Date timeStamp;
-  private final List<LimitOrder> asks;
-  private final List<LimitOrder> bids;
-
-  /**
-   * Constructor
-   * 
-   * @param timeStamp The timeStamp of the OrderBook or of the latest Update
-   * @param asks
-   *          The ASK orders
-   * @param bids
-   *          The BID orders
-   */
-  public OrderBook(Date timeStamp, List<LimitOrder> asks, List<LimitOrder> bids) {
-
-    this.timeStamp = timeStamp;
-    this.asks = asks;
-    this.bids = bids;
-  }
-
-  public Date getTimeStamp() {
-
-    return timeStamp;
-  }
-
-  public List<LimitOrder> getAsks() {
-
-    Collections.sort(asks);
-    return asks;
-  }
-
-  public List<LimitOrder> getBids() {
-
-    Collections.sort(bids);
-    return bids;
-  }
-
-  /**
-   * Given a new LimitOrder, it will replace and old matching limit order in
-   * the orderbook or simply get added. Finally, it is sorted. The timeStamp may be updated as well.
-   * 
-   * @param limitOrder
-   */
-  public void update(LimitOrder limitOrder) {
-
-    if (limitOrder.getType().equals(OrderType.ASK)) {
-
-      Iterator<LimitOrder> it = asks.iterator();
-      while (it.hasNext()) {
-        LimitOrder order = it.next();
-        if (order.getLimitPrice().compareTo(limitOrder.getLimitPrice()) == 0) { // they
-                                                                                // are
-                                                                                // equal.
-                                                                                // found
-                                                                                // it!
-          it.remove();
-          break;
-        }
-      }
-      asks.add(limitOrder); // just add it
-      Collections.sort(asks); // finally sort
-
-    }
-    else {
-
-      Iterator<LimitOrder> it = bids.iterator();
-      while (it.hasNext()) {
-        LimitOrder order = it.next();
-        if (order.getLimitPrice().compareTo(limitOrder.getLimitPrice()) == 0) { // they
-                                                                                // are
-                                                                                // equal.
-                                                                                // found
-                                                                                // it!
-          it.remove();
-          break;
-        }
-      }
-      bids.add(limitOrder); // just add it
-      Collections.sort(bids); // finally sort
-<<<<<<< HEAD
-    }
-    if(limitOrder.getTimestamp()!=null&&(timeStamp==null||limitOrder.getTimestamp().after(timeStamp))){
-        this.timeStamp=limitOrder.getTimestamp();
-=======
-      if (limitOrder.getTimestamp() != null && (timeStamp == null || limitOrder.getTimestamp().after(timeStamp))) {
-        this.timeStamp = limitOrder.getTimestamp();
-      }
->>>>>>> 72f217fb
-    }
-  }
-
-  /**
-   * Given an OrderBookUpdate, it will replace and old matching limit order in
-   * the orderbook or simply get added. Finally, it is sorted.The timeStamp may be updated as well.
-   * 
-   * @param limitOrder
-   */
-  public void update(OrderBookUpdate orderBookUpdate) {
-
-    // First, we need to remove orders with the same limit price
-    Iterator<LimitOrder> it;
-    if (orderBookUpdate.getLimitOrder().getType() == OrderType.ASK) {
-      it = this.asks.iterator();
-    }
-    else {
-      it = this.bids.iterator();
-    }
-    while (it.hasNext()) {
-      LimitOrder order = it.next();
-      if (order.getLimitPrice().compareTo(orderBookUpdate.getLimitOrder().getLimitPrice()) == 0) { // they are equal. found it!
-        it.remove();
-        break;
-      }
-    }
-
-    // If volume is not zero we need to add a new limit order with the
-    // updated amount
-    if (orderBookUpdate.getTotalVolume().compareTo(BigDecimal.ZERO) != 0) {
-
-      OrderType type = orderBookUpdate.getLimitOrder().getType();
-      BigDecimal tradeableAmount = orderBookUpdate.getTotalVolume();
-      String tradeableIdentifier = orderBookUpdate.getLimitOrder().getTradableIdentifier();
-      String transitionCurrency = orderBookUpdate.getLimitOrder().getTransactionCurrency();
-      String id = orderBookUpdate.getLimitOrder().getId();
-      Date date = orderBookUpdate.getLimitOrder().getTimestamp();
-      BigMoney limit = orderBookUpdate.getLimitOrder().getLimitPrice();
-      LimitOrder updatedOrder = new LimitOrder(type, tradeableAmount, tradeableIdentifier, transitionCurrency, id, date, limit);
-
-      if (orderBookUpdate.getLimitOrder().getType() == OrderType.ASK) {
-        asks.add(updatedOrder);
-        Collections.sort(asks);
-      }
-      else {
-        bids.add(updatedOrder);
-        Collections.sort(bids);
-      }
-    }
-    if(orderBookUpdate.getLimitOrder().getTimestamp()!=null&&(timeStamp==null||orderBookUpdate.getLimitOrder().getTimestamp().after(timeStamp))){
-        this.timeStamp=orderBookUpdate.getLimitOrder().getTimestamp();
-    }
-  }
-
-  @Override
-  public String toString() {
-
-    return "Depth [timestamp: " + timeStamp + ", asks=" + asks.toString() + ", bids=" + bids.toString() + "]";
-  }
-
-}
+/**
+ * Copyright (C) 2012 - 2013 Xeiam LLC http://xeiam.com
+ *
+ * Permission is hereby granted, free of charge, to any person obtaining a copy of
+ * this software and associated documentation files (the "Software"), to deal in
+ * the Software without restriction, including without limitation the rights to
+ * use, copy, modify, merge, publish, distribute, sublicense, and/or sell copies
+ * of the Software, and to permit persons to whom the Software is furnished to do
+ * so, subject to the following conditions:
+ *
+ * The above copyright notice and this permission notice shall be included in all
+ * copies or substantial portions of the Software.
+ *
+ * THE SOFTWARE IS PROVIDED "AS IS", WITHOUT WARRANTY OF ANY KIND, EXPRESS OR
+ * IMPLIED, INCLUDING BUT NOT LIMITED TO THE WARRANTIES OF MERCHANTABILITY,
+ * FITNESS FOR A PARTICULAR PURPOSE AND NONINFRINGEMENT. IN NO EVENT SHALL THE
+ * AUTHORS OR COPYRIGHT HOLDERS BE LIABLE FOR ANY CLAIM, DAMAGES OR OTHER
+ * LIABILITY, WHETHER IN AN ACTION OF CONTRACT, TORT OR OTHERWISE, ARISING FROM,
+ * OUT OF OR IN CONNECTION WITH THE SOFTWARE OR THE USE OR OTHER DEALINGS IN THE
+ * SOFTWARE.
+ */
+package com.xeiam.xchange.dto.marketdata;
+
+import java.math.BigDecimal;
+import java.util.Collections;
+import java.util.Date;
+import java.util.Iterator;
+import java.util.List;
+
+import org.joda.money.BigMoney;
+
+import com.xeiam.xchange.dto.Order.OrderType;
+import com.xeiam.xchange.dto.trade.LimitOrder;
+
+/**
+ * DTO representing the exchange order book
+ */
+public final class OrderBook {
+
+  private Date timeStamp;
+  private final List<LimitOrder> asks;
+  private final List<LimitOrder> bids;
+
+  /**
+   * Constructor
+   * 
+   * @param timeStamp The timeStamp of the OrderBook or of the latest Update
+   * @param asks
+   *          The ASK orders
+   * @param bids
+   *          The BID orders
+   */
+  public OrderBook(Date timeStamp, List<LimitOrder> asks, List<LimitOrder> bids) {
+
+    this.timeStamp = timeStamp;
+    this.asks = asks;
+    this.bids = bids;
+  }
+
+  public Date getTimeStamp() {
+
+    return timeStamp;
+  }
+
+  public List<LimitOrder> getAsks() {
+
+    Collections.sort(asks);
+    return asks;
+  }
+
+  public List<LimitOrder> getBids() {
+
+    Collections.sort(bids);
+    return bids;
+  }
+
+  /**
+   * Given a new LimitOrder, it will replace and old matching limit order in
+   * the orderbook or simply get added. Finally, it is sorted. The timeStamp may be updated as well.
+   * 
+   * @param limitOrder
+   */
+  public void update(LimitOrder limitOrder) {
+
+    if (limitOrder.getType().equals(OrderType.ASK)) {
+
+      Iterator<LimitOrder> it = asks.iterator();
+      while (it.hasNext()) {
+        LimitOrder order = it.next();
+        if (order.getLimitPrice().compareTo(limitOrder.getLimitPrice()) == 0) { // they
+                                                                                // are
+                                                                                // equal.
+                                                                                // found
+                                                                                // it!
+          it.remove();
+          break;
+        }
+      }
+      asks.add(limitOrder); // just add it
+      Collections.sort(asks); // finally sort
+
+    }
+    else {
+
+      Iterator<LimitOrder> it = bids.iterator();
+      while (it.hasNext()) {
+        LimitOrder order = it.next();
+        if (order.getLimitPrice().compareTo(limitOrder.getLimitPrice()) == 0) { // they
+                                                                                // are
+                                                                                // equal.
+                                                                                // found
+                                                                                // it!
+          it.remove();
+          break;
+        }
+      }
+      bids.add(limitOrder); // just add it
+      Collections.sort(bids); // finally sort
+    }
+    updateDate(limitOrder.getTimestamp());
+  }
+
+  /**
+   * Given an OrderBookUpdate, it will replace and old matching limit order in
+   * the orderbook or simply get added. Finally, it is sorted.The timeStamp may be updated as well.
+   * 
+   * @param limitOrder
+   */
+  public void update(OrderBookUpdate orderBookUpdate) {
+
+    // First, we need to remove orders with the same limit price
+    Iterator<LimitOrder> it;
+    if (orderBookUpdate.getLimitOrder().getType() == OrderType.ASK) {
+      it = this.asks.iterator();
+    }
+    else {
+      it = this.bids.iterator();
+    }
+    while (it.hasNext()) {
+      LimitOrder order = it.next();
+      if (order.getLimitPrice().compareTo(orderBookUpdate.getLimitOrder().getLimitPrice()) == 0) { // they are equal. found it!
+        it.remove();
+        break;
+      }
+    }
+
+    // If volume is not zero we need to add a new limit order with the
+    // updated amount
+    if (orderBookUpdate.getTotalVolume().compareTo(BigDecimal.ZERO) != 0) {
+
+      OrderType type = orderBookUpdate.getLimitOrder().getType();
+      BigDecimal tradeableAmount = orderBookUpdate.getTotalVolume();
+      String tradeableIdentifier = orderBookUpdate.getLimitOrder().getTradableIdentifier();
+      String transitionCurrency = orderBookUpdate.getLimitOrder().getTransactionCurrency();
+      String id = orderBookUpdate.getLimitOrder().getId();
+      Date date = orderBookUpdate.getLimitOrder().getTimestamp();
+      BigMoney limit = orderBookUpdate.getLimitOrder().getLimitPrice();
+      LimitOrder updatedOrder = new LimitOrder(type, tradeableAmount, tradeableIdentifier, transitionCurrency, id, date, limit);
+
+      if (orderBookUpdate.getLimitOrder().getType() == OrderType.ASK) {
+        asks.add(updatedOrder);
+        Collections.sort(asks);
+      }
+      else {
+        bids.add(updatedOrder);
+        Collections.sort(bids);
+      }
+    }
+    updateDate(orderBookUpdate.getLimitOrder().getTimestamp());
+  }
+
+private void updateDate(Date updateDate) {
+    if(updateDate!=null&&(timeStamp==null||updateDate.after(timeStamp))){
+        this.timeStamp=updateDate;
+    }
+}
+
+  @Override
+  public String toString() {
+
+    return "Depth [timestamp: " + timeStamp + ", asks=" + asks.toString() + ", bids=" + bids.toString() + "]";
+  }
+
+}