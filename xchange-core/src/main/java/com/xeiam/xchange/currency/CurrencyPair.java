--- conflicted
+++ resolved
@@ -1,208 +1,164 @@
-/**
- * Copyright (C) 2012 - 2014 Xeiam LLC http://xeiam.com
- *
- * Permission is hereby granted, free of charge, to any person obtaining a copy of
- * this software and associated documentation files (the "Software"), to deal in
- * the Software without restriction, including without limitation the rights to
- * use, copy, modify, merge, publish, distribute, sublicense, and/or sell copies
- * of the Software, and to permit persons to whom the Software is furnished to do
- * so, subject to the following conditions:
- *
- * The above copyright notice and this permission notice shall be included in all
- * copies or substantial portions of the Software.
- *
- * THE SOFTWARE IS PROVIDED "AS IS, WITHOUT WARRANTY OF ANY KIND, EXPRESS OR
- * IMPLIED, INCLUDING BUT NOT LIMITED TO THE WARRANTIES OF MERCHANTABILITY,
- * FITNESS FOR A PARTICULAR PURPOSE AND NONINFRINGEMENT. IN NO EVENT SHALL THE
- * AUTHORS OR COPYRIGHT HOLDERS BE LIABLE FOR ANY CLAIM, DAMAGES OR OTHER
- * LIABILITY, WHETHER IN AN ACTION OF CONTRACT, TORT OR OTHERWISE, ARISING FROM,
- * OUT OF OR IN CONNECTION WITH THE SOFTWARE OR THE USE OR OTHER DEALINGS IN THE
- * SOFTWARE.
- */
-package com.xeiam.xchange.currency;
-
-/**
- * <p>
- * Value object to provide the following to API:
- * </p>
- * <ul>
- * <li>Provision of major currency symbol pairs (EUR/USD, GBP/USD etc)</li>
- * <li>Provision of arbitrary symbol pairs for exchange index trading, notional currencies etc</li>
- * </ul>
- * <p>
- * Symbol pairs are quoted, for example, as EUR/USD 1.25 such that 1 EUR can be purchased with 1.25 USD
- * </p>
- */
-public class CurrencyPair {
-
-  // Provide some standard major symbols
-  public static final CurrencyPair EUR_USD = new CurrencyPair(Currencies.EUR);
-  public static final CurrencyPair GBP_USD = new CurrencyPair(Currencies.GBP);
-  public static final CurrencyPair USD_JPY = new CurrencyPair(Currencies.USD, Currencies.JPY);
-  public static final CurrencyPair USD_CHF = new CurrencyPair(Currencies.USD, Currencies.CHF);
-  public static final CurrencyPair USD_AUD = new CurrencyPair(Currencies.USD, Currencies.AUD);
-  public static final CurrencyPair USD_CAD = new CurrencyPair(Currencies.USD, Currencies.CAD);
-
+/**
+ * Copyright (C) 2012 - 2014 Xeiam LLC http://xeiam.com
+ *
+ * Permission is hereby granted, free of charge, to any person obtaining a copy of
+ * this software and associated documentation files (the "Software"), to deal in
+ * the Software without restriction, including without limitation the rights to
+ * use, copy, modify, merge, publish, distribute, sublicense, and/or sell copies
+ * of the Software, and to permit persons to whom the Software is furnished to do
+ * so, subject to the following conditions:
+ *
+ * The above copyright notice and this permission notice shall be included in all
+ * copies or substantial portions of the Software.
+ *
+ * THE SOFTWARE IS PROVIDED "AS IS, WITHOUT WARRANTY OF ANY KIND, EXPRESS OR
+ * IMPLIED, INCLUDING BUT NOT LIMITED TO THE WARRANTIES OF MERCHANTABILITY,
+ * FITNESS FOR A PARTICULAR PURPOSE AND NONINFRINGEMENT. IN NO EVENT SHALL THE
+ * AUTHORS OR COPYRIGHT HOLDERS BE LIABLE FOR ANY CLAIM, DAMAGES OR OTHER
+ * LIABILITY, WHETHER IN AN ACTION OF CONTRACT, TORT OR OTHERWISE, ARISING FROM,
+ * OUT OF OR IN CONNECTION WITH THE SOFTWARE OR THE USE OR OTHER DEALINGS IN THE
+ * SOFTWARE.
+ */
+package com.xeiam.xchange.currency;
+
+/**
+ * <p>
+ * Value object to provide the following to API:
+ * </p>
+ * <ul>
+ * <li>Provision of major currency symbol pairs (EUR/USD, GBP/USD etc)</li>
+ * <li>Provision of arbitrary symbol pairs for exchange index trading, notional currencies etc</li>
+ * </ul>
+ * <p>
+ * Symbol pairs are quoted, for example, as EUR/USD 1.25 such that 1 EUR can be purchased with 1.25 USD
+ * </p>
+ */
+public class CurrencyPair {
+
+  // Provide some standard major symbols
+  public static final CurrencyPair EUR_USD = new CurrencyPair(Currencies.EUR);
+  public static final CurrencyPair GBP_USD = new CurrencyPair(Currencies.GBP);
+  public static final CurrencyPair USD_JPY = new CurrencyPair(Currencies.USD, Currencies.JPY);
+  public static final CurrencyPair USD_CHF = new CurrencyPair(Currencies.USD, Currencies.CHF);
+  public static final CurrencyPair USD_AUD = new CurrencyPair(Currencies.USD, Currencies.AUD);
+  public static final CurrencyPair USD_CAD = new CurrencyPair(Currencies.USD, Currencies.CAD);
+
   // Provide some courtesy BTC major symbols
-<<<<<<< HEAD
-  public static final CurrencyPair BTC_USD = new CurrencyPair("BTC");
-  public static final CurrencyPair BTC_GBP = new CurrencyPair("BTC", "GBP");
-  public static final CurrencyPair BTC_EUR = new CurrencyPair("BTC", "EUR");
-  public static final CurrencyPair BTC_JPY = new CurrencyPair("BTC", "JPY");
-  public static final CurrencyPair BTC_CHF = new CurrencyPair("BTC", "CHF");
-  public static final CurrencyPair BTC_AUD = new CurrencyPair("BTC", "AUD");
-  public static final CurrencyPair BTC_CAD = new CurrencyPair("BTC", "CAD");
-  public static final CurrencyPair BTC_CNY = new CurrencyPair("BTC", "CNY");
-  public static final CurrencyPair BTC_DKK = new CurrencyPair("BTC", "DKK");
-  public static final CurrencyPair BTC_HKD = new CurrencyPair("BTC", "HKD");
-  public static final CurrencyPair BTC_NZD = new CurrencyPair("BTC", "NZD");
-  public static final CurrencyPair BTC_PLN = new CurrencyPair("BTC", "PLN");
-  public static final CurrencyPair BTC_RUB = new CurrencyPair("BTC", "RUB");
-  public static final CurrencyPair BTC_SEK = new CurrencyPair("BTC", "SEK");
-  public static final CurrencyPair BTC_SGD = new CurrencyPair("BTC", "SGD");
-  public static final CurrencyPair BTC_NOK = new CurrencyPair("BTC", "NOK");
-  public static final CurrencyPair BTC_THB = new CurrencyPair("BTC", "THB");
-  public static final CurrencyPair BTC_LTC = new CurrencyPair("BTC", "LTC");
-  public static final CurrencyPair BTC_XRP = new CurrencyPair("BTC", "XRP");
-  
-  public static final CurrencyPair BTC_RUR = new CurrencyPair("BTC", "RUR");
-  public static final CurrencyPair LTC_BTC = new CurrencyPair("LTC", "BTC");
-  public static final CurrencyPair LTC_USD = new CurrencyPair("LTC", "USD");
-  public static final CurrencyPair LTC_RUR = new CurrencyPair("LTC", "RUR");
-  public static final CurrencyPair LTC_EUR = new CurrencyPair("LTC", "EUR");
-  public static final CurrencyPair NMC_BTC = new CurrencyPair("NMC", "BTC");
-  public static final CurrencyPair NMC_USD = new CurrencyPair("NMC", "USD");
-  public static final CurrencyPair USD_RUR = new CurrencyPair("USD", "RUR");
-
-  public static final CurrencyPair NVC_BTC = new CurrencyPair("NVC", "BTC");
-  public static final CurrencyPair NVC_USD = new CurrencyPair("NVC", "USD");
-  public static final CurrencyPair TRC_BTC = new CurrencyPair("TRC", "BTC");
-  public static final CurrencyPair PPC_BTC = new CurrencyPair("PPC", "BTC");
-  public static final CurrencyPair PPC_USD = new CurrencyPair("PPC", "USD");
-  public static final CurrencyPair FTC_BTC = new CurrencyPair("FTC", "BTC");
-  public static final CurrencyPair XPM_BTC = new CurrencyPair("XPM", "BTC");
-
-  public static final CurrencyPair BTC_ZAR = new CurrencyPair("BTC", "ZAR");
-  public static final CurrencyPair BTC_BRL = new CurrencyPair("BTC", "BRL");
-  public static final CurrencyPair BTC_CZK = new CurrencyPair("BTC", "CZK");
-  public static final CurrencyPair BTC_ILS = new CurrencyPair("BTC", "ILS");
-=======
-  public static final CurrencyPair BTC_USD = new CurrencyPair(Currencies.BTC);
-  public static final CurrencyPair BTC_GBP = new CurrencyPair(Currencies.BTC, Currencies.GBP);
-  public static final CurrencyPair BTC_EUR = new CurrencyPair(Currencies.BTC, Currencies.EUR);
-  public static final CurrencyPair BTC_JPY = new CurrencyPair(Currencies.BTC, Currencies.JPY);
-  public static final CurrencyPair BTC_CHF = new CurrencyPair(Currencies.BTC, Currencies.CHF);
-  public static final CurrencyPair BTC_AUD = new CurrencyPair(Currencies.BTC, Currencies.AUD);
-  public static final CurrencyPair BTC_CAD = new CurrencyPair(Currencies.BTC, Currencies.CAD);
-  public static final CurrencyPair BTC_CNY = new CurrencyPair(Currencies.BTC, Currencies.CNY);
-  public static final CurrencyPair BTC_DKK = new CurrencyPair(Currencies.BTC, Currencies.DKK);
-  public static final CurrencyPair BTC_HKD = new CurrencyPair(Currencies.BTC, Currencies.HKD);
-  public static final CurrencyPair BTC_NZD = new CurrencyPair(Currencies.BTC, Currencies.NZD);
-  public static final CurrencyPair BTC_PLN = new CurrencyPair(Currencies.BTC, Currencies.PLN);
-  public static final CurrencyPair BTC_RUB = new CurrencyPair(Currencies.BTC, Currencies.RUB);
-  public static final CurrencyPair BTC_SEK = new CurrencyPair(Currencies.BTC, Currencies.SEK);
-  public static final CurrencyPair BTC_SGD = new CurrencyPair(Currencies.BTC, Currencies.SGD);
-  public static final CurrencyPair BTC_NOK = new CurrencyPair(Currencies.BTC, Currencies.NOK);
-  public static final CurrencyPair BTC_THB = new CurrencyPair(Currencies.BTC, Currencies.THB);
-
-  public static final CurrencyPair BTC_RUR = new CurrencyPair(Currencies.BTC, Currencies.RUR);
-  public static final CurrencyPair LTC_BTC = new CurrencyPair(Currencies.LTC, Currencies.BTC);
-  public static final CurrencyPair LTC_USD = new CurrencyPair(Currencies.LTC, Currencies.USD);
-  public static final CurrencyPair LTC_RUR = new CurrencyPair(Currencies.LTC, Currencies.RUR);
-  public static final CurrencyPair LTC_EUR = new CurrencyPair(Currencies.LTC, Currencies.EUR);
-  public static final CurrencyPair NMC_BTC = new CurrencyPair(Currencies.NMC, Currencies.BTC);
-  public static final CurrencyPair NMC_USD = new CurrencyPair(Currencies.NMC, Currencies.USD);
-  public static final CurrencyPair USD_RUR = new CurrencyPair(Currencies.USD, Currencies.RUR);
-
-  public static final CurrencyPair NVC_BTC = new CurrencyPair(Currencies.NVC, Currencies.BTC);
-  public static final CurrencyPair NVC_USD = new CurrencyPair(Currencies.NVC, Currencies.USD);
-  public static final CurrencyPair TRC_BTC = new CurrencyPair(Currencies.TRC, Currencies.BTC);
-  public static final CurrencyPair PPC_BTC = new CurrencyPair(Currencies.PPC, Currencies.BTC);
-  public static final CurrencyPair PPC_USD = new CurrencyPair(Currencies.PPC, Currencies.USD);
-  public static final CurrencyPair FTC_BTC = new CurrencyPair(Currencies.FTC, Currencies.BTC);
-  public static final CurrencyPair XPM_BTC = new CurrencyPair(Currencies.XPM, Currencies.BTC);
-
-  public static final CurrencyPair BTC_ZAR = new CurrencyPair(Currencies.BTC, Currencies.ZAR);
-  public static final CurrencyPair BTC_BRL = new CurrencyPair(Currencies.BTC, Currencies.BRL);
-  public static final CurrencyPair BTC_CZK = new CurrencyPair(Currencies.BTC, Currencies.CZK);
+  public static final CurrencyPair BTC_USD = new CurrencyPair(Currencies.BTC);
+  public static final CurrencyPair BTC_GBP = new CurrencyPair(Currencies.BTC, Currencies.GBP);
+  public static final CurrencyPair BTC_EUR = new CurrencyPair(Currencies.BTC, Currencies.EUR);
+  public static final CurrencyPair BTC_JPY = new CurrencyPair(Currencies.BTC, Currencies.JPY);
+  public static final CurrencyPair BTC_CHF = new CurrencyPair(Currencies.BTC, Currencies.CHF);
+  public static final CurrencyPair BTC_AUD = new CurrencyPair(Currencies.BTC, Currencies.AUD);
+  public static final CurrencyPair BTC_CAD = new CurrencyPair(Currencies.BTC, Currencies.CAD);
+  public static final CurrencyPair BTC_CNY = new CurrencyPair(Currencies.BTC, Currencies.CNY);
+  public static final CurrencyPair BTC_DKK = new CurrencyPair(Currencies.BTC, Currencies.DKK);
+  public static final CurrencyPair BTC_HKD = new CurrencyPair(Currencies.BTC, Currencies.HKD);
+  public static final CurrencyPair BTC_NZD = new CurrencyPair(Currencies.BTC, Currencies.NZD);
+  public static final CurrencyPair BTC_PLN = new CurrencyPair(Currencies.BTC, Currencies.PLN);
+  public static final CurrencyPair BTC_RUB = new CurrencyPair(Currencies.BTC, Currencies.RUB);
+  public static final CurrencyPair BTC_SEK = new CurrencyPair(Currencies.BTC, Currencies.SEK);
+  public static final CurrencyPair BTC_SGD = new CurrencyPair(Currencies.BTC, Currencies.SGD);
+  public static final CurrencyPair BTC_NOK = new CurrencyPair(Currencies.BTC, Currencies.NOK);
+  public static final CurrencyPair BTC_THB = new CurrencyPair(Currencies.BTC, Currencies.THB);
+
+  public static final CurrencyPair BTC_RUR = new CurrencyPair(Currencies.BTC, Currencies.RUR);
+  public static final CurrencyPair LTC_BTC = new CurrencyPair(Currencies.LTC, Currencies.BTC);
+  public static final CurrencyPair LTC_USD = new CurrencyPair(Currencies.LTC, Currencies.USD);
+  public static final CurrencyPair LTC_RUR = new CurrencyPair(Currencies.LTC, Currencies.RUR);
+  public static final CurrencyPair LTC_EUR = new CurrencyPair(Currencies.LTC, Currencies.EUR);
+  public static final CurrencyPair NMC_BTC = new CurrencyPair(Currencies.NMC, Currencies.BTC);
+  public static final CurrencyPair NMC_USD = new CurrencyPair(Currencies.NMC, Currencies.USD);
+  public static final CurrencyPair USD_RUR = new CurrencyPair(Currencies.USD, Currencies.RUR);
+
+  public static final CurrencyPair NVC_BTC = new CurrencyPair(Currencies.NVC, Currencies.BTC);
+  public static final CurrencyPair NVC_USD = new CurrencyPair(Currencies.NVC, Currencies.USD);
+  public static final CurrencyPair TRC_BTC = new CurrencyPair(Currencies.TRC, Currencies.BTC);
+  public static final CurrencyPair PPC_BTC = new CurrencyPair(Currencies.PPC, Currencies.BTC);
+  public static final CurrencyPair PPC_USD = new CurrencyPair(Currencies.PPC, Currencies.USD);
+  public static final CurrencyPair FTC_BTC = new CurrencyPair(Currencies.FTC, Currencies.BTC);
+  public static final CurrencyPair XPM_BTC = new CurrencyPair(Currencies.XPM, Currencies.BTC);
+
+  public static final CurrencyPair BTC_ZAR = new CurrencyPair(Currencies.BTC, Currencies.ZAR);
+  public static final CurrencyPair BTC_BRL = new CurrencyPair(Currencies.BTC, Currencies.BRL);
+  public static final CurrencyPair BTC_CZK = new CurrencyPair(Currencies.BTC, Currencies.CZK);
   public static final CurrencyPair BTC_ILS = new CurrencyPair(Currencies.BTC, Currencies.ILS);
->>>>>>> 4b3deecb
-
-  public final String baseCurrency;
-  public final String counterCurrency;
-
-  /**
-   * <p>
-   * Reduced constructor using the global reserve currency symbol (USD) as the default counter
-   * </p>
-   * 
-   * @param baseCurrency The base symbol (single unit)
-   */
-  public CurrencyPair(String baseCurrency) {
-
-    this(baseCurrency, Currencies.USD);
-  }
-
-  /**
-   * <p>
-   * Full constructor
-   * </p>
-   * 
-   * @param baseCurrency The base symbol (single unit)
-   * @param counterCurrency The counter symbol (multiple units)
-   */
-  public CurrencyPair(String baseCurrency, String counterCurrency) {
-
-    this.baseCurrency = baseCurrency;
-    this.counterCurrency = counterCurrency;
-  }
-
-  @Override
-  public String toString() {
-
-    return baseCurrency + "/" + counterCurrency;
-  }
-
-  @Override
-  public int hashCode() {
-
-    final int prime = 31;
-    int result = 1;
-    result = prime * result + ((baseCurrency == null) ? 0 : baseCurrency.hashCode());
-    result = prime * result + ((counterCurrency == null) ? 0 : counterCurrency.hashCode());
-    return result;
-  }
-
-  @Override
-  public boolean equals(Object obj) {
-
-    if (this == obj) {
-      return true;
-    }
-    if (obj == null) {
-      return false;
-    }
-    if (getClass() != obj.getClass()) {
-      return false;
-    }
-    CurrencyPair other = (CurrencyPair) obj;
-    if (baseCurrency == null) {
-      if (other.baseCurrency != null) {
-        return false;
-      }
-    }
-    else if (!baseCurrency.equals(other.baseCurrency)) {
-      return false;
-    }
-    if (counterCurrency == null) {
-      if (other.counterCurrency != null) {
-        return false;
-      }
-    }
-    else if (!counterCurrency.equals(other.counterCurrency)) {
-      return false;
-    }
-    return true;
-  }
-
-}
+
+  public final String baseCurrency;
+  public final String counterCurrency;
+
+  /**
+   * <p>
+   * Reduced constructor using the global reserve currency symbol (USD) as the default counter
+   * </p>
+   * 
+   * @param baseCurrency The base symbol (single unit)
+   */
+  public CurrencyPair(String baseCurrency) {
+
+    this(baseCurrency, Currencies.USD);
+  }
+
+  /**
+   * <p>
+   * Full constructor
+   * </p>
+   * 
+   * @param baseCurrency The base symbol (single unit)
+   * @param counterCurrency The counter symbol (multiple units)
+   */
+  public CurrencyPair(String baseCurrency, String counterCurrency) {
+
+    this.baseCurrency = baseCurrency;
+    this.counterCurrency = counterCurrency;
+  }
+
+  @Override
+  public String toString() {
+
+    return baseCurrency + "/" + counterCurrency;
+  }
+
+  @Override
+  public int hashCode() {
+
+    final int prime = 31;
+    int result = 1;
+    result = prime * result + ((baseCurrency == null) ? 0 : baseCurrency.hashCode());
+    result = prime * result + ((counterCurrency == null) ? 0 : counterCurrency.hashCode());
+    return result;
+  }
+
+  @Override
+  public boolean equals(Object obj) {
+
+    if (this == obj) {
+      return true;
+    }
+    if (obj == null) {
+      return false;
+    }
+    if (getClass() != obj.getClass()) {
+      return false;
+    }
+    CurrencyPair other = (CurrencyPair) obj;
+    if (baseCurrency == null) {
+      if (other.baseCurrency != null) {
+        return false;
+      }
+    }
+    else if (!baseCurrency.equals(other.baseCurrency)) {
+      return false;
+    }
+    if (counterCurrency == null) {
+      if (other.counterCurrency != null) {
+        return false;
+      }
+    }
+    else if (!counterCurrency.equals(other.counterCurrency)) {
+      return false;
+    }
+    return true;
+  }
+
+}