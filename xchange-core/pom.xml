<project xmlns="http://maven.apache.org/POM/4.0.0" xmlns:xsi="http://www.w3.org/2001/XMLSchema-instance" xsi:schemaLocation="http://maven.apache.org/POM/4.0.0 http://maven.apache.org/xsd/maven-4.0.0.xsd">

<<<<<<< HEAD
    <modelVersion>4.0.0</modelVersion>
    <parent>
        <groupId>org.knowm.xchange</groupId>
        <artifactId>xchange-parent</artifactId>
        <version>4.4.0-SNAPSHOT</version>
    </parent>

    <artifactId>xchange-core</artifactId>

    <name>XChange Core</name>
    <description>Core functionality used by all other modules.</description>

    <url>http://knowm.org/open-source/xchange/</url>
    <inceptionYear>2012</inceptionYear>

    <organization>
        <name>Knowm Inc.</name>
        <url>http://knowm.org/open-source/xchange/</url>
    </organization>

    <!-- Parent provides default configuration for dependencies -->
    <dependencies>

        <!-- Third party dependencies -->

        <dependency>
            <groupId>com.github.mmazi</groupId>
            <artifactId>rescu</artifactId>
        </dependency>

        <dependency>
            <groupId>commons-io</groupId>
            <artifactId>commons-io</artifactId>
        </dependency>
        <!--For String Joining, etc. -->
        <dependency>
            <groupId>org.apache.commons</groupId>
            <artifactId>commons-lang3</artifactId>
        </dependency>
                
        <dependency>
            <groupId>io.github.resilience4j</groupId>
            <artifactId>resilience4j-core</artifactId>
        </dependency>
                
        <dependency>
            <groupId>io.github.resilience4j</groupId>
            <artifactId>resilience4j-retry</artifactId>
        </dependency>
                
        <dependency>
            <groupId>io.github.resilience4j</groupId>
            <artifactId>resilience4j-ratelimiter</artifactId>
        </dependency>
=======
	<modelVersion>4.0.0</modelVersion>
	<parent>
		<groupId>org.knowm.xchange</groupId>
		<artifactId>xchange-parent</artifactId>
		<version>4.4.1-SNAPSHOT</version>
	</parent>

	<artifactId>xchange-core</artifactId>

	<name>XChange Core</name>
	<description>Core functionality used by all other modules.</description>

	<url>http://knowm.org/open-source/xchange/</url>
	<inceptionYear>2012</inceptionYear>

	<organization>
		<name>Knowm Inc.</name>
		<url>http://knowm.org/open-source/xchange/</url>
	</organization>

	<!-- Parent provides default configuration for dependencies -->
	<dependencies>

		<!-- Third party dependencies -->

		<dependency>
			<groupId>com.github.mmazi</groupId>
			<artifactId>rescu</artifactId>
		</dependency>

		<dependency>
			<groupId>commons-io</groupId>
			<artifactId>commons-io</artifactId>
		</dependency>
		<!--For String Joining, etc. -->
		<dependency>
			<groupId>org.apache.commons</groupId>
			<artifactId>commons-lang3</artifactId>
		</dependency>
>>>>>>> c0beb722
                
        <dependency>
            <groupId>org.mockito</groupId>
            <artifactId>mockito-core</artifactId>
            <scope>test</scope>
        </dependency>


    </dependencies>
</project><|MERGE_RESOLUTION|>--- conflicted
+++ resolved
@@ -1,11 +1,9 @@
 <project xmlns="http://maven.apache.org/POM/4.0.0" xmlns:xsi="http://www.w3.org/2001/XMLSchema-instance" xsi:schemaLocation="http://maven.apache.org/POM/4.0.0 http://maven.apache.org/xsd/maven-4.0.0.xsd">
-
-<<<<<<< HEAD
     <modelVersion>4.0.0</modelVersion>
     <parent>
         <groupId>org.knowm.xchange</groupId>
         <artifactId>xchange-parent</artifactId>
-        <version>4.4.0-SNAPSHOT</version>
+        <version>4.4.1-SNAPSHOT</version>
     </parent>
 
     <artifactId>xchange-core</artifactId>
@@ -55,54 +53,12 @@
             <groupId>io.github.resilience4j</groupId>
             <artifactId>resilience4j-ratelimiter</artifactId>
         </dependency>
-=======
-	<modelVersion>4.0.0</modelVersion>
-	<parent>
-		<groupId>org.knowm.xchange</groupId>
-		<artifactId>xchange-parent</artifactId>
-		<version>4.4.1-SNAPSHOT</version>
-	</parent>
-
-	<artifactId>xchange-core</artifactId>
-
-	<name>XChange Core</name>
-	<description>Core functionality used by all other modules.</description>
-
-	<url>http://knowm.org/open-source/xchange/</url>
-	<inceptionYear>2012</inceptionYear>
-
-	<organization>
-		<name>Knowm Inc.</name>
-		<url>http://knowm.org/open-source/xchange/</url>
-	</organization>
-
-	<!-- Parent provides default configuration for dependencies -->
-	<dependencies>
-
-		<!-- Third party dependencies -->
-
-		<dependency>
-			<groupId>com.github.mmazi</groupId>
-			<artifactId>rescu</artifactId>
-		</dependency>
-
-		<dependency>
-			<groupId>commons-io</groupId>
-			<artifactId>commons-io</artifactId>
-		</dependency>
-		<!--For String Joining, etc. -->
-		<dependency>
-			<groupId>org.apache.commons</groupId>
-			<artifactId>commons-lang3</artifactId>
-		</dependency>
->>>>>>> c0beb722
-                
+        
         <dependency>
             <groupId>org.mockito</groupId>
             <artifactId>mockito-core</artifactId>
             <scope>test</scope>
         </dependency>
 
-
     </dependencies>
 </project>