package org.knowm.xchange.taurus.dto.account;

import static org.assertj.core.api.Assertions.assertThat;

import com.fasterxml.jackson.databind.ObjectMapper;
import java.io.IOException;
import java.io.InputStream;
import org.junit.Test;

public class DepositAddressJSONTest {

  @Test
  public void testUnmarshal() throws IOException {
    InputStream is =
        DepositAddressJSONTest.class.getResourceAsStream(
<<<<<<< HEAD
            "/org/knowm/xchange/taurus/dto/account/example-deposit-address-response.json");
=======
            "/account/example-deposit-address-response.json");
>>>>>>> ebd47295

    String address = new ObjectMapper().readValue(is, String.class);

    assertThat(address).isEqualTo("1L1d4U2SALeFmsA7uxteU1QgU5FvAoUfJp");
  }
}<|MERGE_RESOLUTION|>--- conflicted
+++ resolved
@@ -11,13 +11,7 @@
 
   @Test
   public void testUnmarshal() throws IOException {
-    InputStream is =
-        DepositAddressJSONTest.class.getResourceAsStream(
-<<<<<<< HEAD
-            "/org/knowm/xchange/taurus/dto/account/example-deposit-address-response.json");
-=======
-            "/account/example-deposit-address-response.json");
->>>>>>> ebd47295
+    InputStream is = DepositAddressJSONTest.class.getResourceAsStream("/org/knowm/xchange/taurus/dto/account/example-deposit-address-response.json");
 
     String address = new ObjectMapper().readValue(is, String.class);
 
