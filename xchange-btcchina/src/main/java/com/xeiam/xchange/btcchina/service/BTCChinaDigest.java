/**
 * Copyright (C) 2012 - 2014 Xeiam LLC http://xeiam.com
 *
 * Permission is hereby granted, free of charge, to any person obtaining a copy of
 * this software and associated documentation files (the "Software"), to deal in
 * the Software without restriction, including without limitation the rights to
 * use, copy, modify, merge, publish, distribute, sublicense, and/or sell copies
 * of the Software, and to permit persons to whom the Software is furnished to do
 * so, subject to the following conditions:
 *
 * The above copyright notice and this permission notice shall be included in all
 * copies or substantial portions of the Software.
 *
 * THE SOFTWARE IS PROVIDED "AS IS", WITHOUT WARRANTY OF ANY KIND, EXPRESS OR
 * IMPLIED, INCLUDING BUT NOT LIMITED TO THE WARRANTIES OF MERCHANTABILITY,
 * FITNESS FOR A PARTICULAR PURPOSE AND NONINFRINGEMENT. IN NO EVENT SHALL THE
 * AUTHORS OR COPYRIGHT HOLDERS BE LIABLE FOR ANY CLAIM, DAMAGES OR OTHER
 * LIABILITY, WHETHER IN AN ACTION OF CONTRACT, TORT OR OTHERWISE, ARISING FROM,
 * OUT OF OR IN CONNECTION WITH THE SOFTWARE OR THE USE OR OTHER DEALINGS IN THE
 * SOFTWARE.
 */
package com.xeiam.xchange.btcchina.service;

import java.util.regex.Matcher;
import java.util.regex.Pattern;
import java.util.regex.PatternSyntaxException;

import javax.crypto.Mac;

import si.mazi.rescu.BasicAuthCredentials;
import si.mazi.rescu.RestInvocation;

import com.xeiam.xchange.btcchina.BTCChinaUtils;
import com.xeiam.xchange.service.BaseParamsDigest;

/**
 * @author David Yam
 */
public class BTCChinaDigest extends BaseParamsDigest {

  private static final Pattern responsePattern = Pattern.compile("\\{\"id\":([0-9]*),\"method\":\"([^\"]*)\",\"params\":\\[([^\\]]*)\\]\\}", Pattern.DOTALL | Pattern.CASE_INSENSITIVE
      | Pattern.UNICODE_CASE);

  private final String exchangeAccessKey;

  /**
   * Constructor
   * 
   * @param secretKeyBase64
   * @throws IllegalArgumentException if key is invalid (cannot be base-64-decoded or the decoded key is invalid).
   */
  private BTCChinaDigest(String exchangeAccessKey, String exchangeSecretKey) {

    super(exchangeSecretKey, HMAC_SHA_1);
    this.exchangeAccessKey = exchangeAccessKey;
  }

  public static BTCChinaDigest createInstance(String exchangeAccessKey, String exchangeSecretKey) {

    return exchangeSecretKey == null ? null : new BTCChinaDigest(exchangeAccessKey, exchangeSecretKey);
  }

  @Override
  public String digestParams(RestInvocation restInvocation) {

<<<<<<< HEAD
    String tonce = restInvocation.getAllHttpHeaders().get("Json-Rpc-Tonce");
=======
    String tonce = restInvocation.getHttpHeadersFromParams().get("Json-Rpc-Tonce");
>>>>>>> b7c11ba5
    String requestJson = restInvocation.getRequestBody();

    String id = "", method = "", params = "";
    try {
      Matcher regexMatcher = responsePattern.matcher(requestJson);
      if (regexMatcher.find()) {
        id = regexMatcher.group(1);
        method = regexMatcher.group(2);
        params = regexMatcher.group(3);
      }
    } catch (PatternSyntaxException ex) {
      // Syntax error in the regular expression
    }

    String signature = String.format("tonce=%s&accesskey=%s&requestmethod=%s&id=%s&method=%s&params=%s", tonce, exchangeAccessKey, "post", id, method, params);
    Mac mac = getMac();
    byte[] hash = mac.doFinal(signature.getBytes());

    BasicAuthCredentials auth = new BasicAuthCredentials(exchangeAccessKey, BTCChinaUtils.bytesToHex(hash));

    return auth.digestParams(restInvocation);
  }

}<|MERGE_RESOLUTION|>--- conflicted
+++ resolved
@@ -1,94 +1,90 @@
-/**
- * Copyright (C) 2012 - 2014 Xeiam LLC http://xeiam.com
- *
- * Permission is hereby granted, free of charge, to any person obtaining a copy of
- * this software and associated documentation files (the "Software"), to deal in
- * the Software without restriction, including without limitation the rights to
- * use, copy, modify, merge, publish, distribute, sublicense, and/or sell copies
- * of the Software, and to permit persons to whom the Software is furnished to do
- * so, subject to the following conditions:
- *
- * The above copyright notice and this permission notice shall be included in all
- * copies or substantial portions of the Software.
- *
- * THE SOFTWARE IS PROVIDED "AS IS", WITHOUT WARRANTY OF ANY KIND, EXPRESS OR
- * IMPLIED, INCLUDING BUT NOT LIMITED TO THE WARRANTIES OF MERCHANTABILITY,
- * FITNESS FOR A PARTICULAR PURPOSE AND NONINFRINGEMENT. IN NO EVENT SHALL THE
- * AUTHORS OR COPYRIGHT HOLDERS BE LIABLE FOR ANY CLAIM, DAMAGES OR OTHER
- * LIABILITY, WHETHER IN AN ACTION OF CONTRACT, TORT OR OTHERWISE, ARISING FROM,
- * OUT OF OR IN CONNECTION WITH THE SOFTWARE OR THE USE OR OTHER DEALINGS IN THE
- * SOFTWARE.
- */
-package com.xeiam.xchange.btcchina.service;
+/**
+ * Copyright (C) 2012 - 2014 Xeiam LLC http://xeiam.com
+ *
+ * Permission is hereby granted, free of charge, to any person obtaining a copy of
+ * this software and associated documentation files (the "Software"), to deal in
+ * the Software without restriction, including without limitation the rights to
+ * use, copy, modify, merge, publish, distribute, sublicense, and/or sell copies
+ * of the Software, and to permit persons to whom the Software is furnished to do
+ * so, subject to the following conditions:
+ *
+ * The above copyright notice and this permission notice shall be included in all
+ * copies or substantial portions of the Software.
+ *
+ * THE SOFTWARE IS PROVIDED "AS IS", WITHOUT WARRANTY OF ANY KIND, EXPRESS OR
+ * IMPLIED, INCLUDING BUT NOT LIMITED TO THE WARRANTIES OF MERCHANTABILITY,
+ * FITNESS FOR A PARTICULAR PURPOSE AND NONINFRINGEMENT. IN NO EVENT SHALL THE
+ * AUTHORS OR COPYRIGHT HOLDERS BE LIABLE FOR ANY CLAIM, DAMAGES OR OTHER
+ * LIABILITY, WHETHER IN AN ACTION OF CONTRACT, TORT OR OTHERWISE, ARISING FROM,
+ * OUT OF OR IN CONNECTION WITH THE SOFTWARE OR THE USE OR OTHER DEALINGS IN THE
+ * SOFTWARE.
+ */
+package com.xeiam.xchange.btcchina.service;
+
+import java.util.regex.Matcher;
+import java.util.regex.Pattern;
+import java.util.regex.PatternSyntaxException;
+
+import javax.crypto.Mac;
+
+import si.mazi.rescu.BasicAuthCredentials;
+import si.mazi.rescu.RestInvocation;
+
+import com.xeiam.xchange.btcchina.BTCChinaUtils;
+import com.xeiam.xchange.service.BaseParamsDigest;
+
+/**
+ * @author David Yam
+ */
+public class BTCChinaDigest extends BaseParamsDigest {
+
+  private static final Pattern responsePattern = Pattern.compile("\\{\"id\":([0-9]*),\"method\":\"([^\"]*)\",\"params\":\\[([^\\]]*)\\]\\}", Pattern.DOTALL | Pattern.CASE_INSENSITIVE
+      | Pattern.UNICODE_CASE);
+
+  private final String exchangeAccessKey;
+
+  /**
+   * Constructor
+   * 
+   * @param secretKeyBase64
+   * @throws IllegalArgumentException if key is invalid (cannot be base-64-decoded or the decoded key is invalid).
+   */
+  private BTCChinaDigest(String exchangeAccessKey, String exchangeSecretKey) {
+
+    super(exchangeSecretKey, HMAC_SHA_1);
+    this.exchangeAccessKey = exchangeAccessKey;
+  }
+
+  public static BTCChinaDigest createInstance(String exchangeAccessKey, String exchangeSecretKey) {
+
+    return exchangeSecretKey == null ? null : new BTCChinaDigest(exchangeAccessKey, exchangeSecretKey);
+  }
+
+  @Override
+  public String digestParams(RestInvocation restInvocation) {
 
-import java.util.regex.Matcher;
-import java.util.regex.Pattern;
-import java.util.regex.PatternSyntaxException;
-
-import javax.crypto.Mac;
-
-import si.mazi.rescu.BasicAuthCredentials;
-import si.mazi.rescu.RestInvocation;
-
-import com.xeiam.xchange.btcchina.BTCChinaUtils;
-import com.xeiam.xchange.service.BaseParamsDigest;
-
-/**
- * @author David Yam
- */
-public class BTCChinaDigest extends BaseParamsDigest {
-
-  private static final Pattern responsePattern = Pattern.compile("\\{\"id\":([0-9]*),\"method\":\"([^\"]*)\",\"params\":\\[([^\\]]*)\\]\\}", Pattern.DOTALL | Pattern.CASE_INSENSITIVE
-      | Pattern.UNICODE_CASE);
-
-  private final String exchangeAccessKey;
-
-  /**
-   * Constructor
-   * 
-   * @param secretKeyBase64
-   * @throws IllegalArgumentException if key is invalid (cannot be base-64-decoded or the decoded key is invalid).
-   */
-  private BTCChinaDigest(String exchangeAccessKey, String exchangeSecretKey) {
-
-    super(exchangeSecretKey, HMAC_SHA_1);
-    this.exchangeAccessKey = exchangeAccessKey;
-  }
-
-  public static BTCChinaDigest createInstance(String exchangeAccessKey, String exchangeSecretKey) {
-
-    return exchangeSecretKey == null ? null : new BTCChinaDigest(exchangeAccessKey, exchangeSecretKey);
-  }
-
-  @Override
-  public String digestParams(RestInvocation restInvocation) {
-
-<<<<<<< HEAD
-    String tonce = restInvocation.getAllHttpHeaders().get("Json-Rpc-Tonce");
-=======
     String tonce = restInvocation.getHttpHeadersFromParams().get("Json-Rpc-Tonce");
->>>>>>> b7c11ba5
-    String requestJson = restInvocation.getRequestBody();
-
-    String id = "", method = "", params = "";
-    try {
-      Matcher regexMatcher = responsePattern.matcher(requestJson);
-      if (regexMatcher.find()) {
-        id = regexMatcher.group(1);
-        method = regexMatcher.group(2);
-        params = regexMatcher.group(3);
-      }
-    } catch (PatternSyntaxException ex) {
-      // Syntax error in the regular expression
-    }
-
-    String signature = String.format("tonce=%s&accesskey=%s&requestmethod=%s&id=%s&method=%s&params=%s", tonce, exchangeAccessKey, "post", id, method, params);
-    Mac mac = getMac();
-    byte[] hash = mac.doFinal(signature.getBytes());
-
-    BasicAuthCredentials auth = new BasicAuthCredentials(exchangeAccessKey, BTCChinaUtils.bytesToHex(hash));
-
-    return auth.digestParams(restInvocation);
-  }
-
+    String requestJson = restInvocation.getRequestBody();
+
+    String id = "", method = "", params = "";
+    try {
+      Matcher regexMatcher = responsePattern.matcher(requestJson);
+      if (regexMatcher.find()) {
+        id = regexMatcher.group(1);
+        method = regexMatcher.group(2);
+        params = regexMatcher.group(3);
+      }
+    } catch (PatternSyntaxException ex) {
+      // Syntax error in the regular expression
+    }
+
+    String signature = String.format("tonce=%s&accesskey=%s&requestmethod=%s&id=%s&method=%s&params=%s", tonce, exchangeAccessKey, "post", id, method, params);
+    Mac mac = getMac();
+    byte[] hash = mac.doFinal(signature.getBytes());
+
+    BasicAuthCredentials auth = new BasicAuthCredentials(exchangeAccessKey, BTCChinaUtils.bytesToHex(hash));
+
+    return auth.digestParams(restInvocation);
+  }
+
 }