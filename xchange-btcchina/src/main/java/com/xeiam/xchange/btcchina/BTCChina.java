--- conflicted
+++ resolved
@@ -1,174 +1,104 @@
-<<<<<<< HEAD
-/**
- * Copyright (C) 2012 - 2013 Xeiam LLC http://xeiam.com
- *
- * Permission is hereby granted, free of charge, to any person obtaining a copy of
- * this software and associated documentation files (the "Software"), to deal in
- * the Software without restriction, including without limitation the rights to
- * use, copy, modify, merge, publish, distribute, sublicense, and/or sell copies
- * of the Software, and to permit persons to whom the Software is furnished to do
- * so, subject to the following conditions:
- *
- * The above copyright notice and this permission notice shall be included in all
- * copies or substantial portions of the Software.
- *
- * THE SOFTWARE IS PROVIDED "AS IS", WITHOUT WARRANTY OF ANY KIND, EXPRESS OR
- * IMPLIED, INCLUDING BUT NOT LIMITED TO THE WARRANTIES OF MERCHANTABILITY,
- * FITNESS FOR A PARTICULAR PURPOSE AND NONINFRINGEMENT. IN NO EVENT SHALL THE
- * AUTHORS OR COPYRIGHT HOLDERS BE LIABLE FOR ANY CLAIM, DAMAGES OR OTHER
- * LIABILITY, WHETHER IN AN ACTION OF CONTRACT, TORT OR OTHERWISE, ARISING FROM,
- * OUT OF OR IN CONNECTION WITH THE SOFTWARE OR THE USE OR OTHER DEALINGS IN THE
- * SOFTWARE.
- */
-package com.xeiam.xchange.btcchina;
-
-import javax.ws.rs.GET;
-import javax.ws.rs.Path;
-import javax.ws.rs.PathParam;
-import javax.ws.rs.Produces;
-
-import com.xeiam.xchange.btcchina.dto.marketdata.BTCChinaDepth;
-import com.xeiam.xchange.btcchina.dto.marketdata.BTCChinaTicker;
-import com.xeiam.xchange.btcchina.dto.marketdata.BTCChinaTrade;
-
-@Path("bc")
-public interface BTCChina {
-
-  @GET
-  @Path("ticker")
-  @Produces("application/json")
-  public BTCChinaTicker getTicker(@PathParam("currency") String currency);
-
-  @GET
-  @Path("orderbook")
-  @Produces("application/json")
-  public BTCChinaDepth getFullDepth(@PathParam("currency") String currency);
-
-  @GET
-  @Path("trades")
-  @Produces("application/json")
-  public BTCChinaTrade[] getTrades(@PathParam("currency") String currency);
-
-}
-=======
-/**
- * Copyright (C) 2013 Xeiam LLC http://xeiam.com
- *
- * Permission is hereby granted, free of charge, to any person obtaining a copy of
- * this software and associated documentation files (the "Software"), to deal in
- * the Software without restriction, including without limitation the rights to
- * use, copy, modify, merge, publish, distribute, sublicense, and/or sell copies
- * of the Software, and to permit persons to whom the Software is furnished to do
- * so, subject to the following conditions:
- *
- * The above copyright notice and this permission notice shall be included in all
- * copies or substantial portions of the Software.
- *
- * THE SOFTWARE IS PROVIDED "AS IS", WITHOUT WARRANTY OF ANY KIND, EXPRESS OR
- * IMPLIED, INCLUDING BUT NOT LIMITED TO THE WARRANTIES OF MERCHANTABILITY,
- * FITNESS FOR A PARTICULAR PURPOSE AND NONINFRINGEMENT. IN NO EVENT SHALL THE
- * AUTHORS OR COPYRIGHT HOLDERS BE LIABLE FOR ANY CLAIM, DAMAGES OR OTHER
- * LIABILITY, WHETHER IN AN ACTION OF CONTRACT, TORT OR OTHERWISE, ARISING FROM,
- * OUT OF OR IN CONNECTION WITH THE SOFTWARE OR THE USE OR OTHER DEALINGS IN THE
- * SOFTWARE.
- */
-package com.xeiam.xchange.btcchina;
-
-import javax.ws.rs.Consumes;
-import javax.ws.rs.GET;
-import javax.ws.rs.HeaderParam;
-import javax.ws.rs.POST;
-import javax.ws.rs.Path;
-import javax.ws.rs.PathParam;
-import javax.ws.rs.Produces;
-
-import si.mazi.rescu.ParamsDigest;
-
-import com.xeiam.xchange.btcchina.dto.account.request.BTCChinaGetAccountInfoRequest;
-import com.xeiam.xchange.btcchina.dto.account.request.BTCChinaRequestWithdrawalRequest;
-import com.xeiam.xchange.btcchina.dto.account.response.BTCChinaGetAccountInfoResponse;
-import com.xeiam.xchange.btcchina.dto.account.response.BTCChinaRequestWithdrawalResponse;
-import com.xeiam.xchange.btcchina.dto.marketdata.BTCChinaDepth;
-import com.xeiam.xchange.btcchina.dto.marketdata.BTCChinaTicker;
-import com.xeiam.xchange.btcchina.dto.marketdata.BTCChinaTrade;
-import com.xeiam.xchange.btcchina.dto.trade.request.BTCChinaBuyOrderRequest;
-import com.xeiam.xchange.btcchina.dto.trade.request.BTCChinaCancelOrderRequest;
-import com.xeiam.xchange.btcchina.dto.trade.request.BTCChinaGetOrdersRequest;
-import com.xeiam.xchange.btcchina.dto.trade.request.BTCChinaSellOrderRequest;
-import com.xeiam.xchange.btcchina.dto.trade.response.BTCChinaBooleanResponse;
-import com.xeiam.xchange.btcchina.dto.trade.response.BTCChinaGetOrdersResponse;
-
-@Path("/")
-public interface BTCChina {
-
-  @GET
-  @Path("bc/ticker")
-  @Produces("application/json")
-  public BTCChinaTicker getTicker(@PathParam("currency") String currency);
-
-  @GET
-  @Path("bc/orderbook")
-  @Produces("application/json")
-  public BTCChinaDepth getFullDepth(@PathParam("currency") String currency);
-
-  @GET
-  @Path("bc/trades")
-  @Produces("application/json")
-  public BTCChinaTrade[] getTrades(@PathParam("currency") String currency);
-
-  @POST
-  @Path("api_trade_v1.php")
-  @Consumes("application/json")
-  @Produces("application/json")
-  public BTCChinaGetAccountInfoResponse getAccountInfo(
-      @HeaderParam("Authorization") ParamsDigest authorization, 
-      @HeaderParam("Json-Rpc-Tonce") long jsonRpcTonce,
-      BTCChinaGetAccountInfoRequest getAccountInfoRequest);
-
-  @POST
-  @Path("api_trade_v1.php")
-  @Consumes("application/json")
-  @Produces("application/json")
-  public BTCChinaRequestWithdrawalResponse requestWithdrawal(
-      @HeaderParam("Authorization") ParamsDigest authorization, 
-      @HeaderParam("Json-Rpc-Tonce") long jsonRpcTonce,
-      BTCChinaRequestWithdrawalRequest requestWithdrawalRequest);
-
-  @POST
-  @Path("api_trade_v1.php")
-  @Consumes("application/json")
-  @Produces("application/json")
-  public BTCChinaGetOrdersResponse getOrders(
-      @HeaderParam("Authorization") ParamsDigest authorization, 
-      @HeaderParam("Json-Rpc-Tonce") long jsonRpcTonce,
-      BTCChinaGetOrdersRequest getOrdersRequest);
-  
-  @POST
-  @Path("api_trade_v1.php")
-  @Consumes("application/json")
-  @Produces("application/json")
-  public BTCChinaBooleanResponse cancelOrder(
-      @HeaderParam("Authorization") ParamsDigest authorization, 
-      @HeaderParam("Json-Rpc-Tonce") long jsonRpcTonce,
-      BTCChinaCancelOrderRequest cancelOrderRequest);
-  
-  @POST
-  @Path("api_trade_v1.php")
-  @Consumes("application/json")
-  @Produces("application/json")
-  public BTCChinaBooleanResponse buyOrder(
-      @HeaderParam("Authorization") ParamsDigest authorization, 
-      @HeaderParam("Json-Rpc-Tonce") long jsonRpcTonce,
-      BTCChinaBuyOrderRequest buyOrderRequest);
-  
-  @POST
-  @Path("api_trade_v1.php")
-  @Consumes("application/json")
-  @Produces("application/json")
-  public BTCChinaBooleanResponse sellOrder(
-      @HeaderParam("Authorization") ParamsDigest authorization, 
-      @HeaderParam("Json-Rpc-Tonce") long jsonRpcTonce,
-      BTCChinaSellOrderRequest sellOrderRequest);
-  
-}
->>>>>>> 66a55229
+/**
+ * Copyright (C) 2013 Xeiam LLC http://xeiam.com
+ *
+ * Permission is hereby granted, free of charge, to any person obtaining a copy of
+ * this software and associated documentation files (the "Software"), to deal in
+ * the Software without restriction, including without limitation the rights to
+ * use, copy, modify, merge, publish, distribute, sublicense, and/or sell copies
+ * of the Software, and to permit persons to whom the Software is furnished to do
+ * so, subject to the following conditions:
+ *
+ * The above copyright notice and this permission notice shall be included in all
+ * copies or substantial portions of the Software.
+ *
+ * THE SOFTWARE IS PROVIDED "AS IS", WITHOUT WARRANTY OF ANY KIND, EXPRESS OR
+ * IMPLIED, INCLUDING BUT NOT LIMITED TO THE WARRANTIES OF MERCHANTABILITY,
+ * FITNESS FOR A PARTICULAR PURPOSE AND NONINFRINGEMENT. IN NO EVENT SHALL THE
+ * AUTHORS OR COPYRIGHT HOLDERS BE LIABLE FOR ANY CLAIM, DAMAGES OR OTHER
+ * LIABILITY, WHETHER IN AN ACTION OF CONTRACT, TORT OR OTHERWISE, ARISING FROM,
+ * OUT OF OR IN CONNECTION WITH THE SOFTWARE OR THE USE OR OTHER DEALINGS IN THE
+ * SOFTWARE.
+ */
+package com.xeiam.xchange.btcchina;
+
+import javax.ws.rs.Consumes;
+import javax.ws.rs.GET;
+import javax.ws.rs.HeaderParam;
+import javax.ws.rs.POST;
+import javax.ws.rs.Path;
+import javax.ws.rs.PathParam;
+import javax.ws.rs.Produces;
+
+import si.mazi.rescu.ParamsDigest;
+
+import com.xeiam.xchange.btcchina.dto.account.request.BTCChinaGetAccountInfoRequest;
+import com.xeiam.xchange.btcchina.dto.account.request.BTCChinaRequestWithdrawalRequest;
+import com.xeiam.xchange.btcchina.dto.account.response.BTCChinaGetAccountInfoResponse;
+import com.xeiam.xchange.btcchina.dto.account.response.BTCChinaRequestWithdrawalResponse;
+import com.xeiam.xchange.btcchina.dto.marketdata.BTCChinaDepth;
+import com.xeiam.xchange.btcchina.dto.marketdata.BTCChinaTicker;
+import com.xeiam.xchange.btcchina.dto.marketdata.BTCChinaTrade;
+import com.xeiam.xchange.btcchina.dto.trade.request.BTCChinaBuyOrderRequest;
+import com.xeiam.xchange.btcchina.dto.trade.request.BTCChinaCancelOrderRequest;
+import com.xeiam.xchange.btcchina.dto.trade.request.BTCChinaGetOrdersRequest;
+import com.xeiam.xchange.btcchina.dto.trade.request.BTCChinaSellOrderRequest;
+import com.xeiam.xchange.btcchina.dto.trade.response.BTCChinaBooleanResponse;
+import com.xeiam.xchange.btcchina.dto.trade.response.BTCChinaGetOrdersResponse;
+
+@Path("/")
+public interface BTCChina {
+
+  @GET
+  @Path("bc/ticker")
+  @Produces("application/json")
+  public BTCChinaTicker getTicker(@PathParam("currency") String currency);
+
+  @GET
+  @Path("bc/orderbook")
+  @Produces("application/json")
+  public BTCChinaDepth getFullDepth(@PathParam("currency") String currency);
+
+  @GET
+  @Path("bc/trades")
+  @Produces("application/json")
+  public BTCChinaTrade[] getTrades(@PathParam("currency") String currency);
+
+  @POST
+  @Path("api_trade_v1.php")
+  @Consumes("application/json")
+  @Produces("application/json")
+  public BTCChinaGetAccountInfoResponse getAccountInfo(@HeaderParam("Authorization") ParamsDigest authorization, @HeaderParam("Json-Rpc-Tonce") long jsonRpcTonce,
+      BTCChinaGetAccountInfoRequest getAccountInfoRequest);
+
+  @POST
+  @Path("api_trade_v1.php")
+  @Consumes("application/json")
+  @Produces("application/json")
+  public BTCChinaRequestWithdrawalResponse requestWithdrawal(@HeaderParam("Authorization") ParamsDigest authorization, @HeaderParam("Json-Rpc-Tonce") long jsonRpcTonce,
+      BTCChinaRequestWithdrawalRequest requestWithdrawalRequest);
+
+  @POST
+  @Path("api_trade_v1.php")
+  @Consumes("application/json")
+  @Produces("application/json")
+  public BTCChinaGetOrdersResponse getOrders(@HeaderParam("Authorization") ParamsDigest authorization, @HeaderParam("Json-Rpc-Tonce") long jsonRpcTonce, BTCChinaGetOrdersRequest getOrdersRequest);
+
+  @POST
+  @Path("api_trade_v1.php")
+  @Consumes("application/json")
+  @Produces("application/json")
+  public BTCChinaBooleanResponse cancelOrder(@HeaderParam("Authorization") ParamsDigest authorization, @HeaderParam("Json-Rpc-Tonce") long jsonRpcTonce, BTCChinaCancelOrderRequest cancelOrderRequest);
+
+  @POST
+  @Path("api_trade_v1.php")
+  @Consumes("application/json")
+  @Produces("application/json")
+  public BTCChinaBooleanResponse buyOrder(@HeaderParam("Authorization") ParamsDigest authorization, @HeaderParam("Json-Rpc-Tonce") long jsonRpcTonce, BTCChinaBuyOrderRequest buyOrderRequest);
+
+  @POST
+  @Path("api_trade_v1.php")
+  @Consumes("application/json")
+  @Produces("application/json")
+  public BTCChinaBooleanResponse sellOrder(@HeaderParam("Authorization") ParamsDigest authorization, @HeaderParam("Json-Rpc-Tonce") long jsonRpcTonce, BTCChinaSellOrderRequest sellOrderRequest);
+
+}