--- conflicted
+++ resolved
@@ -33,13 +33,9 @@
   public void testAccountInfoAdapter() throws IOException {
     // given
     BitMarketAccountInfoResponse response =
-<<<<<<< HEAD
         parse(
             "org/knowm/xchange/bitmarket/dto/account/example-info-data",
             BitMarketAccountInfoResponse.class);
-=======
-        parse("account/example-info-data", BitMarketAccountInfoResponse.class);
->>>>>>> ebd47295
     final Balance[] expectedInfoBalances = expectedInfoBalances();
 
     // when
@@ -59,13 +55,9 @@
   public void testOpenOrdersAdapter() throws IOException {
     // given
     BitMarketOrdersResponse response =
-<<<<<<< HEAD
         parse(
             "org/knowm/xchange/bitmarket/dto/trade/example-orders-data",
             BitMarketOrdersResponse.class);
-=======
-        parse("trade/example-orders-data", BitMarketOrdersResponse.class);
->>>>>>> ebd47295
     final LimitOrder[] expectedOrders = expectedOrders();
 
     // when
@@ -84,20 +76,9 @@
   public void testTradeHistoryAdapter() throws IOException {
 
     // given
-    BitMarketHistoryTradesResponse historyTradesResponse =
-<<<<<<< HEAD
-        parse(
-            "org/knowm/xchange/bitmarket/dto/trade/example-history-trades-data",
-            BitMarketHistoryTradesResponse.class);
-    BitMarketHistoryOperationsResponse marketHistoryOperationsResponse =
-        parse(
-            "org/knowm/xchange/bitmarket/dto/trade/example-history-operations-data",
-            BitMarketHistoryOperationsResponse.class);
-=======
-        parse("trade/example-history-trades-data", BitMarketHistoryTradesResponse.class);
-    BitMarketHistoryOperationsResponse marketHistoryOperationsResponse =
-        parse("trade/example-history-operations-data", BitMarketHistoryOperationsResponse.class);
->>>>>>> ebd47295
+    BitMarketHistoryTradesResponse historyTradesResponse = parse("org/knowm/xchange/bitmarket/dto/trade/example-history-trades-data", BitMarketHistoryTradesResponse.class);
+    BitMarketHistoryOperationsResponse marketHistoryOperationsResponse = parse("org/knowm/xchange/bitmarket/dto/trade/example-history-operations-data",
+        BitMarketHistoryOperationsResponse.class);
 
     final UserTrade[] expectedUserTrades = expectedUserTrades();
 
@@ -119,13 +100,9 @@
 
     // given
     BitMarketTicker bitMarketTicker =
-<<<<<<< HEAD
         parse(
             "org/knowm/xchange/bitmarket/dto/marketdata/example-ticker-data",
             BitMarketTicker.class);
-=======
-        parse("marketdata/example-ticker-data", BitMarketTicker.class);
->>>>>>> ebd47295
 
     // when
     Ticker ticker = BitMarketAdapters.adaptTicker(bitMarketTicker, CurrencyPair.BTC_AUD);
@@ -141,13 +118,9 @@
   public void testTradesAdapter() throws IOException {
     // given
     BitMarketTrade[] bitMarketTrades =
-<<<<<<< HEAD
         parse(
             "org/knowm/xchange/bitmarket/dto/marketdata/example-trades-data",
             BitMarketTrade[].class);
-=======
-        parse("marketdata/example-trades-data", BitMarketTrade[].class);
->>>>>>> ebd47295
     final Trade[] expectedTrades = expectedTrades();
 
     // when
@@ -165,13 +138,9 @@
   public void testOrderBookAdapter() throws IOException {
     // given
     BitMarketOrderBook bitMarketOrderBook =
-<<<<<<< HEAD
         parse(
             "org/knowm/xchange/bitmarket/dto/marketdata/example-order-book-data",
             BitMarketOrderBook.class);
-=======
-        parse("marketdata/example-order-book-data", BitMarketOrderBook.class);
->>>>>>> ebd47295
 
     // when
     OrderBook orderBook =
