package com.xeiam.xchange.bitmarket;

import java.math.BigDecimal;
import java.util.ArrayList;
import java.util.Date;
import java.util.HashMap;
import java.util.List;
import java.util.Map;

import com.xeiam.xchange.bitmarket.dto.account.BitMarketBalance;
import com.xeiam.xchange.bitmarket.dto.marketdata.BitMarketOrderBook;
import com.xeiam.xchange.bitmarket.dto.marketdata.BitMarketTicker;
import com.xeiam.xchange.bitmarket.dto.marketdata.BitMarketTrade;
import com.xeiam.xchange.bitmarket.dto.trade.BitMarketHistoryOperation;
import com.xeiam.xchange.bitmarket.dto.trade.BitMarketHistoryOperations;
import com.xeiam.xchange.bitmarket.dto.trade.BitMarketHistoryTrade;
import com.xeiam.xchange.bitmarket.dto.trade.BitMarketHistoryTrades;
import com.xeiam.xchange.bitmarket.dto.trade.BitMarketOrder;
import com.xeiam.xchange.currency.Currency;
import com.xeiam.xchange.currency.CurrencyPair;
import com.xeiam.xchange.dto.Order.OrderType;
import com.xeiam.xchange.dto.account.Wallet;
import com.xeiam.xchange.dto.marketdata.OrderBook;
import com.xeiam.xchange.dto.marketdata.Ticker;
import com.xeiam.xchange.dto.marketdata.Trade;
import com.xeiam.xchange.dto.marketdata.Trades;
import com.xeiam.xchange.dto.trade.*;
import com.xeiam.xchange.dto.trade.Balance;

/**
 * @author kpysniak, kfonal
 */
public class BitMarketAdapters {

  /**
   * Singleton
   */
  private BitMarketAdapters() {

  }

  /**
   * Adapts BitMarketBalance to Wallet
   *
   * @param balance
   * @param username
   * @return
   */
  public static Wallet adaptAccountInfo(BitMarketBalance balance, String username) {

<<<<<<< HEAD
    Map<String, Balance> wallets = new HashMap<String, Balance>();
=======
    Map<Currency, Wallet> wallets = new HashMap<Currency, Wallet>();
>>>>>>> 4175dd02

    for (Map.Entry<String, BigDecimal> entry : balance.getAvailable().entrySet()) {
      Currency currency = Currency.getInstance(entry.getKey());
      BigDecimal frozen = balance.getBlocked().containsKey(entry.getKey()) ? balance.getBlocked().get(entry.getKey()) : new BigDecimal("0");
      BigDecimal available = entry.getValue();
<<<<<<< HEAD
      wallets.put(entry.getKey(), new Balance(entry.getKey(), available.add(frozen), available, frozen));
=======
      wallets.put(currency, new Wallet(currency, available.add(frozen), available, frozen));
>>>>>>> 4175dd02
    }

    return new Wallet(username, wallets);
  }

  /**
   * Adapts BitMarket ticker to Ticker.
   *
   * @param bitMarketTicker
   * @param currencyPair
   * @return
   */
  public static Ticker adaptTicker(BitMarketTicker bitMarketTicker, CurrencyPair currencyPair) {

    BigDecimal bid = bitMarketTicker.getBid();
    BigDecimal ask = bitMarketTicker.getAsk();
    BigDecimal high = bitMarketTicker.getHigh();
    BigDecimal low = bitMarketTicker.getLow();
    BigDecimal volume = bitMarketTicker.getVolume();
    BigDecimal last = bitMarketTicker.getLast();

    return new Ticker.Builder().currencyPair(currencyPair).last(last).bid(bid).ask(ask).high(high).low(low).volume(volume).build();
  }

  private static List<LimitOrder> transformArrayToLimitOrders(BigDecimal[][] orders, OrderType orderType, CurrencyPair currencyPair) {

    List<LimitOrder> limitOrders = new ArrayList<LimitOrder>();

    for (BigDecimal[] order : orders) {
      limitOrders.add(new LimitOrder(orderType, order[1], currencyPair, null, new Date(), order[0]));
    }

    return limitOrders;
  }

  public static OrderBook adaptOrderBook(BitMarketOrderBook bitMarketOrderBook, CurrencyPair currencyPair) {

    OrderBook orderBook = new OrderBook(null, transformArrayToLimitOrders(bitMarketOrderBook.getAsks(), OrderType.ASK, currencyPair),
        transformArrayToLimitOrders(bitMarketOrderBook.getBids(), OrderType.BID, currencyPair));

    return orderBook;
  }

  public static Trades adaptTrades(BitMarketTrade[] bitMarketTrades, CurrencyPair currencyPair) {

    List<Trade> tradeList = new ArrayList<Trade>();

    for (BitMarketTrade bitMarketTrade : bitMarketTrades) {

      Trade trade = new Trade(OrderType.BID, bitMarketTrade.getAmount(), currencyPair, bitMarketTrade.getPrice(), new Date(bitMarketTrade.getDate()),
          bitMarketTrade.getTid());

      tradeList.add(trade);
    }

    Trades trades = new Trades(tradeList, Trades.TradeSortType.SortByTimestamp);
    return trades;
  }

  public static OpenOrders adaptOpenOrders(Map<String, Map<String, List<BitMarketOrder>>> ordersMap) {

    List<LimitOrder> orders = new ArrayList<LimitOrder>();

    for (Map.Entry<String, Map<String, List<BitMarketOrder>>> rootEntry : ordersMap.entrySet()) {
      for (Map.Entry<String, List<BitMarketOrder>> entry : rootEntry.getValue().entrySet()) {
        for (BitMarketOrder bitMarketOrder : entry.getValue()) {
          orders.add(createOrder(bitMarketOrder));
        }
      }
    }

    return new OpenOrders(orders);
  }

  private static LimitOrder createOrder(BitMarketOrder bitMarketOrder) {

    return new LimitOrder(bitMarketOrder.getType(), bitMarketOrder.getAmount(), bitMarketOrder.getCurrencyPair(),
        String.valueOf(bitMarketOrder.getId()), bitMarketOrder.getTimestamp(), bitMarketOrder.getRate());
  }

  public static UserTrades adaptTradeHistory(BitMarketHistoryTrades historyTrades, BitMarketHistoryOperations historyOperations) {

    List<UserTrade> trades = new ArrayList<UserTrade>();

    for (BitMarketHistoryTrade trade : historyTrades.getTrades()) {
      trades.add(createHistoryTrade(trade, historyOperations));
    }

    return new UserTrades(trades, Trades.TradeSortType.SortByTimestamp);
  }

  private static UserTrade createHistoryTrade(BitMarketHistoryTrade trade, BitMarketHistoryOperations operations) {

    //deduce commission currency
    String commissionCurrency = BitMarketUtils.BitMarketOrderTypeToOrderType(trade.getType()) == OrderType.ASK ? trade.getCurrencyCrypto()
        : trade.getCurrencyFiat();

    //find in history operations - the operation which time match to time of given trade
    BitMarketHistoryOperation tradeOperation = null;
    for (BitMarketHistoryOperation operation : operations.getOperations()) {
      if (operation.getType().equals("trade") && operation.getCurrency().equals(commissionCurrency) && operation.getTime() == trade.getTime()) {
        tradeOperation = operation;
        break; //first matching history operation is taking into consideration only
      }
    }

    return new UserTrade(BitMarketUtils.BitMarketOrderTypeToOrderType(trade.getType()), trade.getAmountCrypto(),
        new CurrencyPair(trade.getCurrencyCrypto(), trade.getCurrencyFiat()), trade.getRate(), trade.getTimestamp(), String.valueOf(trade.getId()),
        tradeOperation != null ? String.valueOf(tradeOperation.getId()) : null, tradeOperation != null ? tradeOperation.getCommission() : null,
        commissionCurrency);
  }
}<|MERGE_RESOLUTION|>--- conflicted
+++ resolved
@@ -43,29 +43,20 @@
    * Adapts BitMarketBalance to Wallet
    *
    * @param balance
-   * @param username
    * @return
    */
-  public static Wallet adaptAccountInfo(BitMarketBalance balance, String username) {
+  public static Wallet adaptWallet(BitMarketBalance balance) {
 
-<<<<<<< HEAD
-    Map<String, Balance> wallets = new HashMap<String, Balance>();
-=======
-    Map<Currency, Wallet> wallets = new HashMap<Currency, Wallet>();
->>>>>>> 4175dd02
+    List<Balance> balances = new ArrayList<Balance>(balance.getAvailable().size());
 
     for (Map.Entry<String, BigDecimal> entry : balance.getAvailable().entrySet()) {
       Currency currency = Currency.getInstance(entry.getKey());
       BigDecimal frozen = balance.getBlocked().containsKey(entry.getKey()) ? balance.getBlocked().get(entry.getKey()) : new BigDecimal("0");
       BigDecimal available = entry.getValue();
-<<<<<<< HEAD
-      wallets.put(entry.getKey(), new Balance(entry.getKey(), available.add(frozen), available, frozen));
-=======
-      wallets.put(currency, new Wallet(currency, available.add(frozen), available, frozen));
->>>>>>> 4175dd02
+      balances.add(new Balance(currency, available.add(frozen), available, frozen));
     }
 
-    return new Wallet(username, wallets);
+    return new Wallet(balances);
   }
 
   /**
