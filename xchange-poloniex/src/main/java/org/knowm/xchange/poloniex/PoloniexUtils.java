--- conflicted
+++ resolved
@@ -21,19 +21,14 @@
 
   public static String toPairString(CurrencyPair currencyPair) {
 
-<<<<<<< HEAD
-    String pairString = currencyPair.counter.getCurrencyCode().toUpperCase() + "_" + currencyPair.base.getCurrencyCode().toUpperCase();
+    String pairString = currencyPair.base.getCurrencyCode().toUpperCase() + "_" + currencyPair.counter.getCurrencyCode().toUpperCase();
     return pairString;
-=======
-    return currencyPair.counter.getCurrencyCode().replace("USD","USDT").toUpperCase() + "_" + currencyPair.base.getCurrencyCode().toUpperCase();
-//    return currencyPair.counter.getCurrencyCode().toUpperCase() + "_" + currencyPair.base.getCurrencyCode().toUpperCase();
->>>>>>> feb78ee3
   }
 
   public static CurrencyPair toCurrencyPair(String pair) {
 
     String[] currencies = pair.split("_");
-    return new CurrencyPair(currencies[1], currencies[0].replace("USDT","USD"));
+    return new CurrencyPair(currencies[1], currencies[0]);
   }
 
   public static Date stringToDate(String dateString) {
