--- conflicted
+++ resolved
@@ -28,17 +28,10 @@
 import org.knowm.xchange.dto.account.AccountInfo;
 import org.knowm.xchange.dto.account.Balance;
 import org.knowm.xchange.exceptions.ExchangeException;
-<<<<<<< HEAD
-import org.mockito.Mockito;
-import org.powermock.api.mockito.PowerMockito;
-import org.powermock.modules.junit4.PowerMockRunner;
-import org.powermock.reflect.Whitebox;
-=======
 import org.mockito.Mock;
 import org.mockito.runners.MockitoJUnitRunner;
 import si.mazi.rescu.ClientConfig;
 import si.mazi.rescu.IRestProxyFactory;
->>>>>>> ebd47295
 import si.mazi.rescu.ParamsDigest;
 import si.mazi.rescu.SynchronizedValueFactory;
 
@@ -67,14 +60,9 @@
   }
 
   @Test
-<<<<<<< HEAD
-  public void constructor() throws Exception {
-    assertThat((String) Whitebox.getInternalState(accountService, "apiKey"))
+  public void constructor() {
+    assertThat(accountService.apiKey)
         .isEqualTo(SPECIFICATION_API_KEY);
-=======
-  public void constructor() {
-    assertThat(accountService.apiKey).isEqualTo(SPECIFICATION_API_KEY);
->>>>>>> ebd47295
   }
 
   @Test
@@ -87,24 +75,10 @@
     balanceReturn.setMessage("test message");
     balanceReturn.setResult(expectedBleutradeAccountInfo.get(0));
 
-<<<<<<< HEAD
-    BleutradeAuthenticated bleutrade = mock(BleutradeAuthenticated.class);
-    PowerMockito.when(
-            bleutrade.getBalance(
-                Mockito.eq(SPECIFICATION_API_KEY),
-                Mockito.any(ParamsDigest.class),
-                Mockito.any(SynchronizedValueFactory.class),
-                Mockito.eq("AUD")))
-        .thenReturn(balanceReturn);
-    Whitebox.setInternalState(accountService, "bleutrade", bleutrade);
-=======
-    when(bleutrade.getBalance(
-            eq(SPECIFICATION_API_KEY),
-            any(ParamsDigest.class),
-            any(SynchronizedValueFactory.class),
-            eq("AUD")))
-        .thenReturn(balanceReturn);
->>>>>>> ebd47295
+    when(bleutrade
+        .getBalance(eq(SPECIFICATION_API_KEY), any(ParamsDigest.class), any(SynchronizedValueFactory.class),
+            eq("AUD"))).thenReturn(balanceReturn);
+
 
     // when
     BleutradeBalance balance = accountService.getBleutradeBalance("AUD");
@@ -122,24 +96,10 @@
     balanceReturn.setMessage("test message");
     balanceReturn.setResult(expectedBleutradeAccountInfo().get(0));
 
-<<<<<<< HEAD
-    BleutradeAuthenticated bleutrade = mock(BleutradeAuthenticated.class);
-    PowerMockito.when(
-            bleutrade.getBalance(
-                Mockito.eq(SPECIFICATION_API_KEY),
-                Mockito.any(ParamsDigest.class),
-                Mockito.any(SynchronizedValueFactory.class),
-                Mockito.eq("AUD")))
-        .thenReturn(balanceReturn);
-    Whitebox.setInternalState(accountService, "bleutrade", bleutrade);
-=======
-    when(bleutrade.getBalance(
-            eq(SPECIFICATION_API_KEY),
-            any(ParamsDigest.class),
-            any(SynchronizedValueFactory.class),
-            eq("AUD")))
-        .thenReturn(balanceReturn);
->>>>>>> ebd47295
+    when(bleutrade
+        .getBalance(eq(SPECIFICATION_API_KEY), any(ParamsDigest.class), any(SynchronizedValueFactory.class),
+            eq("AUD"))).thenReturn(balanceReturn);
+
 
     // when
     accountService.getBleutradeBalance("AUD");
@@ -152,24 +112,10 @@
   @Test(expected = ExchangeException.class)
   public void shouldFailOnGetBalanceThrowError() throws IOException {
     // given
-<<<<<<< HEAD
-    BleutradeAuthenticated bleutrade = mock(BleutradeAuthenticated.class);
-    PowerMockito.when(
-            bleutrade.getBalance(
-                Mockito.eq(SPECIFICATION_API_KEY),
-                Mockito.any(ParamsDigest.class),
-                Mockito.any(SynchronizedValueFactory.class),
-                Mockito.eq("AUD")))
-        .thenThrow(BleutradeException.class);
-    Whitebox.setInternalState(accountService, "bleutrade", bleutrade);
-=======
-    when(bleutrade.getBalance(
-            eq(SPECIFICATION_API_KEY),
-            any(ParamsDigest.class),
-            any(SynchronizedValueFactory.class),
-            eq("AUD")))
-        .thenThrow(BleutradeException.class);
->>>>>>> ebd47295
+    when(bleutrade
+        .getBalance(eq(SPECIFICATION_API_KEY), any(ParamsDigest.class), any(SynchronizedValueFactory.class),
+            eq("AUD"))).thenThrow(BleutradeException.class);
+
 
     // when
     accountService.getBleutradeBalance("AUD");
@@ -186,19 +132,7 @@
     balancesReturn.setMessage("test message");
     balancesReturn.setResult(expectedBleutradeAccountInfo());
 
-<<<<<<< HEAD
-    BleutradeAuthenticated bleutrade = mock(BleutradeAuthenticated.class);
-    PowerMockito.when(
-            bleutrade.getBalances(
-                Mockito.eq(SPECIFICATION_API_KEY),
-                Mockito.any(ParamsDigest.class),
-                Mockito.any(SynchronizedValueFactory.class)))
-=======
-    when(bleutrade.getBalances(
-            eq(SPECIFICATION_API_KEY),
-            any(ParamsDigest.class),
-            any(SynchronizedValueFactory.class)))
->>>>>>> ebd47295
+    when(bleutrade.getBalances(eq(SPECIFICATION_API_KEY), any(ParamsDigest.class), any(SynchronizedValueFactory.class)))
         .thenReturn(balancesReturn);
 
     final Balance[] expectedAccountBalances = expectedAccountBalances();
@@ -226,19 +160,7 @@
     balancesReturn.setMessage("test message");
     balancesReturn.setResult(expectedBleutradeAccountInfo());
 
-<<<<<<< HEAD
-    BleutradeAuthenticated bleutrade = mock(BleutradeAuthenticated.class);
-    PowerMockito.when(
-            bleutrade.getBalances(
-                Mockito.eq(SPECIFICATION_API_KEY),
-                Mockito.any(ParamsDigest.class),
-                Mockito.any(SynchronizedValueFactory.class)))
-=======
-    when(bleutrade.getBalances(
-            eq(SPECIFICATION_API_KEY),
-            any(ParamsDigest.class),
-            any(SynchronizedValueFactory.class)))
->>>>>>> ebd47295
+    when(bleutrade.getBalances(eq(SPECIFICATION_API_KEY), any(ParamsDigest.class), any(SynchronizedValueFactory.class)))
         .thenReturn(balancesReturn);
 
     // when
@@ -252,19 +174,7 @@
   @Test(expected = ExchangeException.class)
   public void shouldFailOnGetAccountInfoThrowError() throws IOException {
     // given
-<<<<<<< HEAD
-    BleutradeAuthenticated bleutrade = mock(BleutradeAuthenticated.class);
-    PowerMockito.when(
-            bleutrade.getBalances(
-                Mockito.eq(SPECIFICATION_API_KEY),
-                Mockito.any(ParamsDigest.class),
-                Mockito.any(SynchronizedValueFactory.class)))
-=======
-    when(bleutrade.getBalances(
-            eq(SPECIFICATION_API_KEY),
-            any(ParamsDigest.class),
-            any(SynchronizedValueFactory.class)))
->>>>>>> ebd47295
+    when(bleutrade.getBalances(eq(SPECIFICATION_API_KEY), any(ParamsDigest.class), any(SynchronizedValueFactory.class)))
         .thenThrow(BleutradeException.class);
 
     // when
@@ -277,30 +187,11 @@
 
   @Test()
   public void withdrawFunds() throws IOException {
-<<<<<<< HEAD
-    BleutradeAuthenticated bleutrade = mock(BleutradeAuthenticated.class);
-
-    PowerMockito.when(
-            bleutrade.withdraw(
-                Mockito.eq(SPECIFICATION_API_KEY),
-                Mockito.any(ParamsDigest.class),
-                Mockito.any(SynchronizedValueFactory.class),
-                Mockito.eq("BTC"),
-                Mockito.eq(BigDecimal.TEN),
-                Mockito.eq("any address")))
-        .thenReturn(new BleutradeWithdrawReturn(true, "message", new String[0]));
-
-    Whitebox.setInternalState(accountService, "bleutrade", bleutrade);
-=======
-    when(bleutrade.withdraw(
-            eq(SPECIFICATION_API_KEY),
-            any(ParamsDigest.class),
-            any(SynchronizedValueFactory.class),
-            eq("BTC"),
-            eq(BigDecimal.TEN),
-            eq("any address")))
-        .thenReturn(new BleutradeWithdrawReturn(true, "message", new String[0]));
->>>>>>> ebd47295
+    when(bleutrade
+        .withdraw(eq(SPECIFICATION_API_KEY), any(ParamsDigest.class), any(SynchronizedValueFactory.class), eq("BTC"),
+            eq(BigDecimal.TEN), eq("any address"))).thenReturn(new BleutradeWithdrawReturn(true, "message", new String[0]));
+
+
 
     // when
     String message = accountService.withdrawFunds(Currency.BTC, BigDecimal.TEN, "any address");
@@ -316,24 +207,10 @@
     addressReturn.setMessage("test message");
     addressReturn.setResult(BLEUTRADE_DEPOSIT_ADDRESS);
 
-<<<<<<< HEAD
-    BleutradeAuthenticated bleutrade = mock(BleutradeAuthenticated.class);
-    PowerMockito.when(
-            bleutrade.getDepositAddress(
-                Mockito.eq(SPECIFICATION_API_KEY),
-                Mockito.any(ParamsDigest.class),
-                Mockito.any(SynchronizedValueFactory.class),
-                Mockito.eq("AUD")))
-        .thenReturn(addressReturn);
-    Whitebox.setInternalState(accountService, "bleutrade", bleutrade);
-=======
-    when(bleutrade.getDepositAddress(
-            eq(SPECIFICATION_API_KEY),
-            any(ParamsDigest.class),
-            any(SynchronizedValueFactory.class),
-            eq("AUD")))
-        .thenReturn(addressReturn);
->>>>>>> ebd47295
+    when(bleutrade
+        .getDepositAddress(eq(SPECIFICATION_API_KEY), any(ParamsDigest.class), any(SynchronizedValueFactory.class),
+            eq("AUD"))).thenReturn(addressReturn);
+
 
     // when
     String depositAddress = accountService.requestDepositAddress(Currency.AUD);
@@ -350,24 +227,10 @@
     addressReturn.setMessage("test message");
     addressReturn.setResult(BLEUTRADE_DEPOSIT_ADDRESS);
 
-<<<<<<< HEAD
-    BleutradeAuthenticated bleutrade = mock(BleutradeAuthenticated.class);
-    PowerMockito.when(
-            bleutrade.getDepositAddress(
-                Mockito.eq(SPECIFICATION_API_KEY),
-                Mockito.any(ParamsDigest.class),
-                Mockito.any(SynchronizedValueFactory.class),
-                Mockito.eq("AUD")))
-        .thenReturn(addressReturn);
-    Whitebox.setInternalState(accountService, "bleutrade", bleutrade);
-=======
-    when(bleutrade.getDepositAddress(
-            eq(SPECIFICATION_API_KEY),
-            any(ParamsDigest.class),
-            any(SynchronizedValueFactory.class),
-            eq("AUD")))
-        .thenReturn(addressReturn);
->>>>>>> ebd47295
+    when(bleutrade
+        .getDepositAddress(eq(SPECIFICATION_API_KEY), any(ParamsDigest.class), any(SynchronizedValueFactory.class),
+            eq("AUD"))).thenReturn(addressReturn);
+
 
     // when
     accountService.requestDepositAddress(Currency.AUD);
@@ -380,24 +243,10 @@
   @Test(expected = ExchangeException.class)
   public void shouldFailRequestDepositAddressError() throws IOException {
     // given
-<<<<<<< HEAD
-    BleutradeAuthenticated bleutrade = mock(BleutradeAuthenticated.class);
-    PowerMockito.when(
-            bleutrade.getDepositAddress(
-                Mockito.eq(SPECIFICATION_API_KEY),
-                Mockito.any(ParamsDigest.class),
-                Mockito.any(SynchronizedValueFactory.class),
-                Mockito.eq("AUD")))
-        .thenThrow(BleutradeException.class);
-    Whitebox.setInternalState(accountService, "bleutrade", bleutrade);
-=======
-    when(bleutrade.getDepositAddress(
-            eq(SPECIFICATION_API_KEY),
-            any(ParamsDigest.class),
-            any(SynchronizedValueFactory.class),
-            eq("AUD")))
-        .thenThrow(BleutradeException.class);
->>>>>>> ebd47295
+    when(bleutrade
+        .getDepositAddress(eq(SPECIFICATION_API_KEY), any(ParamsDigest.class), any(SynchronizedValueFactory.class),
+            eq("AUD"))).thenThrow(BleutradeException.class);
+
 
     // when
     accountService.requestDepositAddress(Currency.AUD);
