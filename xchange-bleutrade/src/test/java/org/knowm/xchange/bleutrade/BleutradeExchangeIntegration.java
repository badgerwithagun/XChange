--- conflicted
+++ resolved
@@ -13,10 +13,7 @@
 import java.io.IOException;
 import java.math.BigDecimal;
 import java.util.Map;
-<<<<<<< HEAD
-=======
 import org.assertj.core.api.Condition;
->>>>>>> ebd47295
 import org.junit.Before;
 import org.junit.Test;
 import org.junit.runner.RunWith;
@@ -30,15 +27,9 @@
 import org.knowm.xchange.dto.meta.CurrencyMetaData;
 import org.knowm.xchange.dto.meta.CurrencyPairMetaData;
 import org.knowm.xchange.utils.nonce.AtomicLongIncrementalTime2013NonceFactory;
-<<<<<<< HEAD
-import org.powermock.api.mockito.PowerMockito;
-import org.powermock.modules.junit4.PowerMockRunner;
-import org.powermock.reflect.Whitebox;
-=======
 import org.mockito.runners.MockitoJUnitRunner;
 import si.mazi.rescu.ClientConfig;
 import si.mazi.rescu.IRestProxyFactory;
->>>>>>> ebd47295
 import si.mazi.rescu.SynchronizedValueFactory;
 
 @RunWith(MockitoJUnitRunner.class)
@@ -48,16 +39,10 @@
   @Before
   public void setUp() {
     exchange =
-<<<<<<< HEAD
-        (BleutradeExchange)
-            ExchangeFactory.INSTANCE.createExchange(BleutradeExchange.class.getCanonicalName());
-    exchangeSpecification = new ExchangeSpecification(BleutradeExchange.class);
-=======
         spy(
             (BleutradeExchange)
                 ExchangeFactory.INSTANCE.createExchange(
                     BleutradeExchange.class.getCanonicalName()));
->>>>>>> ebd47295
   }
 
   @Test
@@ -66,104 +51,7 @@
     exchange.applySpecification(exchange.getDefaultExchangeSpecification());
 
     // then
-<<<<<<< HEAD
-    assertThat(
-            (BleutradeExchange)
-                Whitebox.getInternalState(exchange.getMarketDataService(), "exchange"))
-        .isEqualTo(exchange);
-    assertThat(
-            (BleutradeExchange) Whitebox.getInternalState(exchange.getTradeService(), "exchange"))
-        .isEqualTo(exchange);
-    assertThat(
-            (BleutradeExchange) Whitebox.getInternalState(exchange.getAccountService(), "exchange"))
-        .isEqualTo(exchange);
-  }
-
-  @Test
-  public void shouldApplyDefaultSpecificationWithKeys() {
-    // when
-    exchangeSpecification = exchange.getDefaultExchangeSpecification();
-    exchangeSpecification.setApiKey("apiKey");
-    exchangeSpecification.setSecretKey(SPECIFICATION_SECRET_KEY);
-
-    // then
-    assertThat(
-            (BleutradeExchange)
-                Whitebox.getInternalState(exchange.getMarketDataService(), "exchange"))
-        .isEqualTo(exchange);
-    assertThat(
-            (BleutradeExchange) Whitebox.getInternalState(exchange.getTradeService(), "exchange"))
-        .isEqualTo(exchange);
-    assertThat(
-            (BleutradeExchange) Whitebox.getInternalState(exchange.getAccountService(), "exchange"))
-        .isEqualTo(exchange);
-  }
-
-  @Test
-  public void shouldApplySpecificationWithKeys() {
-    // given
-    exchangeSpecification.setApiKey("apiKey");
-    exchangeSpecification.setSecretKey(SPECIFICATION_SECRET_KEY);
-
-    // when
-    exchange.applySpecification(exchangeSpecification);
-
-    // then
-    assertThat(
-            (BleutradeExchange)
-                Whitebox.getInternalState(exchange.getMarketDataService(), "exchange"))
-        .isEqualTo(exchange);
-    assertThat(
-            (BleutradeExchange) Whitebox.getInternalState(exchange.getTradeService(), "exchange"))
-        .isEqualTo(exchange);
-    assertThat(
-            (BleutradeExchange) Whitebox.getInternalState(exchange.getAccountService(), "exchange"))
-        .isEqualTo(exchange);
-  }
-
-  @Test
-  public void shouldApplySpecificationWithApiKeyOnly() {
-    // given
-    exchangeSpecification.setApiKey("apiKey");
-
-    // when
-    exchange.applySpecification(exchangeSpecification);
-
-    // then
-    assertThat(
-            (BleutradeExchange)
-                Whitebox.getInternalState(exchange.getMarketDataService(), "exchange"))
-        .isEqualTo(exchange);
-    assertThat(
-            (BleutradeExchange) Whitebox.getInternalState(exchange.getTradeService(), "exchange"))
-        .isEqualTo(exchange);
-    assertThat(
-            (BleutradeExchange) Whitebox.getInternalState(exchange.getAccountService(), "exchange"))
-        .isEqualTo(exchange);
-  }
-
-  @Test
-  public void shouldApplySpecificationWithSecretKeyOnly() {
-    // given
-    exchangeSpecification.setSecretKey(SPECIFICATION_SECRET_KEY);
-
-    // when
-    exchange.applySpecification(exchangeSpecification);
-
-    // then
-    assertThat(
-            (BleutradeExchange)
-                Whitebox.getInternalState(exchange.getMarketDataService(), "exchange"))
-        .isEqualTo(exchange);
-    assertThat(
-            (BleutradeExchange) Whitebox.getInternalState(exchange.getTradeService(), "exchange"))
-        .isEqualTo(exchange);
-    assertThat(
-            (BleutradeExchange) Whitebox.getInternalState(exchange.getAccountService(), "exchange"))
-        .isEqualTo(exchange);
-=======
     verify(exchange).remoteInit();
->>>>>>> ebd47295
   }
 
   @Test(expected = NullPointerException.class)
@@ -183,9 +71,6 @@
 
     // then
     assertThat(specification.getExchangeClassName())
-<<<<<<< HEAD
-        .isEqualTo(BleutradeExchange.class.getCanonicalName());
-=======
         .is(
             new Condition<>(
                 (String s) -> {
@@ -196,7 +81,6 @@
                   }
                 },
                 "Is assignable from BleutradeExchange"));
->>>>>>> ebd47295
     assertThat(specification.getExchangeName()).isEqualTo("Bleutrade");
     assertThat(specification.getSslUri()).isEqualTo("https://bleutrade.com/api/");
     assertThat(specification.getHost()).isEqualTo("bleutrade.com");
@@ -218,39 +102,6 @@
   @Test
   public void shouldMakeRemoteInit() throws IOException {
     // given
-<<<<<<< HEAD
-    List<BleutradeCurrency> currenciesStub =
-        Arrays.asList(
-            createBleutradeCurrency(
-                "BTC", "Bitcoin", 2, new BigDecimal("0.00080000"), true, "BITCOIN"),
-            createBleutradeCurrency(
-                "LTC", "Litecoin", 4, new BigDecimal("0.02000000"), true, "BITCOIN"));
-
-    List<BleutradeMarket> marketsStub =
-        Arrays.asList(
-            createBleutradeMarket(
-                "DOGE",
-                "BTC",
-                "Dogecoin",
-                "Bitcoin",
-                new BigDecimal("0.10000000"),
-                "DOGE_BTC",
-                true),
-            createBleutradeMarket(
-                "BLEU",
-                "BTC",
-                "Bleutrade Share",
-                "Bitcoin",
-                new BigDecimal("0.00000001"),
-                "BLEU_BTC",
-                true));
-
-    BleutradeMarketDataService marketDataServiceMock = mock(BleutradeMarketDataService.class);
-    PowerMockito.when(marketDataServiceMock.getBleutradeCurrencies()).thenReturn(currenciesStub);
-    PowerMockito.when(marketDataServiceMock.getBleutradeMarkets()).thenReturn(marketsStub);
-
-    Whitebox.setInternalState(exchange, "marketDataService", marketDataServiceMock);
-=======
     BleutradeCurrenciesReturn bleutradeCurrenciesReturn =
         new BleutradeCurrenciesReturn(
             asList(
@@ -291,28 +142,19 @@
     BleutradeExchange mockExchange = new BleutradeExchange(restProxyFactory);
     mockExchange.applySpecification(mockExchange.getDefaultExchangeSpecification());
     mockExchange.initServices();
->>>>>>> ebd47295
 
     // when
     mockExchange.remoteInit();
 
     // then
     Map<Currency, CurrencyMetaData> currencyMetaDataMap =
-<<<<<<< HEAD
-        exchange.getExchangeMetaData().getCurrencies();
-=======
         mockExchange.getExchangeMetaData().getCurrencies();
->>>>>>> ebd47295
     assertThat(currencyMetaDataMap).hasSize(2);
     assertThat(currencyMetaDataMap.get(Currency.BTC).getScale()).isEqualTo(8);
     assertThat(currencyMetaDataMap.get(Currency.LTC).getScale()).isEqualTo(8);
 
     Map<CurrencyPair, CurrencyPairMetaData> marketMetaDataMap =
-<<<<<<< HEAD
-        exchange.getExchangeMetaData().getCurrencyPairs();
-=======
         mockExchange.getExchangeMetaData().getCurrencyPairs();
->>>>>>> ebd47295
     assertThat(marketMetaDataMap).hasSize(2);
     assertThat(marketMetaDataMap.get(CurrencyPair.DOGE_BTC).toString())
         .isEqualTo(
