--- conflicted
+++ resolved
@@ -37,16 +37,10 @@
 import org.knowm.xchange.exceptions.NotAvailableFromExchangeException;
 import org.mockito.Mock;
 import org.mockito.Mockito;
-<<<<<<< HEAD
-import org.powermock.api.mockito.PowerMockito;
-import org.powermock.modules.junit4.PowerMockRunner;
-import org.powermock.reflect.Whitebox;
-=======
 import org.mockito.internal.util.reflection.Whitebox;
 import org.mockito.runners.MockitoJUnitRunner;
 import si.mazi.rescu.ClientConfig;
 import si.mazi.rescu.IRestProxyFactory;
->>>>>>> ebd47295
 import si.mazi.rescu.ParamsDigest;
 import si.mazi.rescu.SynchronizedValueFactory;
 
@@ -111,19 +105,10 @@
     openOrdersReturn.setMessage("test message");
     openOrdersReturn.setResult(expectedBleutradeOpenOrdersList());
 
-<<<<<<< HEAD
-    BleutradeAuthenticated bleutrade = mock(BleutradeAuthenticated.class);
-    PowerMockito.when(
-            bleutrade.getOrders(
-                Mockito.eq(SPECIFICATION_API_KEY),
-                Mockito.any(ParamsDigest.class),
-                Mockito.any(SynchronizedValueFactory.class)))
-=======
     when(bleutrade.getOrders(
             eq(SPECIFICATION_API_KEY),
             any(ParamsDigest.class),
             any(SynchronizedValueFactory.class)))
->>>>>>> ebd47295
         .thenReturn(openOrdersReturn);
 
     final LimitOrder[] expectedOrders = expectedOrders();
@@ -148,19 +133,10 @@
     openOrdersReturn.setMessage("test message");
     openOrdersReturn.setResult(expectedBleutradeOpenOrdersList());
 
-<<<<<<< HEAD
-    BleutradeAuthenticated bleutrade = mock(BleutradeAuthenticated.class);
-    PowerMockito.when(
-            bleutrade.getOrders(
-                Mockito.eq(SPECIFICATION_API_KEY),
-                Mockito.any(ParamsDigest.class),
-                Mockito.any(SynchronizedValueFactory.class)))
-=======
     when(bleutrade.getOrders(
             eq(SPECIFICATION_API_KEY),
             any(ParamsDigest.class),
             any(SynchronizedValueFactory.class)))
->>>>>>> ebd47295
         .thenReturn(openOrdersReturn);
 
     // when
@@ -174,19 +150,10 @@
   @Test(expected = ExchangeException.class)
   public void shouldFailOnGetOpenOrdersError() throws IOException {
     // given
-<<<<<<< HEAD
-    BleutradeAuthenticated bleutrade = mock(BleutradeAuthenticated.class);
-    PowerMockito.when(
-            bleutrade.getOrders(
-                Mockito.eq(SPECIFICATION_API_KEY),
-                Mockito.any(ParamsDigest.class),
-                Mockito.any(SynchronizedValueFactory.class)))
-=======
     when(bleutrade.getOrders(
             eq(SPECIFICATION_API_KEY),
             any(ParamsDigest.class),
             any(SynchronizedValueFactory.class)))
->>>>>>> ebd47295
         .thenThrow(BleutradeException.class);
 
     // when
@@ -221,28 +188,6 @@
     placeSellOrderReturn.setMessage("test message");
     placeSellOrderReturn.setResult(createBleutradeOrderId("22222"));
 
-<<<<<<< HEAD
-    BleutradeAuthenticated bleutrade = mock(BleutradeAuthenticated.class);
-    PowerMockito.when(
-            bleutrade.buyLimit(
-                Mockito.eq(SPECIFICATION_API_KEY),
-                Mockito.any(ParamsDigest.class),
-                Mockito.any(SynchronizedValueFactory.class),
-                Mockito.eq("BTC_AUD"),
-                Mockito.eq("10.00000000"),
-                Mockito.eq("1.1")))
-        .thenReturn(placeBuyOrderReturn);
-    PowerMockito.when(
-            bleutrade.sellLimit(
-                Mockito.eq(SPECIFICATION_API_KEY),
-                Mockito.any(ParamsDigest.class),
-                Mockito.any(SynchronizedValueFactory.class),
-                Mockito.eq("BTC_AUD"),
-                Mockito.eq("20.00000000"),
-                Mockito.eq("2.2")))
-        .thenReturn(placeSellOrderReturn);
-    Whitebox.setInternalState(tradeService, "bleutrade", bleutrade);
-=======
     when(bleutrade.buyLimit(
             eq(SPECIFICATION_API_KEY),
             any(ParamsDigest.class),
@@ -259,7 +204,6 @@
             eq("20.00000000"),
             eq("2.2")))
         .thenReturn(placeSellOrderReturn);
->>>>>>> ebd47295
 
     final LimitOrder[] expectedPlacedOrders = expectedPlacedOrders();
 
@@ -280,19 +224,6 @@
     placeBuyOrderReturn.setMessage("test message");
     placeBuyOrderReturn.setResult(createBleutradeOrderId("11111"));
 
-<<<<<<< HEAD
-    BleutradeAuthenticated bleutrade = mock(BleutradeAuthenticated.class);
-    PowerMockito.when(
-            bleutrade.buyLimit(
-                Mockito.eq(SPECIFICATION_API_KEY),
-                Mockito.any(ParamsDigest.class),
-                Mockito.any(SynchronizedValueFactory.class),
-                Mockito.eq("BTC_AUD"),
-                Mockito.eq("10.00000000"),
-                Mockito.eq("1.1")))
-        .thenReturn(placeBuyOrderReturn);
-    Whitebox.setInternalState(tradeService, "bleutrade", bleutrade);
-=======
     when(bleutrade.buyLimit(
             eq(SPECIFICATION_API_KEY),
             any(ParamsDigest.class),
@@ -301,7 +232,6 @@
             eq("10.00000000"),
             eq("1.1")))
         .thenReturn(placeBuyOrderReturn);
->>>>>>> ebd47295
 
     final LimitOrder[] expectedPlacedOrders = expectedPlacedOrders();
 
@@ -321,19 +251,6 @@
     placeSellOrderReturn.setMessage("test message");
     placeSellOrderReturn.setResult(createBleutradeOrderId("22222"));
 
-<<<<<<< HEAD
-    BleutradeAuthenticated bleutrade = mock(BleutradeAuthenticated.class);
-    PowerMockito.when(
-            bleutrade.sellLimit(
-                Mockito.eq(SPECIFICATION_API_KEY),
-                Mockito.any(ParamsDigest.class),
-                Mockito.any(SynchronizedValueFactory.class),
-                Mockito.eq("BTC_AUD"),
-                Mockito.eq("20.00000000"),
-                Mockito.eq("2.2")))
-        .thenReturn(placeSellOrderReturn);
-    Whitebox.setInternalState(tradeService, "bleutrade", bleutrade);
-=======
     when(bleutrade.sellLimit(
             eq(SPECIFICATION_API_KEY),
             any(ParamsDigest.class),
@@ -342,7 +259,6 @@
             eq("20.00000000"),
             eq("2.2")))
         .thenReturn(placeSellOrderReturn);
->>>>>>> ebd47295
 
     final LimitOrder[] expectedPlacedOrders = expectedPlacedOrders();
 
@@ -357,19 +273,6 @@
   @Test(expected = ExchangeException.class)
   public void shouldFailOnPlaceBuyLimitOrderError() throws IOException {
     // given
-<<<<<<< HEAD
-    BleutradeAuthenticated bleutrade = mock(BleutradeAuthenticated.class);
-    PowerMockito.when(
-            bleutrade.buyLimit(
-                Mockito.eq(SPECIFICATION_API_KEY),
-                Mockito.any(ParamsDigest.class),
-                Mockito.any(SynchronizedValueFactory.class),
-                Mockito.eq("BTC_AUD"),
-                Mockito.eq("10.00000000"),
-                Mockito.eq("1.1")))
-        .thenThrow(BleutradeException.class);
-    Whitebox.setInternalState(tradeService, "bleutrade", bleutrade);
-=======
     when(bleutrade.buyLimit(
             eq(SPECIFICATION_API_KEY),
             any(ParamsDigest.class),
@@ -378,7 +281,6 @@
             eq("10.00000000"),
             eq("1.1")))
         .thenThrow(BleutradeException.class);
->>>>>>> ebd47295
 
     final LimitOrder[] expectedPlacedOrders = expectedPlacedOrders();
 
@@ -393,19 +295,6 @@
   @Test(expected = ExchangeException.class)
   public void shouldFailOnPlaceSellLimitOrderError() throws IOException {
     // given
-<<<<<<< HEAD
-    BleutradeAuthenticated bleutrade = mock(BleutradeAuthenticated.class);
-    PowerMockito.when(
-            bleutrade.sellLimit(
-                Mockito.eq(SPECIFICATION_API_KEY),
-                Mockito.any(ParamsDigest.class),
-                Mockito.any(SynchronizedValueFactory.class),
-                Mockito.eq("BTC_AUD"),
-                Mockito.eq("20.00000000"),
-                Mockito.eq("2.2")))
-        .thenThrow(BleutradeException.class);
-    Whitebox.setInternalState(tradeService, "bleutrade", bleutrade);
-=======
     when(bleutrade.sellLimit(
             eq(SPECIFICATION_API_KEY),
             any(ParamsDigest.class),
@@ -414,7 +303,6 @@
             eq("20.00000000"),
             eq("2.2")))
         .thenThrow(BleutradeException.class);
->>>>>>> ebd47295
 
     final LimitOrder[] expectedPlacedOrders = expectedPlacedOrders();
 
@@ -439,24 +327,6 @@
     cancelOrderReturnFailed.setMessage("test message");
     cancelOrderReturnFailed.setResult(Collections.singletonList("11111"));
 
-<<<<<<< HEAD
-    BleutradeAuthenticated bleutrade = mock(BleutradeAuthenticated.class);
-    PowerMockito.when(
-            bleutrade.cancel(
-                Mockito.eq(SPECIFICATION_API_KEY),
-                Mockito.any(ParamsDigest.class),
-                Mockito.any(SynchronizedValueFactory.class),
-                Mockito.eq("12345")))
-        .thenReturn(cancelOrderReturnPassed);
-    PowerMockito.when(
-            bleutrade.cancel(
-                Mockito.eq(SPECIFICATION_API_KEY),
-                Mockito.any(ParamsDigest.class),
-                Mockito.any(SynchronizedValueFactory.class),
-                Mockito.eq("11111")))
-        .thenReturn(cancelOrderReturnFailed);
-    Whitebox.setInternalState(tradeService, "bleutrade", bleutrade);
-=======
     when(bleutrade.cancel(
             eq(SPECIFICATION_API_KEY),
             any(ParamsDigest.class),
@@ -469,7 +339,6 @@
             any(SynchronizedValueFactory.class),
             eq("11111")))
         .thenReturn(cancelOrderReturnFailed);
->>>>>>> ebd47295
 
     // when
     boolean passed1 = tradeService.cancelOrder("12345");
@@ -483,24 +352,12 @@
   @Test(expected = ExchangeException.class)
   public void shouldFailCancelOrderError() throws IOException {
     // given
-<<<<<<< HEAD
-    BleutradeAuthenticated bleutrade = mock(BleutradeAuthenticated.class);
-    PowerMockito.when(
-            bleutrade.cancel(
-                Mockito.eq(SPECIFICATION_API_KEY),
-                Mockito.any(ParamsDigest.class),
-                Mockito.any(SynchronizedValueFactory.class),
-                Mockito.eq("12345")))
-        .thenThrow(BleutradeException.class);
-    Whitebox.setInternalState(tradeService, "bleutrade", bleutrade);
-=======
     when(bleutrade.cancel(
             eq(SPECIFICATION_API_KEY),
             any(ParamsDigest.class),
             any(SynchronizedValueFactory.class),
             eq("12345")))
         .thenThrow(BleutradeException.class);
->>>>>>> ebd47295
 
     // when
     tradeService.cancelOrder("12345");
@@ -516,20 +373,6 @@
 
     BluetradeExecutedTradesWrapper response = new BluetradeExecutedTradesWrapper(true, "", result);
 
-<<<<<<< HEAD
-    BleutradeAuthenticated bleutrade = mock(BleutradeAuthenticated.class);
-    PowerMockito.when(
-            bleutrade.getTrades(
-                Mockito.eq(SPECIFICATION_API_KEY),
-                Mockito.any(ParamsDigest.class),
-                Mockito.any(SynchronizedValueFactory.class),
-                Mockito.matches("ALL"),
-                Mockito.any(String.class),
-                Mockito.any(String.class)))
-        .thenReturn(response);
-
-    Whitebox.setInternalState(tradeService, "bleutrade", bleutrade);
-=======
     when(bleutrade.getTrades(
             eq(SPECIFICATION_API_KEY),
             any(ParamsDigest.class),
@@ -538,7 +381,6 @@
             any(String.class),
             any(String.class)))
         .thenReturn(response);
->>>>>>> ebd47295
 
     // when
     UserTrades tradeHistory = tradeService.getTradeHistory(null);
@@ -552,20 +394,6 @@
 
     BluetradeExecutedTradesWrapper response = new BluetradeExecutedTradesWrapper(true, "", result);
 
-<<<<<<< HEAD
-    BleutradeAuthenticated bleutrade = mock(BleutradeAuthenticated.class);
-    PowerMockito.when(
-            bleutrade.getTrades(
-                Mockito.eq(SPECIFICATION_API_KEY),
-                Mockito.any(ParamsDigest.class),
-                Mockito.any(SynchronizedValueFactory.class),
-                Mockito.matches("BTC_AUD"),
-                Mockito.matches("status"),
-                Mockito.matches("type")))
-        .thenReturn(response);
-
-    Whitebox.setInternalState(tradeService, "bleutrade", bleutrade);
-=======
     when(bleutrade.getTrades(
             eq(SPECIFICATION_API_KEY),
             any(ParamsDigest.class),
@@ -574,7 +402,6 @@
             Mockito.matches("status"),
             Mockito.matches("type")))
         .thenReturn(response);
->>>>>>> ebd47295
 
     // when
     UserTrades tradeHistory =
