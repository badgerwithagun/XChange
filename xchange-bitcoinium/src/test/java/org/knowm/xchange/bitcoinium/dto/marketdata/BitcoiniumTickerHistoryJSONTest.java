package org.knowm.xchange.bitcoinium.dto.marketdata;

import static org.assertj.core.api.Assertions.assertThat;

import com.fasterxml.jackson.databind.ObjectMapper;
import java.io.IOException;
import java.io.InputStream;
import java.math.BigDecimal;
import org.junit.Test;

/** Test BitcoiniumTickerHistory JSON parsing */
public class BitcoiniumTickerHistoryJSONTest {

  @Test
  public void testUnmarshal() throws IOException {

    // Read in the JSON from the example resources
    InputStream is =
        BitcoiniumTickerHistoryJSONTest.class.getResourceAsStream(
<<<<<<< HEAD
            "/org/knowm/xchange/bitcoinium/dto/marketdata/example-ticker-history-data.json");
=======
            "/marketdata/example-ticker-history-data.json");
>>>>>>> ebd47295

    // Use Jackson to parse it
    ObjectMapper mapper = new ObjectMapper();
    BitcoiniumTickerHistory bitcoiniumTickerHistory =
        mapper.readValue(is, BitcoiniumTickerHistory.class);

    // Verify that the example data was unmarshalled correctly
    assertThat(bitcoiniumTickerHistory.getCondensedTickers()[0].getLast())
        .isEqualTo(new BigDecimal("514.9"));
  }
}<|MERGE_RESOLUTION|>--- conflicted
+++ resolved
@@ -15,13 +15,7 @@
   public void testUnmarshal() throws IOException {
 
     // Read in the JSON from the example resources
-    InputStream is =
-        BitcoiniumTickerHistoryJSONTest.class.getResourceAsStream(
-<<<<<<< HEAD
-            "/org/knowm/xchange/bitcoinium/dto/marketdata/example-ticker-history-data.json");
-=======
-            "/marketdata/example-ticker-history-data.json");
->>>>>>> ebd47295
+    InputStream is = BitcoiniumTickerHistoryJSONTest.class.getResourceAsStream("/org/knowm/xchange/bitcoinium/dto/marketdata/example-ticker-history-data.json");
 
     // Use Jackson to parse it
     ObjectMapper mapper = new ObjectMapper();
