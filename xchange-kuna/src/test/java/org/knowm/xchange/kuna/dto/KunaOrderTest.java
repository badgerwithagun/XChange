--- conflicted
+++ resolved
@@ -13,17 +13,11 @@
 import static org.knowm.xchange.kuna.dto.enums.KunaSide.SELL;
 
 import com.fasterxml.jackson.databind.ObjectMapper;
-<<<<<<< HEAD
-=======
-import java.io.File;
->>>>>>> ebd47295
+import com.fasterxml.jackson.databind.ObjectMapper;
 import java.io.IOException;
 import java.io.InputStream;
 import java.util.Date;
-<<<<<<< HEAD
-=======
 import org.junit.BeforeClass;
->>>>>>> ebd47295
 import org.junit.Test;
 import org.knowm.xchange.kuna.util.KunaUtils;
 
@@ -64,11 +58,7 @@
     assertThat(KunaOrder.builder().withSide(SELL.name().toLowerCase()).build().getSide())
         .isEqualByComparingTo(SELL);
 
-<<<<<<< HEAD
     assertThat(order().getSide()).isEqualByComparingTo(SELL);
-=======
-    assertThat(order.getSide()).isEqualByComparingTo(SELL);
->>>>>>> ebd47295
   }
 
   @Test
@@ -85,11 +75,7 @@
             KunaOrder.builder().withOrderType(MARKET.name().toLowerCase()).build().getOrderType())
         .isEqualByComparingTo(MARKET);
 
-<<<<<<< HEAD
     assertThat(order().getOrderType()).isEqualByComparingTo(LIMIT);
-=======
-    assertThat(order.getOrderType()).isEqualByComparingTo(LIMIT);
->>>>>>> ebd47295
   }
 
   @Test
@@ -132,14 +118,10 @@
     assertThat(
             KunaOrder.builder().withCreatedAt(KunaUtils.format(new Date())).build().getCreatedAt())
         .isEqualToIgnoringSeconds(new Date());
-<<<<<<< HEAD
     // belongs in the adapter
     //    assertThat(order().getCreatedAt()).isEqualTo("2018-01-16T09:28:05Z");
-=======
-
-    // TODO fix this. somehow the local time zone is causing this to fail by a one-hour difference.
-    //    assertThat(order.getCreatedAt()).isEqualTo("2018-01-16T09:28:05Z");
->>>>>>> ebd47295
+      // TODO fix this. somehow the local time zone is causing this to fail by a one-hour difference.
+      //    assertThat(order.getCreatedAt()).isEqualTo("2018-01-16T09:28:05Z");
   }
 
   @Test
