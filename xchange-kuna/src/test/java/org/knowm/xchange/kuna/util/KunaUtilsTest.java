--- conflicted
+++ resolved
@@ -23,12 +23,10 @@
     String dateString = "2018-01-16T14:19:24+02:00";
     Date actual = KunaUtils.toDate(dateString);
     assertThat(actual).isEqualToIgnoringHours(dateString);
-<<<<<<< HEAD
-    // belongs in the adapter
-=======
 
     // TODO fix this. somehow the local time zone is causing this to fail by a one-hour difference.
->>>>>>> ebd47295
+    //    assertThat(KunaUtils.toDate("2018-01-16T09:28:05Z")).isEqualTo("2018-01-16T09:28:05Z");
+    // belongs in the adapter
     //    assertThat(KunaUtils.toDate("2018-01-16T09:28:05Z")).isEqualTo("2018-01-16T09:28:05Z");
   }
 }