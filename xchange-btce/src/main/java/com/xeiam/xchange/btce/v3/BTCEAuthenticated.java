/**
 * Copyright (C) 2012 - 2014 Xeiam LLC http://xeiam.com
 *
 * Permission is hereby granted, free of charge, to any person obtaining a copy of
 * this software and associated documentation files (the "Software"), to deal in
 * the Software without restriction, including without limitation the rights to
 * use, copy, modify, merge, publish, distribute, sublicense, and/or sell copies
 * of the Software, and to permit persons to whom the Software is furnished to do
 * so, subject to the following conditions:
 *
 * The above copyright notice and this permission notice shall be included in all
 * copies or substantial portions of the Software.
 *
 * THE SOFTWARE IS PROVIDED "AS IS", WITHOUT WARRANTY OF ANY KIND, EXPRESS OR
 * IMPLIED, INCLUDING BUT NOT LIMITED TO THE WARRANTIES OF MERCHANTABILITY,
 * FITNESS FOR A PARTICULAR PURPOSE AND NONINFRINGEMENT. IN NO EVENT SHALL THE
 * AUTHORS OR COPYRIGHT HOLDERS BE LIABLE FOR ANY CLAIM, DAMAGES OR OTHER
 * LIABILITY, WHETHER IN AN ACTION OF CONTRACT, TORT OR OTHERWISE, ARISING FROM,
 * OUT OF OR IN CONNECTION WITH THE SOFTWARE OR THE USE OR OTHER DEALINGS IN THE
 * SOFTWARE.
 */
package com.xeiam.xchange.btce.v3;

import java.io.IOException;
import java.math.BigDecimal;

import javax.ws.rs.FormParam;
import javax.ws.rs.HeaderParam;
import javax.ws.rs.POST;
import javax.ws.rs.Path;

import si.mazi.rescu.ParamsDigest;

import com.xeiam.xchange.btce.v3.dto.account.BTCEAccountInfoReturn;
import com.xeiam.xchange.btce.v3.dto.trade.BTCECancelOrderReturn;
import com.xeiam.xchange.btce.v3.dto.trade.BTCEOpenOrdersReturn;
import com.xeiam.xchange.btce.v3.dto.trade.BTCEOrder;
import com.xeiam.xchange.btce.v3.dto.trade.BTCEPlaceOrderReturn;
import com.xeiam.xchange.btce.v3.dto.trade.BTCETradeHistoryReturn;

/**
 * @author Matija Mazi
 */
@Path("tapi")
public interface BTCEAuthenticated {

  /**
   * @param from The ID of the transaction to start displaying with; default 0
   * @param count The number of transactions for displaying default 1000
   * @param fromId The ID of the transaction to start displaying with default 0
   * @param endId The ID of the transaction to finish displaying with default +inf
   * @param order sorting ASC or DESC default DESC
   * @param since When to start displaying? UNIX time default 0
   * @param end When to finish displaying? UNIX time default +inf
   * @return {success=1, return={funds={usd=0, rur=0, eur=0, btc=0.1, ltc=0, nmc=0}, rights={info=1, trade=1, withdraw=1}, transaction_count=1, open_orders=0, server_time=1357678428}}
   */
  @POST
  @FormParam("method")
  BTCEAccountInfoReturn getInfo(@HeaderParam("Key") String apiKey, @HeaderParam("Sign") ParamsDigest signer, @FormParam("nonce") int nonce, @FormParam("from") Long from,
      @FormParam("count") Long count, @FormParam("from_id") Long fromId, @FormParam("end_id") Long endId, @FormParam("order") SortOrder order, @FormParam("since") Long since,
      @FormParam("end") Long end) throws IOException;

  /**
<<<<<<< HEAD
   * None of the parameters are obligatory (ie. all are nullable).
   * 
   * @param from the number of the order to start displaying with (default: 0)
   * @param count The number of orders for displaying (default: 1000)
   * @param fromId id of the order to start displaying with (default: 0)
   * @param endId id of the order to finish displaying (default: +inf)
   * @param order sorting (default: DESC)
   * @param since when to start displaying UNIX time (default: 0)
   * @param end when to finish displaying UNIX time (default: +inf)
   * @param pair the pair to display the orders eg. btc_usd (default: all pairs)
   * @param active is it displaying of active orders only? 1 or 0 (default: 1)
   */
  @Deprecated
  @POST
  @FormParam("method")
  BTCEOpenOrdersReturn OrderList(@HeaderParam("Key") String apiKey, @HeaderParam("Sign") ParamsDigest signer, @FormParam("nonce") int nonce, @FormParam("from") Long from,
      @FormParam("count") Long count, @FormParam("from_id") Long fromId, @FormParam("end_id") Long endId, @FormParam("order") SortOrder order, @FormParam("since") Long since,
      @FormParam("end") Long end, @FormParam("pair") String pair, @FormParam("active") int active) throws IOException;

  /**
=======
>>>>>>> b4eff901
   * None of the parameters are obligatory (ie. all are nullable). Use this method instead of OrderList, which is deprecated.
   * 
   * @param pair the pair to display the orders eg. btc_usd (default: all pairs)
   */
  @POST
  @FormParam("method")
  BTCEOpenOrdersReturn ActiveOrders(@HeaderParam("Key") String apiKey, @HeaderParam("Sign") ParamsDigest signer, @FormParam("nonce") int nonce, @FormParam("pair") String pair) throws IOException;

  /**
   * All parameters are obligatory (ie. none may be null).
   * 
   * @param pair pair, eg. btc_usd
   * @param type The transaction type (buy or sell)
   * @param rate The price to buy/sell
   * @param amount The amount which is necessary to buy/sell
   */
  @POST
  @FormParam("method")
  BTCEPlaceOrderReturn Trade(@HeaderParam("Key") String apiKey, @HeaderParam("Sign") ParamsDigest signer, @FormParam("nonce") int nonce, @FormParam("pair") String pair,
      @FormParam("type") BTCEOrder.Type type, @FormParam("rate") BigDecimal rate, @FormParam("amount") BigDecimal amount) throws IOException;

  @POST
  @FormParam("method")
  BTCECancelOrderReturn CancelOrder(@HeaderParam("Key") String apiKey, @HeaderParam("Sign") ParamsDigest signer, @FormParam("nonce") int nonce, @FormParam("order_id") Long orderId) throws IOException;

  /**
   * All parameters are nullable
   * 
   * @param from The number of the transactions to start displaying with; default 0
   * @param count The number of transactions for displaying; default 1000
   * @param fromId The ID of the transaction to start displaying with; default 0
   * @param endId The ID of the transaction to finish displaying with; default +inf
   * @param order sorting ASC or DESC; default DESC
   * @param since When to start displaying; UNIX time default 0
   * @param end When to finish displaying; UNIX time default +inf
   * @param pair The pair to show the transaction; example btc_usd; all pairs
   * @return {success=1, return={tradeId={pair=btc_usd, type=sell, amount=1, rate=1, orderId=1234, timestamp=1234}}}
   */
  @POST
  @FormParam("method")
  BTCETradeHistoryReturn TradeHistory(@HeaderParam("Key") String apiKey, @HeaderParam("Sign") ParamsDigest signer, @FormParam("nonce") int nonce, @FormParam("from") Long from,
      @FormParam("count") Long count, @FormParam("from_id") Long fromId, @FormParam("end_id") Long endId, @FormParam("order") SortOrder order, @FormParam("since") Long since,
      @FormParam("end") Long end, @FormParam("pair") String pair) throws IOException;

  enum SortOrder {
    ASC, DESC
  }
}<|MERGE_RESOLUTION|>--- conflicted
+++ resolved
@@ -61,29 +61,6 @@
       @FormParam("end") Long end) throws IOException;
 
   /**
-<<<<<<< HEAD
-   * None of the parameters are obligatory (ie. all are nullable).
-   * 
-   * @param from the number of the order to start displaying with (default: 0)
-   * @param count The number of orders for displaying (default: 1000)
-   * @param fromId id of the order to start displaying with (default: 0)
-   * @param endId id of the order to finish displaying (default: +inf)
-   * @param order sorting (default: DESC)
-   * @param since when to start displaying UNIX time (default: 0)
-   * @param end when to finish displaying UNIX time (default: +inf)
-   * @param pair the pair to display the orders eg. btc_usd (default: all pairs)
-   * @param active is it displaying of active orders only? 1 or 0 (default: 1)
-   */
-  @Deprecated
-  @POST
-  @FormParam("method")
-  BTCEOpenOrdersReturn OrderList(@HeaderParam("Key") String apiKey, @HeaderParam("Sign") ParamsDigest signer, @FormParam("nonce") int nonce, @FormParam("from") Long from,
-      @FormParam("count") Long count, @FormParam("from_id") Long fromId, @FormParam("end_id") Long endId, @FormParam("order") SortOrder order, @FormParam("since") Long since,
-      @FormParam("end") Long end, @FormParam("pair") String pair, @FormParam("active") int active) throws IOException;
-
-  /**
-=======
->>>>>>> b4eff901
    * None of the parameters are obligatory (ie. all are nullable). Use this method instead of OrderList, which is deprecated.
    * 
    * @param pair the pair to display the orders eg. btc_usd (default: all pairs)
