package org.knowm.xchange.bitcointoyou;

import com.fasterxml.jackson.databind.ObjectMapper;
import java.io.IOException;
import java.io.InputStream;
import java.math.BigDecimal;
import java.text.SimpleDateFormat;
import java.util.List;
import java.util.TimeZone;
import org.assertj.core.api.SoftAssertions;
import org.junit.BeforeClass;
import org.junit.Test;
import org.knowm.xchange.bitcointoyou.dto.account.BitcointoyouBalance;
import org.knowm.xchange.bitcointoyou.dto.account.BitcointoyouBalanceTest;
import org.knowm.xchange.bitcointoyou.dto.marketdata.BitcointoyouMarketData;
import org.knowm.xchange.bitcointoyou.dto.marketdata.BitcointoyouOrderBook;
import org.knowm.xchange.bitcointoyou.dto.marketdata.BitcointoyouPublicTrade;
import org.knowm.xchange.bitcointoyou.dto.marketdata.BitcointoyouTicker;
import org.knowm.xchange.currency.Currency;
import org.knowm.xchange.currency.CurrencyPair;
import org.knowm.xchange.dto.Order;
import org.knowm.xchange.dto.account.Balance;
import org.knowm.xchange.dto.marketdata.OrderBook;
import org.knowm.xchange.dto.marketdata.Ticker;
import org.knowm.xchange.dto.trade.LimitOrder;

/**
 * Tests the {@link BitcointoyouAdapters} class.
 *
 * @author Danilo Guimaraes
 */
public class BitcointoyouAdaptersTest {

  private static BitcointoyouOrderBook bitcointoyouOrderBook;
  private static OrderBook orderBook;
  private static Ticker ticker;
  private static BitcointoyouPublicTrade[] bitcointoyouPublicTrades;
  private static BitcointoyouBalance bitcointoyouBalance;

  @BeforeClass
  public static void setUp() throws Exception {

    bitcointoyouOrderBook = loadBitcointoyouOrderBookFromExampleData();
    orderBook = BitcointoyouAdapters.adaptBitcointoyouOrderBook(bitcointoyouOrderBook, null);

    BitcointoyouTicker bitcointoyouTicker = loadBitcointoyouTickerFromExampleData();
    ticker =
        BitcointoyouAdapters.adaptBitcointoyouTicker(
            bitcointoyouTicker, bitcointoyouTicker.getCurrencyPair());

    bitcointoyouPublicTrades = loadBitcointoyouPublicTradesFromExampleData();

    BitcointoyouBalanceTest.setUp();
    bitcointoyouBalance = BitcointoyouBalanceTest.bitcointoyouBalance;
  }

  private static BitcointoyouOrderBook loadBitcointoyouOrderBookFromExampleData()
      throws IOException {

    InputStream is =
<<<<<<< HEAD
        BitcointoyouAdaptersTest.class.getResourceAsStream(
            "/org/knowm/xchange/bitcointoyou/dto/trade/example-orderbook-data.json");
=======
        BitcointoyouAdaptersTest.class.getResourceAsStream("/trade/example-orderbook-data.json");
>>>>>>> ebd47295

    ObjectMapper mapper = new ObjectMapper();
    return mapper.readValue(is, BitcointoyouOrderBook.class);
  }

  private static BitcointoyouTicker loadBitcointoyouTickerFromExampleData() throws IOException {

    InputStream is =
<<<<<<< HEAD
        BitcointoyouAdaptersTest.class.getResourceAsStream(
            "/org/knowm/xchange/bitcointoyou/dto/marketdata/example-ticker-data.json");
=======
        BitcointoyouAdaptersTest.class.getResourceAsStream("/marketdata/example-ticker-data.json");
>>>>>>> ebd47295

    ObjectMapper mapper = new ObjectMapper();
    BitcointoyouMarketData marketData = mapper.readValue(is, BitcointoyouMarketData.class);
    return new BitcointoyouTicker(marketData, CurrencyPair.BTC_BRL);
  }

  private static BitcointoyouPublicTrade[] loadBitcointoyouPublicTradesFromExampleData()
      throws IOException {

    InputStream is =
        BitcointoyouAdaptersTest.class.getResourceAsStream(
<<<<<<< HEAD
            "/org/knowm/xchange/bitcointoyou/dto/marketdata/example-public-trades-data.json");
=======
            "/marketdata/example-public-trades-data.json");
>>>>>>> ebd47295

    ObjectMapper mapper = new ObjectMapper();
    return mapper.readValue(is, BitcointoyouPublicTrade[].class);
  }

  @Test
  public void testOrderBookAdapter() throws Exception {

    final SoftAssertions softly = new SoftAssertions();

    List<LimitOrder> bidsLimitOrders = orderBook.getBids();
    softly.assertThat(bidsLimitOrders.size()).isEqualTo(325);
    softly
        .assertThat(bidsLimitOrders.get(300).getOriginalAmount())
        .isEqualTo(new BigDecimal("0.000104710000000"));

    List<LimitOrder> asksLimitOrders = orderBook.getAsks();
    softly.assertThat(asksLimitOrders.size()).isEqualTo(515);
    softly
        .assertThat(asksLimitOrders.get(300).getLimitPrice())
        .isEqualTo(new BigDecimal("55900.230000000000000"));

    softly.assertAll();
  }

  @Test
  public void testPublicOrdersAdapter() throws Exception {

    final SoftAssertions softly = new SoftAssertions();

    List<LimitOrder> bidsOrders =
        BitcointoyouAdapters.adaptBitcointoyouPublicOrders(
            bitcointoyouOrderBook.getBids(), Order.OrderType.BID, null);
    softly.assertThat(bidsOrders.size()).isEqualTo(325);
    softly
        .assertThat(bidsOrders.get(300).getOriginalAmount())
        .isEqualTo(new BigDecimal("0.000104710000000"));

    List<LimitOrder> asksOrders =
        BitcointoyouAdapters.adaptBitcointoyouPublicOrders(
            bitcointoyouOrderBook.getAsks(), Order.OrderType.ASK, null);
    softly.assertThat(asksOrders.size()).isEqualTo(515);
    softly
        .assertThat(asksOrders.get(300).getLimitPrice())
        .isEqualTo(new BigDecimal("55900.230000000000000"));

    softly.assertAll();
  }

  @Test
  public void testTickerAdapter() throws IOException {

    final SoftAssertions softly = new SoftAssertions();

    softly.assertThat(ticker.getLast().toString()).isEqualTo("49349.16");
    softly.assertThat(ticker.getBid().toString()).isEqualTo("48968.290000000000000");
    softly.assertThat(ticker.getAsk().toString()).isEqualTo("49349.150000000000000");
    softly.assertThat(ticker.getHigh().toString()).isEqualTo("52990.00");
    softly.assertThat(ticker.getLow().toString()).isEqualTo("47000.00");
    softly.assertThat(ticker.getVolume()).isEqualTo(new BigDecimal("136.99427076"));
    SimpleDateFormat f = new SimpleDateFormat("yyyy-MM-dd HH:mm:ss");
    f.setTimeZone(TimeZone.getTimeZone("UTC"));
    String dateString = f.format(ticker.getTimestamp());
    softly.assertThat(dateString).isEqualTo("2018-01-10 23:11:41");

    softly.assertAll();
  }

  @Test
  public void testPublicTradesAdapter() throws Exception {

    final SoftAssertions softly = new SoftAssertions();

    softly.assertThat(bitcointoyouPublicTrades).isNotNull();
    softly.assertThat(bitcointoyouPublicTrades).isNotEmpty();
    softly.assertThat(bitcointoyouPublicTrades.length).isEqualTo(1000);

    softly.assertAll();
  }

  @Test
  public void testBalancesAdapter() throws Exception {

    final SoftAssertions softly = new SoftAssertions();

    List<Balance> balances = BitcointoyouAdapters.adaptBitcointoyouBalances(bitcointoyouBalance);

    softly.assertThat(balances).isNotNull();
    softly.assertThat(balances.size()).isEqualTo(5);
    softly
        .assertThat(balances)
        .contains(
            new Balance(Currency.BRL, new BigDecimal("8657.531311027634275")),
            new Balance(Currency.BTC, new BigDecimal("35.460074025529646")),
            new Balance(Currency.LTC, new BigDecimal("9.840918628667236")),
            new Balance(Currency.DOGE, new BigDecimal("5419.490003406479187")),
            new Balance(Currency.DRK, new BigDecimal("0.121461143982142")));

    softly.assertAll();
  }
}<|MERGE_RESOLUTION|>--- conflicted
+++ resolved
@@ -58,12 +58,8 @@
       throws IOException {
 
     InputStream is =
-<<<<<<< HEAD
         BitcointoyouAdaptersTest.class.getResourceAsStream(
             "/org/knowm/xchange/bitcointoyou/dto/trade/example-orderbook-data.json");
-=======
-        BitcointoyouAdaptersTest.class.getResourceAsStream("/trade/example-orderbook-data.json");
->>>>>>> ebd47295
 
     ObjectMapper mapper = new ObjectMapper();
     return mapper.readValue(is, BitcointoyouOrderBook.class);
@@ -72,12 +68,8 @@
   private static BitcointoyouTicker loadBitcointoyouTickerFromExampleData() throws IOException {
 
     InputStream is =
-<<<<<<< HEAD
         BitcointoyouAdaptersTest.class.getResourceAsStream(
             "/org/knowm/xchange/bitcointoyou/dto/marketdata/example-ticker-data.json");
-=======
-        BitcointoyouAdaptersTest.class.getResourceAsStream("/marketdata/example-ticker-data.json");
->>>>>>> ebd47295
 
     ObjectMapper mapper = new ObjectMapper();
     BitcointoyouMarketData marketData = mapper.readValue(is, BitcointoyouMarketData.class);
@@ -87,13 +79,7 @@
   private static BitcointoyouPublicTrade[] loadBitcointoyouPublicTradesFromExampleData()
       throws IOException {
 
-    InputStream is =
-        BitcointoyouAdaptersTest.class.getResourceAsStream(
-<<<<<<< HEAD
-            "/org/knowm/xchange/bitcointoyou/dto/marketdata/example-public-trades-data.json");
-=======
-            "/marketdata/example-public-trades-data.json");
->>>>>>> ebd47295
+    InputStream is = BitcointoyouAdaptersTest.class.getResourceAsStream("/org/knowm/xchange/bitcointoyou/dto/marketdata/example-public-trades-data.json");
 
     ObjectMapper mapper = new ObjectMapper();
     return mapper.readValue(is, BitcointoyouPublicTrade[].class);
