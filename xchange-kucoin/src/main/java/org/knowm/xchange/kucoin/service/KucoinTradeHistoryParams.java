package org.knowm.xchange.kucoin.service;

import java.util.Date;
import org.knowm.xchange.currency.CurrencyPair;
import org.knowm.xchange.service.trade.params.TradeHistoryParamCurrencyPair;
import org.knowm.xchange.service.trade.params.TradeHistoryParamPaging;
import org.knowm.xchange.service.trade.params.TradeHistoryParamsTimeSpan;

public class KucoinTradeHistoryParams
<<<<<<< HEAD
    implements TradeHistoryParamCurrencyPair, TradeHistoryParamPaging {
=======
    implements TradeHistoryParamCurrencyPair, TradeHistoryParamPaging, TradeHistoryParamsTimeSpan {
>>>>>>> ebd47295

  private CurrencyPair currencyPair;
  private Integer pageLength;
  private Integer pageNumber;
  private Date startTime;
  private Date endTime;

  @Override
  public Integer getPageLength() {
    return pageLength;
  }

  @Override
  public void setPageLength(Integer pageLength) {

    this.pageLength = pageLength;
  }

  @Override
  public Integer getPageNumber() {

    return pageNumber;
  }

  @Override
  public void setPageNumber(Integer pageNumber) {

    this.pageNumber = pageNumber;
  }

  @Override
  public CurrencyPair getCurrencyPair() {

    return currencyPair;
  }

  @Override
  public void setCurrencyPair(CurrencyPair pair) {

    this.currencyPair = pair;
  }
<<<<<<< HEAD
=======

  @Override
  public Date getStartTime() {

    return startTime;
  }

  @Override
  public void setStartTime(Date startTime) {

    this.startTime = startTime;
  }

  @Override
  public Date getEndTime() {

    return endTime;
  }

  @Override
  public void setEndTime(Date endTime) {

    this.endTime = endTime;
  }
>>>>>>> ebd47295
}<|MERGE_RESOLUTION|>--- conflicted
+++ resolved
@@ -7,11 +7,7 @@
 import org.knowm.xchange.service.trade.params.TradeHistoryParamsTimeSpan;
 
 public class KucoinTradeHistoryParams
-<<<<<<< HEAD
-    implements TradeHistoryParamCurrencyPair, TradeHistoryParamPaging {
-=======
     implements TradeHistoryParamCurrencyPair, TradeHistoryParamPaging, TradeHistoryParamsTimeSpan {
->>>>>>> ebd47295
 
   private CurrencyPair currencyPair;
   private Integer pageLength;
@@ -53,8 +49,6 @@
 
     this.currencyPair = pair;
   }
-<<<<<<< HEAD
-=======
 
   @Override
   public Date getStartTime() {
@@ -79,5 +73,4 @@
 
     this.endTime = endTime;
   }
->>>>>>> ebd47295
 }