package org.knowm.xchange.kucoin.dto;

import java.math.BigDecimal;
import java.util.Date;
import java.util.LinkedList;
import java.util.List;
import java.util.Map;
import java.util.stream.Collectors;
import org.knowm.xchange.currency.Currency;
import org.knowm.xchange.currency.CurrencyPair;
import org.knowm.xchange.dto.Order.OrderStatus;
import org.knowm.xchange.dto.Order.OrderType;
import org.knowm.xchange.dto.account.AccountInfo;
import org.knowm.xchange.dto.account.Balance;
import org.knowm.xchange.dto.account.FundingRecord;
import org.knowm.xchange.dto.account.Wallet;
import org.knowm.xchange.dto.marketdata.OrderBook;
import org.knowm.xchange.dto.marketdata.Ticker;
import org.knowm.xchange.dto.marketdata.Trade;
import org.knowm.xchange.dto.marketdata.Trades.TradeSortType;
import org.knowm.xchange.dto.meta.CurrencyMetaData;
import org.knowm.xchange.dto.meta.CurrencyPairMetaData;
import org.knowm.xchange.dto.meta.ExchangeMetaData;
import org.knowm.xchange.dto.trade.LimitOrder;
import org.knowm.xchange.dto.trade.OpenOrders;
import org.knowm.xchange.dto.trade.UserTrade;
import org.knowm.xchange.dto.trade.UserTrades;
import org.knowm.xchange.kucoin.dto.account.KucoinCoinBalance;
import org.knowm.xchange.kucoin.dto.account.KucoinWalletRecord;
import org.knowm.xchange.kucoin.dto.marketdata.KucoinCoin;
import org.knowm.xchange.kucoin.dto.marketdata.KucoinDealOrder;
import org.knowm.xchange.kucoin.dto.marketdata.KucoinOrderBook;
import org.knowm.xchange.kucoin.dto.marketdata.KucoinTicker;
import org.knowm.xchange.kucoin.dto.trading.KucoinActiveOrder;
import org.knowm.xchange.kucoin.dto.trading.KucoinActiveOrders;
import org.knowm.xchange.kucoin.dto.trading.KucoinDealtOrder;

public class KucoinAdapters {

  public static String adaptCurrencyPair(CurrencyPair pair) {

    return pair.base.getCurrencyCode() + "-" + pair.counter.getCurrencyCode();
  }

  public static Ticker adaptTicker(KucoinResponse<KucoinTicker> tickResponse, CurrencyPair pair) {

    KucoinTicker kcTick = tickResponse.getData();
    return new Ticker.Builder()
        .currencyPair(pair)
        .bid(kcTick.getBuy())
        .ask(kcTick.getSell())
        .high(kcTick.getHigh())
        .low(kcTick.getLow())
        .last(kcTick.getLastDealPrice())
        .volume(kcTick.getVol())
        .quoteVolume(kcTick.getVolValue())
        .timestamp(new Date(kcTick.getDatetime()))
        .build();
  }

  public static OrderBook adaptOrderBook(
      KucoinResponse<KucoinOrderBook> response, CurrencyPair currencyPair) {

    KucoinOrderBook kcOrders = response.getData();
    Date timestamp = new Date(response.getTimestamp());
    List<LimitOrder> asks = new LinkedList<>();
    kcOrders
        .getSell()
        .stream()
        .forEach(s -> asks.add(adaptLimitOrder(currencyPair, OrderType.ASK, s, timestamp)));
    List<LimitOrder> bids = new LinkedList<>();
    kcOrders
        .getBuy()
        .stream()
        .forEach(s -> bids.add(adaptLimitOrder(currencyPair, OrderType.BID, s, timestamp)));
    return new OrderBook(timestamp, asks, bids);
  }

  public static Trade adaptTrade(KucoinDealOrder kucoinTrade, CurrencyPair currencyPair) {

    return new Trade(
        kucoinTrade.getOrderType().getOrderType(),
        kucoinTrade.getAmount(),
        currencyPair,
        kucoinTrade.getPrice(),
        new Date(kucoinTrade.getTimestamp()),
        null);
  }

  private static LimitOrder adaptLimitOrder(
      CurrencyPair currencyPair,
      OrderType orderType,
      List<BigDecimal> kucoinLimitOrder,
      Date timestamp) {

    return new LimitOrder(
        orderType, kucoinLimitOrder.get(1), currencyPair, null, timestamp, kucoinLimitOrder.get(0));
  }

  public static OpenOrders adaptActiveOrders(CurrencyPair currencyPair, KucoinActiveOrders data) {

    List<LimitOrder> openOrders = new LinkedList<>();
    data.getBuy().stream().forEach(order -> openOrders.add(adaptActiveOrder(currencyPair, order)));
    data.getSell().stream().forEach(order -> openOrders.add(adaptActiveOrder(currencyPair, order)));
    return new OpenOrders(openOrders);
  }

  private static LimitOrder adaptActiveOrder(CurrencyPair currencyPair, KucoinActiveOrder order) {

    return new LimitOrder.Builder(order.getOrderType().getOrderType(), currencyPair)
        .timestamp(order.getTimestamp())
        .id(order.getOrderOid())
        .limitPrice(order.getPrice())
        .originalAmount(order.getAmount()) // this might be the remaining amount, not sure
        .cumulativeAmount(order.getDealAmount())
        .orderStatus(
            order.getDealAmount().compareTo(BigDecimal.ZERO) == 0
                ? OrderStatus.NEW
                : OrderStatus.PARTIALLY_FILLED)
        .build();
  }

  public static UserTrades adaptUserTrades(List<KucoinDealtOrder> orders) {

    List<UserTrade> trades = new LinkedList<>();
    orders.stream().forEach(order -> trades.add(adaptUserTrade(order)));
    return new UserTrades(trades, TradeSortType.SortByTimestamp);
  }

  private static UserTrade adaptUserTrade(KucoinDealtOrder order) {

    return new UserTrade.Builder()
        .currencyPair(new CurrencyPair(order.getCoinType(), order.getCoinTypePair()))
<<<<<<< HEAD
        .orderId(order.getOid())
=======
        .id(order.getOid())
        .orderId(order.getOrderOid())
>>>>>>> ebd47295
        .originalAmount(order.getAmount())
        .price(order.getDealPrice())
        .timestamp(new Date(order.getCreatedAt()))
        .type(order.getDirection().getOrderType())
        .feeAmount(order.getFee())
        .feeCurrency(
            order.getDirection().equals(KucoinOrderType.BUY)
                ? Currency.getInstance(order.getCoinType())
                : Currency.getInstance(order.getCoinTypePair()))
        .build();
  }

  public static ExchangeMetaData adaptExchangeMetadata(
      List<KucoinTicker> tickers, List<KucoinCoin> coins) {

    Map<String, KucoinCoin> coinMap =
        coins.stream().collect(Collectors.toMap(c -> c.getCoin(), c -> c));
    Map<CurrencyPair, CurrencyPairMetaData> pairMeta = adaptCurrencyPairMap(tickers, coinMap);
    Map<Currency, CurrencyMetaData> coinMeta = adaptCurrencyMap(coins);
    return new ExchangeMetaData(pairMeta, coinMeta, null, null, null);
  }

  private static Map<Currency, CurrencyMetaData> adaptCurrencyMap(List<KucoinCoin> coins) {

    return coins
        .stream()
        .collect(
            Collectors.toMap(
                c -> Currency.getInstance(c.getCoin()), c -> adaptCurrencyMetadata(c)));
  }

  private static CurrencyMetaData adaptCurrencyMetadata(KucoinCoin coin) {

    // Unfortunately the scale for the wallet is not available in the API, take 8 by default
    return new CurrencyMetaData(8, coin.getWithdrawMinFee());
  }

  private static Map<CurrencyPair, CurrencyPairMetaData> adaptCurrencyPairMap(
      List<KucoinTicker> symbols, Map<String, KucoinCoin> coins) {

    return symbols
        .stream()
        .collect(
            Collectors.toMap(
                t -> new CurrencyPair(t.getCoinType(), t.getCoinTypePair()),
                t -> adaptCurrencyPairMetadata(t, coins.get(t.getCoinTypePair()))));
  }

  private static CurrencyPairMetaData adaptCurrencyPairMetadata(
      KucoinTicker tick, KucoinCoin coin) {

    // trading scale is determined by the base currency's trade precision
    return new CurrencyPairMetaData(tick.getFeeRate(), null, null, coin.getTradePrecision());
  }

  public static AccountInfo adaptAccountInfo(List<KucoinCoinBalance> balances) {

    return new AccountInfo(
        new Wallet(
            balances.stream().map(KucoinAdapters::adaptBalance).collect(Collectors.toList())));
  }

  private static Balance adaptBalance(KucoinCoinBalance balance) {

    BigDecimal avail = balance.getBalance();
    BigDecimal freezeBalance = balance.getFreezeBalance();
    BigDecimal total = BigDecimal.ZERO.add(avail).add(freezeBalance);
    return new Balance(Currency.getInstance(balance.getCoinType()), total, avail, freezeBalance);
  }

  public static List<FundingRecord> adaptFundingHistory(List<KucoinWalletRecord> records) {

    return records.stream().map(KucoinAdapters::adaptFundingRecord).collect(Collectors.toList());
  }

  private static FundingRecord adaptFundingRecord(KucoinWalletRecord record) {

    return new FundingRecord.Builder()
        .setAmount(record.getAmount())
        .setAddress(record.getAddress())
        .setCurrency(Currency.getInstance(record.getCoinType()))
        .setDate(new Date(record.getCreatedAt()))
        .setFee(record.getFee())
        .setStatus(record.getStatus().getFundingRecordStatus())
        .setBlockchainTransactionHash(record.getOuterWalletTxid())
        .setInternalId(record.getOid())
        .setDescription(record.getRemark())
        .setType(record.getType().getFundingRecordType())
        .build();
  }
}<|MERGE_RESOLUTION|>--- conflicted
+++ resolved
@@ -129,24 +129,13 @@
 
   private static UserTrade adaptUserTrade(KucoinDealtOrder order) {
 
-    return new UserTrade.Builder()
-        .currencyPair(new CurrencyPair(order.getCoinType(), order.getCoinTypePair()))
-<<<<<<< HEAD
-        .orderId(order.getOid())
-=======
-        .id(order.getOid())
-        .orderId(order.getOrderOid())
->>>>>>> ebd47295
-        .originalAmount(order.getAmount())
-        .price(order.getDealPrice())
-        .timestamp(new Date(order.getCreatedAt()))
-        .type(order.getDirection().getOrderType())
-        .feeAmount(order.getFee())
-        .feeCurrency(
+    return new UserTrade.Builder().currencyPair(new CurrencyPair(order.getCoinType(), order.getCoinTypePair())).id(order.getOid())
+                                  .orderId(order.getOrderOid())
+        .originalAmount(order.getAmount()).price(order.getDealPrice()).timestamp(new Date(order.getCreatedAt()))
+                                  .type(order.getDirection().getOrderType()).feeAmount(order.getFee()).feeCurrency(
             order.getDirection().equals(KucoinOrderType.BUY)
-                ? Currency.getInstance(order.getCoinType())
-                : Currency.getInstance(order.getCoinTypePair()))
-        .build();
+                ?Currency.getInstance(order.getCoinType())
+                :Currency.getInstance(order.getCoinTypePair())).build();
   }
 
   public static ExchangeMetaData adaptExchangeMetadata(
