--- conflicted
+++ resolved
@@ -17,15 +17,8 @@
   @Test
   public void testLendbookMarketData() throws IOException {
 
-    InputStream resourceAsStream =
-        BitfinexMarketDataJSONTest.class.getResourceAsStream(
-<<<<<<< HEAD
-            "/org/knowm/xchange/bitfinex/v1/dto/marketdata/example-marketdepth-lendbook-data.json");
-=======
-            "/v1/marketdata/example-marketdepth-lendbook-data.json");
->>>>>>> ebd47295
-    BitfinexLendDepth lendDepth =
-        new ObjectMapper().readValue(resourceAsStream, BitfinexLendDepth.class);
+    InputStream resourceAsStream = BitfinexMarketDataJSONTest.class.getResourceAsStream("/org/knowm/xchange/bitfinex/v1/dto/marketdata/example-marketdepth-lendbook-data.json");
+    BitfinexLendDepth lendDepth = new ObjectMapper().readValue(resourceAsStream, BitfinexLendDepth.class);
 
     assertEquals(lendDepth.getAsks().length, 50);
     assertEquals(lendDepth.getBids().length, 50);
@@ -34,13 +27,7 @@
   @Test
   public void testMarketDepth() throws Exception {
 
-    InputStream resourceAsStream =
-        BitfinexMarketDataJSONTest.class.getResourceAsStream(
-<<<<<<< HEAD
-            "/org/knowm/xchange/bitfinex/v1/dto/marketdata/example-marketdepth-data.json");
-=======
-            "/v1/marketdata/example-marketdepth-data.json");
->>>>>>> ebd47295
+    InputStream resourceAsStream = BitfinexMarketDataJSONTest.class.getResourceAsStream("/org/knowm/xchange/bitfinex/v1/dto/marketdata/example-marketdepth-data.json");
     BitfinexDepth depthRaw = new ObjectMapper().readValue(resourceAsStream, BitfinexDepth.class);
     BitfinexAdapters.OrdersContainer asksOrdersContainer =
         BitfinexAdapters.adaptOrders(depthRaw.getAsks(), CurrencyPair.BTC_EUR, OrderType.ASK);
