--- conflicted
+++ resolved
@@ -11,7 +11,6 @@
     "timestamp": "1443833327.0"
   },
   {
-<<<<<<< HEAD
     "id": 581184,
     "currency": "BTC",
     "method": "BITCOIN",
@@ -19,18 +18,7 @@
     "amount": ".01",
     "description": "offchain deposit",
     "address": "jlsd98087sdfkjldsflj432kjlsdf8",
-    "status": "COMPLETED",
+    "status": "PENDING",
     "timestamp": "1473839327.0"
-=======
-    "id":581184,
-    "currency":"BTC",
-    "method":"BITCOIN",
-    "type":"DEPOSIT",
-    "amount":".01",
-    "description":"offchain deposit",
-    "address":"jlsd98087sdfkjldsflj432kjlsdf8",
-    "status":"PENDING",
-    "timestamp":"1473839327.0"
->>>>>>> d0b7a56f
   }
 ]