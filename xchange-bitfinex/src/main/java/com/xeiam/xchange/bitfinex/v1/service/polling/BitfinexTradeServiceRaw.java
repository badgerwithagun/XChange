--- conflicted
+++ resolved
@@ -67,8 +67,7 @@
 
     return activeOrders;
   }
-<<<<<<< HEAD
-  
+
   public BitfinexOfferStatusResponse[] getBitfinexOpenOffers() throws IOException {
     
     BitfinexOfferStatusResponse[] activeOffers = bitfinex.activeOffers(apiKey, payloadCreator, signatureCreator, new BitfinexNonceOnlyRequest("/v1/offers", String.valueOf(nextNonce())));
@@ -76,9 +75,6 @@
     return activeOffers;
   }
   
-=======
-
->>>>>>> 596ab82c
   public BitfinexOrderStatusResponse placeBitfinexMarketOrder(MarketOrder marketOrder) throws IOException {
 
     String pair = BitfinexUtils.toPairString(marketOrder.getCurrencyPair());
