/**
 * Copyright (C) 2012 - 2014 Xeiam LLC http://xeiam.com
 *
 * Permission is hereby granted, free of charge, to any person obtaining a copy of
 * this software and associated documentation files (the "Software"), to deal in
 * the Software without restriction, including without limitation the rights to
 * use, copy, modify, merge, publish, distribute, sublicense, and/or sell copies
 * of the Software, and to permit persons to whom the Software is furnished to do
 * so, subject to the following conditions:
 *
 * The above copyright notice and this permission notice shall be included in all
 * copies or substantial portions of the Software.
 *
 * THE SOFTWARE IS PROVIDED "AS IS", WITHOUT WARRANTY OF ANY KIND, EXPRESS OR
 * IMPLIED, INCLUDING BUT NOT LIMITED TO THE WARRANTIES OF MERCHANTABILITY,
 * FITNESS FOR A PARTICULAR PURPOSE AND NONINFRINGEMENT. IN NO EVENT SHALL THE
 * AUTHORS OR COPYRIGHT HOLDERS BE LIABLE FOR ANY CLAIM, DAMAGES OR OTHER
 * LIABILITY, WHETHER IN AN ACTION OF CONTRACT, TORT OR OTHERWISE, ARISING FROM,
 * OUT OF OR IN CONNECTION WITH THE SOFTWARE OR THE USE OR OTHER DEALINGS IN THE
 * SOFTWARE.
 */
package com.xeiam.xchange.bitfinex.v1.service.polling;

import java.io.IOException;
import java.util.Date;
import java.util.List;

import com.xeiam.xchange.ExchangeException;
import com.xeiam.xchange.ExchangeSpecification;
import com.xeiam.xchange.bitfinex.v1.BitfinexAdapters;
import com.xeiam.xchange.bitfinex.v1.BitfinexUtils;
import com.xeiam.xchange.bitfinex.v1.dto.marketdata.BitfinexDepth;
import com.xeiam.xchange.bitfinex.v1.dto.marketdata.BitfinexTrade;
import com.xeiam.xchange.currency.CurrencyPair;
import com.xeiam.xchange.dto.marketdata.OrderBook;
import com.xeiam.xchange.dto.marketdata.Ticker;
import com.xeiam.xchange.dto.marketdata.Trades;
import com.xeiam.xchange.dto.trade.LimitOrder;
import com.xeiam.xchange.service.polling.PollingMarketDataService;

/**
 * <p>
 * Implementation of the market data service for Bitfinex
 * </p>
 * <ul>
 * <li>Provides access to various market data values</li>
 * </ul>
 */
public class BitfinexMarketDataService extends BitfinexMarketDataServiceRaw implements PollingMarketDataService {

  /**
   * Constructor
   * 
   * @param exchangeSpecification The {@link ExchangeSpecification}
   */
  public BitfinexMarketDataService(ExchangeSpecification exchangeSpecification) {

    super(exchangeSpecification);
  }

  @Override
  public Ticker getTicker(CurrencyPair currencyPair, Object... args) throws IOException {

    return BitfinexAdapters.adaptTicker(getBitfinexTicker(BitfinexUtils.toPairString(currencyPair)), currencyPair);
  }

  /**
   * @param args If two integers are provided, then those count as limit bid and limit ask count
   */
  @Override
  public OrderBook getOrderBook(CurrencyPair currencyPair, Object... args) throws IOException {

    // According to API docs, default is 50
    int limitBids = 50;
    int limitAsks = 50;

    if (args.length == 2) {
      Object arg0 = args[0];
      if (!(arg0 instanceof Integer)) {
        throw new ExchangeException("Argument 0 must be an Integer!");
      }
      else {
        limitBids = (Integer) arg0;
      }
      Object arg1 = args[1];
      if (!(arg1 instanceof Integer)) {
        throw new ExchangeException("Argument 1 must be an Integer!");
      }
      else {
        limitAsks = (Integer) arg1;
      }
    }

    BitfinexDepth btceDepth = getBitfinexOrderBook(BitfinexUtils.toPairString(currencyPair), limitBids, limitAsks);

    List<LimitOrder> asks = BitfinexAdapters.adaptOrders(btceDepth.getAsks(), currencyPair, "ask", "");
    List<LimitOrder> bids = BitfinexAdapters.adaptOrders(btceDepth.getBids(), currencyPair, "bid", "");

    return new OrderBook(null, asks, bids);
  }

  /**
   * @param currencyPair The CurrencyPair for which to query trades.
   * @param args One argument may be supplied which is the timestamp after which trades should be collected.
   *          Trades before this time are not reported. The argument may be of type java.util.Date or
   *          Number (milliseconds since Jan 1, 1970)
   */
  @Override
  public Trades getTrades(CurrencyPair currencyPair, Object... args) throws IOException {

    long lastTradeTime = 0;
    if (args != null && args.length == 1) {
      // parameter 1, if present, is the last trade timestamp
      if (args[0] instanceof Number) {
        Number arg = (Number) args[0];
        lastTradeTime = arg.longValue() / 1000; // divide by 1000 to convert to unix timestamp (seconds)
      }
      else if (args[0] instanceof Date) {
        Date arg = (Date) args[0];
        lastTradeTime = arg.getTime() / 1000; // divide by 1000 to convert to unix timestamp (seconds)
      }
      else {
        throw new IllegalArgumentException("Extra argument #1, the last trade time, must be a Date or Long (millisecond timestamp) (was " + args[0].getClass() + ")");
      }
    }
    BitfinexTrade[] trades = getBitfinexTrades(BitfinexUtils.toPairString(currencyPair), lastTradeTime);

    return BitfinexAdapters.adaptTrades(trades, currencyPair);
  }

<<<<<<< HEAD
=======
  @Override
  public ExchangeInfo getExchangeInfo() throws IOException {

    return new ExchangeInfo(BitfinexAdapters.adaptCurrencyPairs(super.getBitfinexSymbols()));
  }

>>>>>>> 4adc42fb
}
<|MERGE_RESOLUTION|>--- conflicted
+++ resolved
@@ -1,140 +1,132 @@
-/**
- * Copyright (C) 2012 - 2014 Xeiam LLC http://xeiam.com
- *
- * Permission is hereby granted, free of charge, to any person obtaining a copy of
- * this software and associated documentation files (the "Software"), to deal in
- * the Software without restriction, including without limitation the rights to
- * use, copy, modify, merge, publish, distribute, sublicense, and/or sell copies
- * of the Software, and to permit persons to whom the Software is furnished to do
- * so, subject to the following conditions:
- *
- * The above copyright notice and this permission notice shall be included in all
- * copies or substantial portions of the Software.
- *
- * THE SOFTWARE IS PROVIDED "AS IS", WITHOUT WARRANTY OF ANY KIND, EXPRESS OR
- * IMPLIED, INCLUDING BUT NOT LIMITED TO THE WARRANTIES OF MERCHANTABILITY,
- * FITNESS FOR A PARTICULAR PURPOSE AND NONINFRINGEMENT. IN NO EVENT SHALL THE
- * AUTHORS OR COPYRIGHT HOLDERS BE LIABLE FOR ANY CLAIM, DAMAGES OR OTHER
- * LIABILITY, WHETHER IN AN ACTION OF CONTRACT, TORT OR OTHERWISE, ARISING FROM,
- * OUT OF OR IN CONNECTION WITH THE SOFTWARE OR THE USE OR OTHER DEALINGS IN THE
- * SOFTWARE.
- */
-package com.xeiam.xchange.bitfinex.v1.service.polling;
+/**
+ * Copyright (C) 2012 - 2014 Xeiam LLC http://xeiam.com
+ *
+ * Permission is hereby granted, free of charge, to any person obtaining a copy of
+ * this software and associated documentation files (the "Software"), to deal in
+ * the Software without restriction, including without limitation the rights to
+ * use, copy, modify, merge, publish, distribute, sublicense, and/or sell copies
+ * of the Software, and to permit persons to whom the Software is furnished to do
+ * so, subject to the following conditions:
+ *
+ * The above copyright notice and this permission notice shall be included in all
+ * copies or substantial portions of the Software.
+ *
+ * THE SOFTWARE IS PROVIDED "AS IS", WITHOUT WARRANTY OF ANY KIND, EXPRESS OR
+ * IMPLIED, INCLUDING BUT NOT LIMITED TO THE WARRANTIES OF MERCHANTABILITY,
+ * FITNESS FOR A PARTICULAR PURPOSE AND NONINFRINGEMENT. IN NO EVENT SHALL THE
+ * AUTHORS OR COPYRIGHT HOLDERS BE LIABLE FOR ANY CLAIM, DAMAGES OR OTHER
+ * LIABILITY, WHETHER IN AN ACTION OF CONTRACT, TORT OR OTHERWISE, ARISING FROM,
+ * OUT OF OR IN CONNECTION WITH THE SOFTWARE OR THE USE OR OTHER DEALINGS IN THE
+ * SOFTWARE.
+ */
+package com.xeiam.xchange.bitfinex.v1.service.polling;
+
+import java.io.IOException;
+import java.util.Date;
+import java.util.List;
+
+import com.xeiam.xchange.ExchangeException;
+import com.xeiam.xchange.ExchangeSpecification;
+import com.xeiam.xchange.bitfinex.v1.BitfinexAdapters;
+import com.xeiam.xchange.bitfinex.v1.BitfinexUtils;
+import com.xeiam.xchange.bitfinex.v1.dto.marketdata.BitfinexDepth;
+import com.xeiam.xchange.bitfinex.v1.dto.marketdata.BitfinexTrade;
+import com.xeiam.xchange.currency.CurrencyPair;
+import com.xeiam.xchange.dto.marketdata.OrderBook;
+import com.xeiam.xchange.dto.marketdata.Ticker;
+import com.xeiam.xchange.dto.marketdata.Trades;
+import com.xeiam.xchange.dto.trade.LimitOrder;
+import com.xeiam.xchange.service.polling.PollingMarketDataService;
+
+/**
+ * <p>
+ * Implementation of the market data service for Bitfinex
+ * </p>
+ * <ul>
+ * <li>Provides access to various market data values</li>
+ * </ul>
+ */
+public class BitfinexMarketDataService extends BitfinexMarketDataServiceRaw implements PollingMarketDataService {
+
+  /**
+   * Constructor
+   * 
+   * @param exchangeSpecification The {@link ExchangeSpecification}
+   */
+  public BitfinexMarketDataService(ExchangeSpecification exchangeSpecification) {
+
+    super(exchangeSpecification);
+  }
+
+  @Override
+  public Ticker getTicker(CurrencyPair currencyPair, Object... args) throws IOException {
+
+    return BitfinexAdapters.adaptTicker(getBitfinexTicker(BitfinexUtils.toPairString(currencyPair)), currencyPair);
+  }
+
+  /**
+   * @param args If two integers are provided, then those count as limit bid and limit ask count
+   */
+  @Override
+  public OrderBook getOrderBook(CurrencyPair currencyPair, Object... args) throws IOException {
+
+    // According to API docs, default is 50
+    int limitBids = 50;
+    int limitAsks = 50;
+
+    if (args.length == 2) {
+      Object arg0 = args[0];
+      if (!(arg0 instanceof Integer)) {
+        throw new ExchangeException("Argument 0 must be an Integer!");
+      }
+      else {
+        limitBids = (Integer) arg0;
+      }
+      Object arg1 = args[1];
+      if (!(arg1 instanceof Integer)) {
+        throw new ExchangeException("Argument 1 must be an Integer!");
+      }
+      else {
+        limitAsks = (Integer) arg1;
+      }
+    }
+
+    BitfinexDepth btceDepth = getBitfinexOrderBook(BitfinexUtils.toPairString(currencyPair), limitBids, limitAsks);
+
+    List<LimitOrder> asks = BitfinexAdapters.adaptOrders(btceDepth.getAsks(), currencyPair, "ask", "");
+    List<LimitOrder> bids = BitfinexAdapters.adaptOrders(btceDepth.getBids(), currencyPair, "bid", "");
+
+    return new OrderBook(null, asks, bids);
+  }
+
+  /**
+   * @param currencyPair The CurrencyPair for which to query trades.
+   * @param args One argument may be supplied which is the timestamp after which trades should be collected.
+   *          Trades before this time are not reported. The argument may be of type java.util.Date or
+   *          Number (milliseconds since Jan 1, 1970)
+   */
+  @Override
+  public Trades getTrades(CurrencyPair currencyPair, Object... args) throws IOException {
+
+    long lastTradeTime = 0;
+    if (args != null && args.length == 1) {
+      // parameter 1, if present, is the last trade timestamp
+      if (args[0] instanceof Number) {
+        Number arg = (Number) args[0];
+        lastTradeTime = arg.longValue() / 1000; // divide by 1000 to convert to unix timestamp (seconds)
+      }
+      else if (args[0] instanceof Date) {
+        Date arg = (Date) args[0];
+        lastTradeTime = arg.getTime() / 1000; // divide by 1000 to convert to unix timestamp (seconds)
+      }
+      else {
+        throw new IllegalArgumentException("Extra argument #1, the last trade time, must be a Date or Long (millisecond timestamp) (was " + args[0].getClass() + ")");
+      }
+    }
+    BitfinexTrade[] trades = getBitfinexTrades(BitfinexUtils.toPairString(currencyPair), lastTradeTime);
+
+    return BitfinexAdapters.adaptTrades(trades, currencyPair);
+  }
+
 
-import java.io.IOException;
-import java.util.Date;
-import java.util.List;
-
-import com.xeiam.xchange.ExchangeException;
-import com.xeiam.xchange.ExchangeSpecification;
-import com.xeiam.xchange.bitfinex.v1.BitfinexAdapters;
-import com.xeiam.xchange.bitfinex.v1.BitfinexUtils;
-import com.xeiam.xchange.bitfinex.v1.dto.marketdata.BitfinexDepth;
-import com.xeiam.xchange.bitfinex.v1.dto.marketdata.BitfinexTrade;
-import com.xeiam.xchange.currency.CurrencyPair;
-import com.xeiam.xchange.dto.marketdata.OrderBook;
-import com.xeiam.xchange.dto.marketdata.Ticker;
-import com.xeiam.xchange.dto.marketdata.Trades;
-import com.xeiam.xchange.dto.trade.LimitOrder;
-import com.xeiam.xchange.service.polling.PollingMarketDataService;
-
-/**
- * <p>
- * Implementation of the market data service for Bitfinex
- * </p>
- * <ul>
- * <li>Provides access to various market data values</li>
- * </ul>
- */
-public class BitfinexMarketDataService extends BitfinexMarketDataServiceRaw implements PollingMarketDataService {
-
-  /**
-   * Constructor
-   * 
-   * @param exchangeSpecification The {@link ExchangeSpecification}
-   */
-  public BitfinexMarketDataService(ExchangeSpecification exchangeSpecification) {
-
-    super(exchangeSpecification);
-  }
-
-  @Override
-  public Ticker getTicker(CurrencyPair currencyPair, Object... args) throws IOException {
-
-    return BitfinexAdapters.adaptTicker(getBitfinexTicker(BitfinexUtils.toPairString(currencyPair)), currencyPair);
-  }
-
-  /**
-   * @param args If two integers are provided, then those count as limit bid and limit ask count
-   */
-  @Override
-  public OrderBook getOrderBook(CurrencyPair currencyPair, Object... args) throws IOException {
-
-    // According to API docs, default is 50
-    int limitBids = 50;
-    int limitAsks = 50;
-
-    if (args.length == 2) {
-      Object arg0 = args[0];
-      if (!(arg0 instanceof Integer)) {
-        throw new ExchangeException("Argument 0 must be an Integer!");
-      }
-      else {
-        limitBids = (Integer) arg0;
-      }
-      Object arg1 = args[1];
-      if (!(arg1 instanceof Integer)) {
-        throw new ExchangeException("Argument 1 must be an Integer!");
-      }
-      else {
-        limitAsks = (Integer) arg1;
-      }
-    }
-
-    BitfinexDepth btceDepth = getBitfinexOrderBook(BitfinexUtils.toPairString(currencyPair), limitBids, limitAsks);
-
-    List<LimitOrder> asks = BitfinexAdapters.adaptOrders(btceDepth.getAsks(), currencyPair, "ask", "");
-    List<LimitOrder> bids = BitfinexAdapters.adaptOrders(btceDepth.getBids(), currencyPair, "bid", "");
-
-    return new OrderBook(null, asks, bids);
-  }
-
-  /**
-   * @param currencyPair The CurrencyPair for which to query trades.
-   * @param args One argument may be supplied which is the timestamp after which trades should be collected.
-   *          Trades before this time are not reported. The argument may be of type java.util.Date or
-   *          Number (milliseconds since Jan 1, 1970)
-   */
-  @Override
-  public Trades getTrades(CurrencyPair currencyPair, Object... args) throws IOException {
-
-    long lastTradeTime = 0;
-    if (args != null && args.length == 1) {
-      // parameter 1, if present, is the last trade timestamp
-      if (args[0] instanceof Number) {
-        Number arg = (Number) args[0];
-        lastTradeTime = arg.longValue() / 1000; // divide by 1000 to convert to unix timestamp (seconds)
-      }
-      else if (args[0] instanceof Date) {
-        Date arg = (Date) args[0];
-        lastTradeTime = arg.getTime() / 1000; // divide by 1000 to convert to unix timestamp (seconds)
-      }
-      else {
-        throw new IllegalArgumentException("Extra argument #1, the last trade time, must be a Date or Long (millisecond timestamp) (was " + args[0].getClass() + ")");
-      }
-    }
-    BitfinexTrade[] trades = getBitfinexTrades(BitfinexUtils.toPairString(currencyPair), lastTradeTime);
-
-    return BitfinexAdapters.adaptTrades(trades, currencyPair);
-  }
-
-<<<<<<< HEAD
-=======
-  @Override
-  public ExchangeInfo getExchangeInfo() throws IOException {
-
-    return new ExchangeInfo(BitfinexAdapters.adaptCurrencyPairs(super.getBitfinexSymbols()));
-  }
-
->>>>>>> 4adc42fb
-}
+}