package org.knowm.xchange.bitfinex.v1.service;

import java.io.IOException;
import java.math.BigDecimal;
import java.util.Date;

import org.knowm.xchange.Exchange;
import org.knowm.xchange.bitfinex.v1.dto.BitfinexException;
import org.knowm.xchange.bitfinex.v1.dto.account.BitfinexBalancesRequest;
import org.knowm.xchange.bitfinex.v1.dto.account.BitfinexBalancesResponse;
import org.knowm.xchange.bitfinex.v1.dto.account.BitfinexDepositAddressRequest;
import org.knowm.xchange.bitfinex.v1.dto.account.BitfinexDepositAddressResponse;
import org.knowm.xchange.bitfinex.v1.dto.account.BitfinexDepositWithdrawalHistoryRequest;
import org.knowm.xchange.bitfinex.v1.dto.account.BitfinexDepositWithdrawalHistoryResponse;
import org.knowm.xchange.bitfinex.v1.dto.account.BitfinexMarginInfosRequest;
import org.knowm.xchange.bitfinex.v1.dto.account.BitfinexMarginInfosResponse;
import org.knowm.xchange.bitfinex.v1.dto.account.BitfinexWithdrawalRequest;
import org.knowm.xchange.bitfinex.v1.dto.account.BitfinexWithdrawalResponse;
import org.knowm.xchange.exceptions.ExchangeException;

public class BitfinexAccountServiceRaw extends BitfinexBaseService {

  /**
   * Constructor
   *
   * @param exchange
   */
  public BitfinexAccountServiceRaw(Exchange exchange) {

    super(exchange);
  }

  public BitfinexBalancesResponse[] getBitfinexAccountInfo() throws IOException {

    try {
      BitfinexBalancesResponse[] balances = bitfinex.balances(apiKey, payloadCreator, signatureCreator,
          new BitfinexBalancesRequest(String.valueOf(exchange.getNonceFactory().createValue())));
      return balances;
    } catch (BitfinexException e) {
      throw new ExchangeException(e);
    }
  }

  public BitfinexMarginInfosResponse[] getBitfinexMarginInfos() throws IOException {

    try {
      BitfinexMarginInfosResponse[] marginInfos = bitfinex.marginInfos(apiKey, payloadCreator, signatureCreator,
          new BitfinexMarginInfosRequest(String.valueOf(exchange.getNonceFactory().createValue())));
      return marginInfos;
    } catch (BitfinexException e) {
      throw new ExchangeException(e);
    }
  }

  public BitfinexDepositWithdrawalHistoryResponse[] getDepositWithdrawalHistory(String currency, String method, Date since, Date until,
      Integer limit) throws IOException {
    try {
      BitfinexDepositWithdrawalHistoryRequest request = new BitfinexDepositWithdrawalHistoryRequest(
          String.valueOf(exchange.getNonceFactory().createValue()), currency, method, since, until, limit);
      return bitfinex.depositWithdrawalHistory(apiKey, payloadCreator, signatureCreator, request);
    } catch (BitfinexException e) {
      throw new ExchangeException(e);
    }
  }

  public String withdraw(String withdrawType, String walletSelected, BigDecimal amount, String address) throws IOException {
    return withdraw(withdrawType, walletSelected, amount, address, null);
  }

  public String withdraw(String withdrawType, String walletSelected, BigDecimal amount, String address, String paymentId) throws IOException {

    BitfinexWithdrawalResponse[] withdrawRepsonse = bitfinex.withdraw(apiKey, payloadCreator, signatureCreator, new BitfinexWithdrawalRequest(
        String.valueOf(exchange.getNonceFactory().createValue()), withdrawType, walletSelected, amount, address, paymentId));
    return withdrawRepsonse[0].getWithdrawalId();
  }

  public BitfinexDepositAddressResponse requestDepositAddressRaw(String currency) throws IOException {
    try {
      String type = "unknown";
      if (currency.equalsIgnoreCase("BTC")) {
        type = "bitcoin";
      } else if (currency.equalsIgnoreCase("LTC")) {
        type = "litecoin";
      } else if (currency.equalsIgnoreCase("ETH")) {
        type = "ethereum";
<<<<<<< HEAD
      } else if (currency.equalsIgnoreCase("IOT")) {
    	type = "iota";
=======
      } else if (currency.equalsIgnoreCase("BCH")) {
        type = "bcash";
>>>>>>> 16628bce
      }

      BitfinexDepositAddressResponse requestDepositAddressResponse = bitfinex.requestDeposit(apiKey, payloadCreator, signatureCreator,
          new BitfinexDepositAddressRequest(String.valueOf(exchange.getNonceFactory().createValue()), type, "exchange", 0));
      if (requestDepositAddressResponse != null) {
        return requestDepositAddressResponse;
      } else {
        return null;
      }
    } catch (BitfinexException e) {
      throw new ExchangeException(e);
    }
  }

}<|MERGE_RESOLUTION|>--- conflicted
+++ resolved
@@ -83,13 +83,10 @@
         type = "litecoin";
       } else if (currency.equalsIgnoreCase("ETH")) {
         type = "ethereum";
-<<<<<<< HEAD
       } else if (currency.equalsIgnoreCase("IOT")) {
-    	type = "iota";
-=======
+    	  type = "iota";
       } else if (currency.equalsIgnoreCase("BCH")) {
         type = "bcash";
->>>>>>> 16628bce
       }
 
       BitfinexDepositAddressResponse requestDepositAddressResponse = bitfinex.requestDeposit(apiKey, payloadCreator, signatureCreator,
