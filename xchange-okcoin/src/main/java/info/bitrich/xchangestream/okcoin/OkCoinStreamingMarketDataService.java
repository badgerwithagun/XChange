--- conflicted
+++ resolved
@@ -34,13 +34,8 @@
 public class OkCoinStreamingMarketDataService implements StreamingMarketDataService {
     private final OkCoinStreamingService service;
 
-<<<<<<< HEAD
     private final ObjectMapper mapper = StreamingObjectMapperHelper.getObjectMapper();
-    private final Map<CurrencyPair, OkCoinOrderbook> orderbooks = new HashMap<>();
-=======
-    private final ObjectMapper mapper = new ObjectMapper();
     private final Map<String, OkCoinOrderbook> orderbooks = new HashMap<>();
->>>>>>> 9df133e3
 
     OkCoinStreamingMarketDataService(OkCoinStreamingService service) {
         this.service = service;
