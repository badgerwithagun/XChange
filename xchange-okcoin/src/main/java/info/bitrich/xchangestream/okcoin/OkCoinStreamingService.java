--- conflicted
+++ resolved
@@ -9,23 +9,15 @@
 import io.netty.handler.codec.http.websocketx.WebSocketClientHandshaker;
 import io.reactivex.Completable;
 import io.reactivex.CompletableSource;
-<<<<<<< HEAD
+import io.reactivex.Observable;
 import io.reactivex.ObservableEmitter;
+import io.reactivex.disposables.Disposable;
 import org.knowm.xchange.exceptions.ExchangeException;
 
 import java.io.IOException;
 import java.util.LinkedList;
 import java.util.List;
-import java.util.Timer;
-import java.util.TimerTask;
-=======
-import io.reactivex.Observable;
-import io.reactivex.disposables.Disposable;
-import org.knowm.xchange.exceptions.ExchangeException;
-
-import java.io.IOException;
 import java.util.concurrent.TimeUnit;
->>>>>>> 19c0f725
 
 public class OkCoinStreamingService extends JsonNettyStreamingService {
 
@@ -48,21 +40,9 @@
                 if (pingPongSubscription != null && !pingPongSubscription.isDisposed()) {
                     pingPongSubscription.dispose();
                 }
-<<<<<<< HEAD
-                pingPongTimer = new Timer("OkexPingPong", false);
-                pingPongTimer.schedule(new TimerTask() {
-                    @Override
-                    public void run() {
-                        if (OkCoinStreamingService.this.isSocketOpen()) {
-                            OkCoinStreamingService.this.sendMessage("{\"event\":\"ping\"}");
-                        }
-                    }
-                }, 15 * 1000, 15 * 1000);
-=======
                 pingPongSubscription = pingPongSrc.subscribe(o -> {
                     this.sendMessage("{\"event\":\"ping\"}");
                 });
->>>>>>> 19c0f725
                 completable.onComplete();
             } catch (Exception e) {
                 completable.onError(e);
@@ -93,7 +73,7 @@
 
     @Override
     protected void handleMessage(JsonNode message) {
-        if (message.get("event") != null && "pong".equals(message.get("event").asText()) ) {
+        if (message.get("event") != null && "pong".equals(message.get("event").asText())) {
             // ignore pong message
             return;
         }
@@ -116,10 +96,10 @@
         super.handleMessage(message);
     }
 
-<<<<<<< HEAD
     public void addDelayEmitter(ObservableEmitter<Long> delayEmitter) {
         delayEmitters.add(delayEmitter);
-=======
+    }
+
     @Override
     protected WebSocketClientHandler getWebSocketClientHandler(WebSocketClientHandshaker handshaker, WebSocketClientHandler.WebSocketMessageHandler handler) {
         return new OkCoinNettyWebSocketClientHandler(handshaker, handler);
@@ -138,6 +118,5 @@
             }
             super.channelInactive(ctx);
         }
->>>>>>> 19c0f725
     }
 }