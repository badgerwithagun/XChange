--- conflicted
+++ resolved
@@ -34,6 +34,8 @@
 import com.xeiam.xchange.okcoin.dto.marketdata.OkCoinDepth;
 import com.xeiam.xchange.okcoin.dto.marketdata.OkCoinTickerResponse;
 import com.xeiam.xchange.okcoin.dto.marketdata.OkCoinTrade;
+import com.xeiam.xchange.okcoin.dto.trade.OkCoinFuturesOrder;
+import com.xeiam.xchange.okcoin.dto.trade.OkCoinFuturesOrderResult;
 import com.xeiam.xchange.okcoin.dto.trade.OkCoinOrder;
 import com.xeiam.xchange.okcoin.dto.trade.OkCoinOrderResult;
 
@@ -124,12 +126,12 @@
 
     return new AccountInfo(null, wallets);
   }
-  
+
   public static AccountInfo adaptAccountInfoFutures(OkCoinFuturesUserInfoCross futureUserInfo) {
     OkCoinFuturesInfoCross info = futureUserInfo.getInfo();
     OkcoinFuturesFundsCross btcFunds = info.getBtcFunds();
     OkcoinFuturesFundsCross ltcFunds = info.getLtcFunds();
-    
+
     Wallet btcWallet = new Wallet(BTC, btcFunds.getAccountRights().add(btcFunds.getProfitReal()).add(btcFunds.getProfitUnreal()));
     Wallet ltcWallet = new Wallet(LTC, ltcFunds.getAccountRights().add(ltcFunds.getProfitReal()).add(ltcFunds.getProfitUnreal()));
 
@@ -150,6 +152,20 @@
     return new OpenOrders(openOrders);
   }
 
+  public static OpenOrders adaptOpenOrdersFutures(List<OkCoinFuturesOrderResult> orderResults) {
+    List<LimitOrder> openOrders = new ArrayList<LimitOrder>();
+
+    for (int i = 0; i < orderResults.size(); i++) {
+      OkCoinFuturesOrderResult orderResult = orderResults.get(i);
+      OkCoinFuturesOrder[] orders = orderResult.getOrders();
+      for (int j = 0; j < orders.length; j++) {
+        OkCoinFuturesOrder singleOrder = orders[j];
+        openOrders.add(adaptOpenOrderFutures(singleOrder));
+      }
+    }
+    return new OpenOrders(openOrders);
+  }
+
   public static UserTrades adaptTrades(OkCoinOrderResult orderResult) {
 
     List<UserTrade> trades = new ArrayList<UserTrade>(orderResult.getOrders().length);
@@ -161,6 +177,21 @@
         continue;
       }
       trades.add(adaptTrade(order));
+    }
+    return new UserTrades(trades, TradeSortType.SortByTimestamp);
+  }
+
+  public static UserTrades adaptTradesFutures(OkCoinFuturesOrderResult orderResult) {
+
+    List<UserTrade> trades = new ArrayList<UserTrade>(orderResult.getOrders().length);
+    for (int i = 0; i < orderResult.getOrders().length; i++) {
+      OkCoinFuturesOrder order = orderResult.getOrders()[i];
+
+      // skip cancels that have not yet been filtered out
+      if (order.getDealAmount().equals(BigDecimal.ZERO)) {
+        continue;
+      }
+      trades.add(adaptTradeFutures(order));
     }
     return new UserTrades(trades, TradeSortType.SortByTimestamp);
   }
@@ -189,23 +220,29 @@
   private static LimitOrder adaptOpenOrder(OkCoinOrder order) {
 
     return new LimitOrder(adaptOrderType(order.getType()), order.getAmount().subtract(order.getDealAmount()), adaptSymbol(order.getSymbol()),
-        String.valueOf(order.getOrderId()), order.getCreateDate(), order.getRate());
-  }
+        String.valueOf(order.getOrderId()), order.getCreateDate(), order.getPrice());
+  }
+
+  private static LimitOrder adaptOpenOrderFutures(OkCoinFuturesOrder order) {
+    return new LimitOrder(adaptOrderType(order.getType()), order.getAmount().subtract(order.getDealAmount()), adaptSymbol(order.getSymbol()),
+        String.valueOf(order.getOrderId()), order.getCreatedDate(), order.getPrice());
+  }
+
 
   public static OrderType adaptOrderType(String type) {
 
-<<<<<<< HEAD
-    return type.equals("buy") || type.equals("buy_market") || type.equals("1") ? OrderType.BID : OrderType.ASK;
-=======
     return type.equals("buy") || type.equals("buy_market") || type.equals("1") || type.equals("4") ? OrderType.BID : OrderType.ASK;
->>>>>>> e7165545
   }
 
   private static UserTrade adaptTrade(OkCoinOrder order) {
 
-    return new UserTrade(adaptOrderType(order.getType()), order.getDealAmount(), adaptSymbol(order.getSymbol()), order.getAvgRate(),
+    return new UserTrade(adaptOrderType(order.getType()), order.getDealAmount(), adaptSymbol(order.getSymbol()), order.getPrice(),
         order.getCreateDate(), null, String.valueOf(order.getOrderId()), null, null);
   }
 
-
+  private static UserTrade adaptTradeFutures(OkCoinFuturesOrder order) {
+
+    return new UserTrade(adaptOrderType(order.getType()), order.getDealAmount(), adaptSymbol(order.getSymbol()), order.getPrice(),
+        order.getCreatedDate(), null, String.valueOf(order.getOrderId()), null, null);
+  }
 }