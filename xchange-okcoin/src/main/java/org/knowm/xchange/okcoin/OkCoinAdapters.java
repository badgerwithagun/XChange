package org.knowm.xchange.okcoin;

import static org.knowm.xchange.currency.Currency.BTC;
import static org.knowm.xchange.currency.Currency.LTC;
import static org.knowm.xchange.currency.Currency.USD;

import java.math.BigDecimal;
import java.util.ArrayList;
import java.util.Collections;
import java.util.Date;
import java.util.List;
import java.util.Map;
import java.util.TreeMap;

import org.knowm.xchange.currency.Currency;
import org.knowm.xchange.currency.CurrencyPair;
import org.knowm.xchange.dto.Order.OrderStatus;
import org.knowm.xchange.dto.Order.OrderType;
import org.knowm.xchange.dto.account.AccountInfo;
import org.knowm.xchange.dto.account.Balance;
import org.knowm.xchange.dto.account.FundingRecord;
import org.knowm.xchange.dto.account.Wallet;
import org.knowm.xchange.dto.marketdata.OrderBook;
import org.knowm.xchange.dto.marketdata.Ticker;
import org.knowm.xchange.dto.marketdata.Trade;
import org.knowm.xchange.dto.marketdata.Trades;
import org.knowm.xchange.dto.marketdata.Trades.TradeSortType;
import org.knowm.xchange.dto.trade.LimitOrder;
import org.knowm.xchange.dto.trade.OpenOrders;
import org.knowm.xchange.dto.trade.UserTrade;
import org.knowm.xchange.dto.trade.UserTrades;
import org.knowm.xchange.okcoin.dto.account.OkCoinAccountRecords;
import org.knowm.xchange.okcoin.dto.account.OkCoinFunds;
import org.knowm.xchange.okcoin.dto.account.OkCoinFuturesInfoCross;
import org.knowm.xchange.okcoin.dto.account.OkCoinFuturesUserInfoCross;
import org.knowm.xchange.okcoin.dto.account.OkCoinRecords;
import org.knowm.xchange.okcoin.dto.account.OkCoinUserInfo;
import org.knowm.xchange.okcoin.dto.account.OkcoinFuturesFundsCross;
import org.knowm.xchange.okcoin.dto.marketdata.OkCoinDepth;
import org.knowm.xchange.okcoin.dto.marketdata.OkCoinTickerResponse;
import org.knowm.xchange.okcoin.dto.marketdata.OkCoinTrade;
import org.knowm.xchange.okcoin.dto.trade.OkCoinFuturesOrder;
import org.knowm.xchange.okcoin.dto.trade.OkCoinFuturesOrderResult;
import org.knowm.xchange.okcoin.dto.trade.OkCoinFuturesTradeHistoryResult;
import org.knowm.xchange.okcoin.dto.trade.OkCoinFuturesTradeHistoryResult.TransactionType;
import org.knowm.xchange.okcoin.dto.trade.OkCoinOrder;
import org.knowm.xchange.okcoin.dto.trade.OkCoinOrderResult;
import org.knowm.xchange.utils.DateUtils;

public final class OkCoinAdapters {

  private static final Balance zeroUsdBalance = new Balance(USD, BigDecimal.ZERO);

  private OkCoinAdapters() {

  }

  private static BigDecimal getOrZero(String key, Map<String, BigDecimal> map) {

    if (map != null && map.containsKey(key)) {
      return map.get(key);
    } else {
      return BigDecimal.ZERO;
    }
  }

  public static String adaptSymbol(CurrencyPair currencyPair) {

    return currencyPair.base.getCurrencyCode().toLowerCase() + "_" + currencyPair.counter.getCurrencyCode().toLowerCase();
  }

  public static String adaptSymbol(Currency currency) {

    return currency.getCurrencyCode().toLowerCase();
  }

  public static CurrencyPair adaptSymbol(String symbol) {

    String[] currencies = symbol.toUpperCase().split("_");
    return new CurrencyPair(currencies[0], currencies[1]);
  }

  public static Ticker adaptTicker(OkCoinTickerResponse tickerResponse, CurrencyPair currencyPair) {
    final Date date = adaptDate(tickerResponse.getDate());
    return new Ticker.Builder().currencyPair(currencyPair).high(tickerResponse.getTicker().getHigh()).low(tickerResponse.getTicker().getLow())
        .bid(tickerResponse.getTicker().getBuy()).ask(tickerResponse.getTicker().getSell()).last(tickerResponse.getTicker().getLast())
        .volume(tickerResponse.getTicker().getVol()).timestamp(date).build();
  }

  public static OrderBook adaptOrderBook(OkCoinDepth depth, CurrencyPair currencyPair) {

    List<LimitOrder> asks = adaptLimitOrders(OrderType.ASK, depth.getAsks(), currencyPair);
    Collections.reverse(asks);

    List<LimitOrder> bids = adaptLimitOrders(OrderType.BID, depth.getBids(), currencyPair);
    return new OrderBook(depth.getTimestamp(), asks, bids);
  }

  public static Trades adaptTrades(OkCoinTrade[] trades, CurrencyPair currencyPair) {

    List<Trade> tradeList = new ArrayList<>(trades.length);
    for (int i = 0; i < trades.length; i++) {
      OkCoinTrade trade = trades[i];
      tradeList.add(adaptTrade(trade, currencyPair));
    }
    long lastTid = trades.length > 0 ? (trades[trades.length - 1].getTid()) : 0L;
    return new Trades(tradeList, lastTid, TradeSortType.SortByTimestamp);
  }

  public static AccountInfo adaptAccountInfo(OkCoinUserInfo userInfo) {

    OkCoinFunds funds = userInfo.getInfo().getFunds();

    Map<String, Balance.Builder> builders = new TreeMap<>();

    for (Map.Entry<String, BigDecimal> available : funds.getFree().entrySet()) {
      builders.put(available.getKey(), new Balance.Builder().currency(Currency.getInstance(available.getKey())).available(available.getValue()));
    }

    for (Map.Entry<String, BigDecimal> frozen : funds.getFreezed().entrySet()) {
      Balance.Builder builder = builders.get(frozen.getKey());
      if (builder == null) {
        builder = new Balance.Builder().currency(Currency.getInstance(frozen.getKey()));
      }
      builders.put(frozen.getKey(), builder.frozen(frozen.getValue()));
    }

    for (Map.Entry<String, BigDecimal> borrowed : funds.getBorrow().entrySet()) {
      Balance.Builder builder = builders.get(borrowed.getKey());
      if (builder == null) {
        builder = new Balance.Builder().currency(Currency.getInstance(borrowed.getKey()));
      }
      builders.put(borrowed.getKey(), builder.borrowed(borrowed.getValue()));
    }

    List<Balance> wallet = new ArrayList(builders.size());

    for (Balance.Builder builder : builders.values()) {
      wallet.add(builder.build());
    }

    return new AccountInfo(new Wallet(wallet));
  }

  public static AccountInfo adaptAccountInfoFutures(OkCoinFuturesUserInfoCross futureUserInfo) {
    OkCoinFuturesInfoCross info = futureUserInfo.getInfo();
    OkcoinFuturesFundsCross btcFunds = info.getBtcFunds();
    OkcoinFuturesFundsCross ltcFunds = info.getLtcFunds();

    Balance btcBalance = new Balance(BTC, btcFunds.getAccountRights());
    Balance ltcBalance = new Balance(LTC, ltcFunds.getAccountRights());

    return new AccountInfo(new Wallet(zeroUsdBalance, btcBalance, ltcBalance));
  }

  public static OpenOrders adaptOpenOrders(List<OkCoinOrderResult> orderResults) {
    List<LimitOrder> openOrders = new ArrayList<>();

    for (int i = 0; i < orderResults.size(); i++) {
      OkCoinOrderResult orderResult = orderResults.get(i);
      OkCoinOrder[] orders = orderResult.getOrders();
      for (int j = 0; j < orders.length; j++) {
        OkCoinOrder singleOrder = orders[j];
        openOrders.add(adaptOpenOrder(singleOrder));
      }
    }
    return new OpenOrders(openOrders);
  }

  public static OpenOrders adaptOpenOrdersFutures(List<OkCoinFuturesOrderResult> orderResults) {
    List<LimitOrder> openOrders = new ArrayList<>();

    for (int i = 0; i < orderResults.size(); i++) {
      OkCoinFuturesOrderResult orderResult = orderResults.get(i);
      OkCoinFuturesOrder[] orders = orderResult.getOrders();
      for (int j = 0; j < orders.length; j++) {
        OkCoinFuturesOrder singleOrder = orders[j];
        openOrders.add(adaptOpenOrderFutures(singleOrder));
      }
    }
    return new OpenOrders(openOrders);
  }

  public static UserTrades adaptTrades(OkCoinOrderResult orderResult) {

    List<UserTrade> trades = new ArrayList<>(orderResult.getOrders().length);
    for (int i = 0; i < orderResult.getOrders().length; i++) {
      OkCoinOrder order = orderResult.getOrders()[i];

      // skip cancels that have not yet been filtered out
      if (order.getDealAmount().equals(BigDecimal.ZERO)) {
        continue;
      }
      trades.add(adaptTrade(order));
    }
    return new UserTrades(trades, TradeSortType.SortByTimestamp);
  }

  public static UserTrades adaptTradesFutures(OkCoinFuturesOrderResult orderResult) {

    List<UserTrade> trades = new ArrayList<>(orderResult.getOrders().length);
    for (int i = 0; i < orderResult.getOrders().length; i++) {
      OkCoinFuturesOrder order = orderResult.getOrders()[i];

      // skip cancels that have not yet been filtered out
      if (order.getDealAmount().equals(BigDecimal.ZERO)) {
        continue;
      }
      trades.add(adaptTradeFutures(order));
    }
    return new UserTrades(trades, TradeSortType.SortByTimestamp);
  }

  private static List<LimitOrder> adaptLimitOrders(OrderType type, BigDecimal[][] list, CurrencyPair currencyPair) {

    List<LimitOrder> limitOrders = new ArrayList<>(list.length);
    for (int i = 0; i < list.length; i++) {
      BigDecimal[] data = list[i];
      limitOrders.add(adaptLimitOrder(type, data, currencyPair, null, null));
    }
    return limitOrders;
  }

  private static LimitOrder adaptLimitOrder(OrderType type, BigDecimal[] data, CurrencyPair currencyPair, String id, Date timestamp) {

    return new LimitOrder(type, data[1], currencyPair, id, timestamp, data[0]);
  }

  private static Trade adaptTrade(OkCoinTrade trade, CurrencyPair currencyPair) {

    return new Trade(trade.getType().equals("buy") ? OrderType.BID : OrderType.ASK, trade.getAmount(), currencyPair, trade.getPrice(),
        trade.getDate(), "" + trade.getTid());
  }

  private static LimitOrder adaptOpenOrder(OkCoinOrder order) {

    return new LimitOrder(adaptOrderType(order.getType()), order.getAmount(), adaptSymbol(order.getSymbol()), String.valueOf(order.getOrderId()),
        order.getCreateDate(), order.getPrice());
  }

  public static LimitOrder adaptOpenOrderFutures(OkCoinFuturesOrder order) {
    return new LimitOrder(adaptOrderType(order.getType()), order.getAmount(), adaptSymbol(order.getSymbol()), String.valueOf(order.getOrderId()),
        order.getCreatedDate(), order.getPrice(), order.getAvgPrice(), order.getDealAmount(), adaptOrderStatus(order.getStatus()));
  }

  public static OrderType adaptOrderType(String type) {

    switch (type) {

      case "buy":
        return OrderType.BID;
      case "buy_market":
        return OrderType.BID;
      case "sell":
        return OrderType.ASK;
      case "sell_market":
        return OrderType.ASK;
      case "1":
        return OrderType.BID;
      case "2":
        return OrderType.ASK;
      case "3":
        return OrderType.EXIT_ASK;
      case "4":
        return OrderType.EXIT_BID;
      default:
        return null;
    }

  }

  public static OrderStatus adaptOrderStatus(int status) {
    switch (status) {

      case -1:
        return OrderStatus.CANCELED;
      case 0:
        return OrderStatus.NEW;
      case 1:
        return OrderStatus.PARTIALLY_FILLED;
      case 2:
        return OrderStatus.FILLED;
      case 4:
        return OrderStatus.PENDING_CANCEL;
      default:
        return null;
    }

  }

  private static UserTrade adaptTrade(OkCoinOrder order) {

    return new UserTrade(adaptOrderType(order.getType()), order.getDealAmount(), adaptSymbol(order.getSymbol()), order.getPrice(),
        order.getCreateDate(), null, String.valueOf(order.getOrderId()), null, (Currency) null);
  }

  private static UserTrade adaptTradeFutures(OkCoinFuturesOrder order) {

    return new UserTrade(adaptOrderType(order.getType()), order.getDealAmount(), adaptSymbol(order.getSymbol()), order.getPrice(),
        order.getCreatedDate(), null, String.valueOf(order.getOrderId()), null, (Currency) null);
  }

  public static UserTrades adaptTradeHistory(OkCoinFuturesTradeHistoryResult[] okCoinFuturesTradeHistoryResult) {

    List<UserTrade> trades = new ArrayList<>();
    long lastTradeId = 0;
    for (OkCoinFuturesTradeHistoryResult okCoinFuturesTrade : okCoinFuturesTradeHistoryResult) {
      //  if (okCoinFuturesTrade.getType().equals(OkCoinFuturesTradeHistoryResult.TransactionType.)) { // skip account deposits and withdrawals.
      OrderType orderType = okCoinFuturesTrade.getType().equals(TransactionType.sell) ? OrderType.ASK : OrderType.BID;
      BigDecimal tradableAmount = BigDecimal.valueOf(okCoinFuturesTrade.getAmount());
      BigDecimal price = okCoinFuturesTrade.getPrice();
      Date timestamp = new Date(okCoinFuturesTrade.getTimestamp());
      long transactionId = okCoinFuturesTrade.getId();
      if (transactionId > lastTradeId) {
        lastTradeId = transactionId;
      }
      final String tradeId = String.valueOf(transactionId);
      final String orderId = String.valueOf(okCoinFuturesTrade.getId());
      final CurrencyPair currencyPair = CurrencyPair.BTC_USD;

      BigDecimal feeAmont = BigDecimal.ZERO;
      UserTrade trade = new UserTrade(orderType, tradableAmount, currencyPair, price, timestamp, tradeId, orderId, feeAmont,
          Currency.getInstance(currencyPair.counter.getCurrencyCode()));
      trades.add(trade);

    }

    return new UserTrades(trades, lastTradeId, TradeSortType.SortByID);
  }

  private static Date adaptDate(long date) {
    return DateUtils.fromMillisUtc(date * 1000L);
  }

  public static List<FundingRecord> adaptFundingHistory(final OkCoinAccountRecords[] okCoinAccountRecordsList) {
    final List<FundingRecord> fundingRecords = new ArrayList<>();
    if (okCoinAccountRecordsList != null && okCoinAccountRecordsList.length > 0) {
      final OkCoinAccountRecords depositRecord = okCoinAccountRecordsList[0];
      if (depositRecord != null) {
        final Currency depositCurrency = Currency.getInstance(depositRecord.getSymbol());
        for (OkCoinRecords okCoinRecordEntry : depositRecord.getRecords()) {
<<<<<<< HEAD
          fundingRecords.add(new FundingRecord(okCoinRecordEntry.getAddress(), adaptDate(okCoinRecordEntry.getDate()), depositCurrency,
              okCoinRecordEntry.getAmount(), okCoinRecordEntry.getAddress(), FundingRecord.Type.DEPOSIT, okCoinRecordEntry.getStatus(), null,
              okCoinRecordEntry.getFee(), null));
=======

          FundingRecord.Status status = null;
          if (okCoinRecordEntry.getStatus() != null){
            final OkCoinRecords.RechargeStatus rechargeStatus = OkCoinRecords.RechargeStatus.fromInt(okCoinRecordEntry.getStatus());
            if (rechargeStatus != null){
              status = FundingRecord.Status.resolveStatus(rechargeStatus.getStatus());
            }
          }

          fundingRecords.add(new FundingRecord(okCoinRecordEntry.getAddress(),adaptDate(okCoinRecordEntry.getDate()),
                  depositCurrency, okCoinRecordEntry.getAmount(), null, null,
                  FundingRecord.Type.DEPOSIT, status, null, okCoinRecordEntry.getFee(), null)
          );
>>>>>>> d0b7a56f
        }
      }
      final OkCoinAccountRecords withdrawalRecord = okCoinAccountRecordsList[1];
      if (withdrawalRecord != null) {
        final Currency withdrawalCurrency = Currency.getInstance(withdrawalRecord.getSymbol());
        for (OkCoinRecords okCoinRecordEntry : withdrawalRecord.getRecords()) {
<<<<<<< HEAD
          fundingRecords.add(new FundingRecord(okCoinRecordEntry.getAddress(), adaptDate(okCoinRecordEntry.getDate()), withdrawalCurrency,
              okCoinRecordEntry.getAmount(), okCoinRecordEntry.getAddress(), FundingRecord.Type.WITHDRAWAL, okCoinRecordEntry.getStatus(), null,
              okCoinRecordEntry.getFee(), null));
=======

          FundingRecord.Status status = null;
          if (okCoinRecordEntry.getStatus() != null){
            final OkCoinRecords.WithdrawalStatus withdrawalStatus = OkCoinRecords.WithdrawalStatus.fromInt(okCoinRecordEntry.getStatus());
            if (withdrawalStatus != null){
              status = FundingRecord.Status.resolveStatus(withdrawalStatus.getStatus());
            }
          }

          fundingRecords.add(new FundingRecord(okCoinRecordEntry.getAddress(),adaptDate(okCoinRecordEntry.getDate()),
                  withdrawalCurrency, okCoinRecordEntry.getAmount(), null, null,
                  FundingRecord.Type.WITHDRAWAL, status, null, okCoinRecordEntry.getFee(), null)
          );
>>>>>>> d0b7a56f
        }
      }
    }
    return fundingRecords;
  }

}<|MERGE_RESOLUTION|>--- conflicted
+++ resolved
@@ -339,11 +339,6 @@
       if (depositRecord != null) {
         final Currency depositCurrency = Currency.getInstance(depositRecord.getSymbol());
         for (OkCoinRecords okCoinRecordEntry : depositRecord.getRecords()) {
-<<<<<<< HEAD
-          fundingRecords.add(new FundingRecord(okCoinRecordEntry.getAddress(), adaptDate(okCoinRecordEntry.getDate()), depositCurrency,
-              okCoinRecordEntry.getAmount(), okCoinRecordEntry.getAddress(), FundingRecord.Type.DEPOSIT, okCoinRecordEntry.getStatus(), null,
-              okCoinRecordEntry.getFee(), null));
-=======
 
           FundingRecord.Status status = null;
           if (okCoinRecordEntry.getStatus() != null){
@@ -357,18 +352,12 @@
                   depositCurrency, okCoinRecordEntry.getAmount(), null, null,
                   FundingRecord.Type.DEPOSIT, status, null, okCoinRecordEntry.getFee(), null)
           );
->>>>>>> d0b7a56f
         }
       }
       final OkCoinAccountRecords withdrawalRecord = okCoinAccountRecordsList[1];
       if (withdrawalRecord != null) {
         final Currency withdrawalCurrency = Currency.getInstance(withdrawalRecord.getSymbol());
         for (OkCoinRecords okCoinRecordEntry : withdrawalRecord.getRecords()) {
-<<<<<<< HEAD
-          fundingRecords.add(new FundingRecord(okCoinRecordEntry.getAddress(), adaptDate(okCoinRecordEntry.getDate()), withdrawalCurrency,
-              okCoinRecordEntry.getAmount(), okCoinRecordEntry.getAddress(), FundingRecord.Type.WITHDRAWAL, okCoinRecordEntry.getStatus(), null,
-              okCoinRecordEntry.getFee(), null));
-=======
 
           FundingRecord.Status status = null;
           if (okCoinRecordEntry.getStatus() != null){
@@ -382,7 +371,6 @@
                   withdrawalCurrency, okCoinRecordEntry.getAmount(), null, null,
                   FundingRecord.Type.WITHDRAWAL, status, null, okCoinRecordEntry.getFee(), null)
           );
->>>>>>> d0b7a56f
         }
       }
     }
