--- conflicted
+++ resolved
@@ -27,15 +27,9 @@
   private final Integer status;
 
   public OkCoinRecords(@JsonProperty("addr") final String address, @JsonProperty("account") final String account,
-<<<<<<< HEAD
-      @JsonProperty("amount") final BigDecimal amount, @JsonProperty("bank") final String bank,
-      @JsonProperty("benificiary_addr") final String benificiaryAddress, @JsonProperty("transaction_value") final BigDecimal transactionValue,
-      @JsonProperty("fee") final BigDecimal fee, @JsonProperty("date") final Long date, @JsonProperty("status") final String status) {
-=======
                        @JsonProperty("amount") final BigDecimal amount, @JsonProperty("bank") final String bank,
                        @JsonProperty("benificiary_addr") final String benificiaryAddress, @JsonProperty("transaction_value") final BigDecimal transactionValue,
                        @JsonProperty("fee") final BigDecimal fee, @JsonProperty("date") final Long date, @JsonProperty("status") final Integer status) {
->>>>>>> d0b7a56f
 
     this.address = address;
     this.account = account;
