--- conflicted
+++ resolved
@@ -17,9 +17,7 @@
 import org.knowm.xchange.dto.trade.*;
 import org.knowm.xchange.exceptions.NotAvailableFromExchangeException;
 import org.knowm.xchange.service.trade.TradeService;
-import org.knowm.xchange.service.trade.params.CancelOrderParams;
-import org.knowm.xchange.service.trade.params.TradeHistoryParams;
-import org.knowm.xchange.service.trade.params.TradeHistoryParamsAll;
+import org.knowm.xchange.service.trade.params.*;
 import org.knowm.xchange.service.trade.params.orders.DefaultOpenOrdersParamCurrencyPair;
 import org.knowm.xchange.service.trade.params.orders.OpenOrdersParams;
 import org.knowm.xchange.service.trade.params.orders.OrderQueryParams;
@@ -111,7 +109,6 @@
   public UserTrades getTradeHistory(TradeHistoryParams params) throws IOException {
     Bl3pTradeHistoryParams p = (Bl3pTradeHistoryParams) params;
 
-<<<<<<< HEAD
     Bl3pUserTransactions trades =
         this.bl3p.getUserTransactions(
             apiKey,
@@ -125,9 +122,6 @@
     return new UserTrades(
         Bl3pAdapters.adaptUserTransactionsToUserTrades(trades.getData().transactions),
         UserTrades.TradeSortType.SortByTimestamp);
-=======
-    return null;
->>>>>>> bf069edf
   }
 
   @Override
@@ -199,39 +193,4 @@
       this.currencyPair = currencyPair;
     }
   }
-<<<<<<< HEAD
-=======
-
-  public static class Bl3pTradeHistoryParams
-      implements TradeHistoryParamTransactionId, TradeHistoryParamCurrencyPair {
-
-    private CurrencyPair currencyPair;
-    private String transactionId;
-
-    public Bl3pTradeHistoryParams(CurrencyPair currencyPair, String transactionId) {
-      this.currencyPair = currencyPair;
-      this.transactionId = transactionId;
-    }
-
-    @Override
-    public CurrencyPair getCurrencyPair() {
-      return currencyPair;
-    }
-
-    @Override
-    public void setCurrencyPair(CurrencyPair pair) {
-      this.currencyPair = currencyPair;
-    }
-
-    @Override
-    public String getTransactionId() {
-      return transactionId;
-    }
-
-    @Override
-    public void setTransactionId(String txId) {
-      this.transactionId = txId;
-    }
-  }
->>>>>>> bf069edf
 }