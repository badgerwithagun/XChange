--- conflicted
+++ resolved
@@ -3,6 +3,7 @@
 import static org.junit.Assert.assertNotNull;
 
 import com.xeiam.xchange.currency.Currency;
+import com.xeiam.xchange.dto.account.AccountInfo;
 import org.junit.Test;
 
 import com.xeiam.xchange.Exchange;
@@ -25,23 +26,14 @@
     assertNotNull(exchange);
     PollingAccountService service = exchange.getPollingAccountService();
     assertNotNull(service);
-    Wallet info = service.getAccountInfo();
+    AccountInfo info = service.getAccountInfo();
     assertNotNull(info);
-<<<<<<< HEAD
-    System.out.println("Balance BTC: " + info.getBalance("BTC").getTotal());
-    System.out.println("Available BTC: " + info.getBalance("BTC").getAvailable());
-    System.out.println("Reserved BTC: " + info.getBalance("BTC").getFrozen());
-    System.out.println("Balance EUR: " + info.getBalance("EUR").getTotal());
-    System.out.println("Available EUR: " + info.getBalance("EUR").getAvailable());
-    System.out.println("Reserved EUR: " + info.getBalance("EUR").getFrozen());
-=======
-    System.out.println("Balance BTC: " + info.getWallet(Currency.BTC).getBalance());
-    System.out.println("Available BTC: " + info.getWallet(Currency.BTC).getAvailable());
-    System.out.println("Reserved BTC: " + info.getWallet(Currency.BTC).getFrozen());
-    System.out.println("Balance EUR: " + info.getWallet(Currency.EUR).getBalance());
-    System.out.println("Available EUR: " + info.getWallet(Currency.EUR).getAvailable());
-    System.out.println("Reserved EUR: " + info.getWallet(Currency.EUR).getFrozen());
->>>>>>> 4175dd02
+    System.out.println("Balance BTC: " + info.getWallet().getBalance(Currency.BTC).getTotal());
+    System.out.println("Available BTC: " + info.getWallet().getBalance(Currency.BTC).getAvailable());
+    System.out.println("Reserved BTC: " + info.getWallet().getBalance(Currency.BTC).getFrozen());
+    System.out.println("Balance EUR: " + info.getWallet().getBalance(Currency.EUR).getTotal());
+    System.out.println("Available EUR: " + info.getWallet().getBalance(Currency.EUR).getAvailable());
+    System.out.println("Reserved EUR: " + info.getWallet().getBalance(Currency.EUR).getFrozen());
   }
 
   @Test
