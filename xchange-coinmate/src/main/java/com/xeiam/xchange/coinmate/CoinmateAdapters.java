/*
 * The MIT License
 *
 * Copyright 2015 Coinmate.
 *
 * Permission is hereby granted, free of charge, to any person obtaining a copy
 * of this software and associated documentation files (the "Software"), to deal
 * in the Software without restriction, including without limitation the rights
 * to use, copy, modify, merge, publish, distribute, sublicense, and/or sell
 * copies of the Software, and to permit persons to whom the Software is
 * furnished to do so, subject to the following conditions:
 *
 * The above copyright notice and this permission notice shall be included in
 * all copies or substantial portions of the Software.
 *
 * THE SOFTWARE IS PROVIDED "AS IS", WITHOUT WARRANTY OF ANY KIND, EXPRESS OR
 * IMPLIED, INCLUDING BUT NOT LIMITED TO THE WARRANTIES OF MERCHANTABILITY,
 * FITNESS FOR A PARTICULAR PURPOSE AND NONINFRINGEMENT. IN NO EVENT SHALL THE
 * AUTHORS OR COPYRIGHT HOLDERS BE LIABLE FOR ANY CLAIM, DAMAGES OR OTHER
 * LIABILITY, WHETHER IN AN ACTION OF CONTRACT, TORT OR OTHERWISE, ARISING FROM,
 * OUT OF OR IN CONNECTION WITH THE SOFTWARE OR THE USE OR OTHER DEALINGS IN
 * THE SOFTWARE.
 */
package com.xeiam.xchange.coinmate;

import java.math.BigDecimal;
import java.util.ArrayList;
import java.util.Date;
import java.util.HashMap;
import java.util.List;
import java.util.Map;

import com.xeiam.xchange.coinmate.dto.account.CoinmateBalance;
import com.xeiam.xchange.coinmate.dto.account.CoinmateBalanceData;
import com.xeiam.xchange.coinmate.dto.marketdata.CoinmateOrderBook;
import com.xeiam.xchange.coinmate.dto.marketdata.CoinmateOrderBookEntry;
import com.xeiam.xchange.coinmate.dto.marketdata.CoinmateTicker;
import com.xeiam.xchange.coinmate.dto.marketdata.CoinmateTransactions;
import com.xeiam.xchange.coinmate.dto.marketdata.CoinmateTransactionsEntry;
import com.xeiam.xchange.coinmate.dto.trade.CoinmateOpenOrders;
import com.xeiam.xchange.coinmate.dto.trade.CoinmateOpenOrdersEntry;
import com.xeiam.xchange.coinmate.dto.trade.CoinmateTransactionHistory;
import com.xeiam.xchange.coinmate.dto.trade.CoinmateTransactionHistoryEntry;
import com.xeiam.xchange.currency.Currency;
import com.xeiam.xchange.currency.CurrencyPair;
import com.xeiam.xchange.dto.Order;
import com.xeiam.xchange.dto.account.Wallet;
import com.xeiam.xchange.dto.marketdata.OrderBook;
import com.xeiam.xchange.dto.marketdata.Ticker;
import com.xeiam.xchange.dto.marketdata.Trade;
import com.xeiam.xchange.dto.marketdata.Trades;
import com.xeiam.xchange.dto.trade.*;
import com.xeiam.xchange.dto.trade.Balance;
import com.xeiam.xchange.service.polling.trade.params.TradeHistoryParamsSorted;

/**
 * @author Martin Stachon
 */
public class CoinmateAdapters {

  public static final CurrencyPair COINMATE_DEFAULT_PAIR = CurrencyPair.BTC_EUR;

  /**
   * Adapts a CoinmateTicker to a Ticker Object
   *
   * @param coinmateTicker The exchange specific ticker
   * @param currencyPair (e.g. BTC/USD)
   * @return The ticker
   */
  public static Ticker adaptTicker(CoinmateTicker coinmateTicker, CurrencyPair currencyPair) {

    BigDecimal last = coinmateTicker.getData().getLast();
    BigDecimal bid = coinmateTicker.getData().getBid();
    BigDecimal ask = coinmateTicker.getData().getAsk();
    BigDecimal high = coinmateTicker.getData().getHigh();
    BigDecimal low = coinmateTicker.getData().getLow();
    BigDecimal volume = coinmateTicker.getData().getAmount();

    return new Ticker.Builder().currencyPair(currencyPair).last(last).bid(bid).ask(ask).high(high).low(low).volume(volume).build();

  }

  public static List<LimitOrder> createOrders(List<CoinmateOrderBookEntry> coinmateOrders, Order.OrderType type, CurrencyPair currencyPair) {
    List<LimitOrder> orders = new ArrayList<LimitOrder>(coinmateOrders.size());
    for (CoinmateOrderBookEntry entry : coinmateOrders) {
      LimitOrder order = new LimitOrder(type, entry.getAmount(), currencyPair, null, null, entry.getPrice());
      orders.add(order);
    }
    return orders;
  }

  public static OrderBook adaptOrderBook(CoinmateOrderBook coinmateOrderBook, CurrencyPair currencyPair) {
    List<LimitOrder> asks = createOrders(coinmateOrderBook.getData().getAsks(), Order.OrderType.ASK, currencyPair);
    List<LimitOrder> bids = createOrders(coinmateOrderBook.getData().getBids(), Order.OrderType.BID, currencyPair);

    return new OrderBook(null, asks, bids);
  }

  public static Trades adaptTrades(CoinmateTransactions coinmateTransactions) {
    List<Trade> trades = new ArrayList<Trade>(coinmateTransactions.getData().size());

    for (CoinmateTransactionsEntry coinmateEntry : coinmateTransactions.getData()) {
      Trade trade = new Trade(null, coinmateEntry.getAmount(), CoinmateUtils.getPair(coinmateEntry.getCurrencyPair()), coinmateEntry.getPrice(),
          new Date(coinmateEntry.getTimestamp()), coinmateEntry.getTransactionId());
      trades.add(trade);
    }

    //TODO correct sort order?
    return new Trades(trades, Trades.TradeSortType.SortByID);
  }

  public static Wallet adaptAccountInfo(CoinmateBalance coinmateBalance) {

<<<<<<< HEAD
    Map<String, Balance> wallets = new HashMap<String, Balance>();
    CoinmateBalanceData funds = coinmateBalance.getData();

    for (String lcCurrency : funds.keySet()) {
      String currency = lcCurrency.toUpperCase();
      Balance balance = new Balance(currency, funds.get(lcCurrency).getBalance(), funds.get(lcCurrency).getAvailable(),
=======
    Map<Currency, Wallet> wallets = new HashMap<Currency, Wallet>();
    CoinmateBalanceData funds = coinmateBalance.getData();

    for (String lcCurrency : funds.keySet()) {
      Currency currency = Currency.getInstance(lcCurrency.toUpperCase());
      Wallet wallet = new Wallet(currency, funds.get(lcCurrency).getBalance(), funds.get(lcCurrency).getAvailable(),
>>>>>>> 4175dd02
          funds.get(lcCurrency).getReserved());

      wallets.put(currency, balance);
    }
    return new Wallet(null, wallets);
  }

  public static UserTrades adaptTradeHistory(CoinmateTransactionHistory coinmateTradeHistory) {
    List<UserTrade> trades = new ArrayList<UserTrade>(coinmateTradeHistory.getData().size());

    for (CoinmateTransactionHistoryEntry entry : coinmateTradeHistory.getData()) {
      Order.OrderType orderType;
      String transactionType = entry.getTransactionType();
      if (transactionType.equals("BUY") || transactionType.equals("QUICK_BUY")) {
        orderType = Order.OrderType.BID;
      } else if (transactionType.equals("SELL") || transactionType.equals("QUICK_SELL")) {
        orderType = Order.OrderType.ASK;
      } else {
        // here we ignore the other types, such as withdrawal, voucher etc.
        continue;
      }

      UserTrade trade = new UserTrade(orderType, entry.getAmount(), CoinmateUtils.getPair(entry.getAmountCurrency() + "_" + entry.getPriceCurrency()),
          entry.getPrice(), new Date(entry.getTimestamp()), Long.toString(entry.getTransactionId()), Long.toString(entry.getOrderId()),
          entry.getFee(), entry.getFeeCurrency());
      trades.add(trade);

    }

    return new UserTrades(trades, Trades.TradeSortType.SortByTimestamp);
  }

  public static OpenOrders adaptOpenOrders(CoinmateOpenOrders coinmateOpenOrders) throws CoinmateException {

    List<LimitOrder> ordersList = new ArrayList<LimitOrder>(coinmateOpenOrders.getData().size());

    for (CoinmateOpenOrdersEntry entry : coinmateOpenOrders.getData()) {

      Order.OrderType orderType;
      //TODO 
      if ("BUY".equals(entry.getType())) {
        orderType = Order.OrderType.BID;
      } else if ("SELL".equals(entry.getType())) {
        orderType = Order.OrderType.ASK;
      } else {
        throw new CoinmateException("Unknown order type");
      }

      // the api does not provide currency for open orders, so just assume the default pair
      CurrencyPair currencyPair = COINMATE_DEFAULT_PAIR;

      LimitOrder limitOrder = new LimitOrder(orderType, entry.getAmount(), currencyPair, Long.toString(entry.getId()), new Date(entry.getTimestamp()),
          entry.getPrice());

      ordersList.add(limitOrder);
    }

    return new OpenOrders(ordersList);
  }

  public static String adaptOrder(TradeHistoryParamsSorted.Order order) {
    switch (order) {
    case asc:
      return "ASC";
    case desc:
      return "DESC";
    default:
      throw new IllegalArgumentException();
    }
  }
}<|MERGE_RESOLUTION|>--- conflicted
+++ resolved
@@ -109,28 +109,19 @@
     return new Trades(trades, Trades.TradeSortType.SortByID);
   }
 
-  public static Wallet adaptAccountInfo(CoinmateBalance coinmateBalance) {
+  public static Wallet adaptWallet(CoinmateBalance coinmateBalance) {
 
-<<<<<<< HEAD
-    Map<String, Balance> wallets = new HashMap<String, Balance>();
     CoinmateBalanceData funds = coinmateBalance.getData();
-
-    for (String lcCurrency : funds.keySet()) {
-      String currency = lcCurrency.toUpperCase();
-      Balance balance = new Balance(currency, funds.get(lcCurrency).getBalance(), funds.get(lcCurrency).getAvailable(),
-=======
-    Map<Currency, Wallet> wallets = new HashMap<Currency, Wallet>();
-    CoinmateBalanceData funds = coinmateBalance.getData();
+    List<Balance> balances = new ArrayList<Balance>(funds.size());
 
     for (String lcCurrency : funds.keySet()) {
       Currency currency = Currency.getInstance(lcCurrency.toUpperCase());
-      Wallet wallet = new Wallet(currency, funds.get(lcCurrency).getBalance(), funds.get(lcCurrency).getAvailable(),
->>>>>>> 4175dd02
+      Balance balance = new Balance(currency, funds.get(lcCurrency).getBalance(), funds.get(lcCurrency).getAvailable(),
           funds.get(lcCurrency).getReserved());
 
-      wallets.put(currency, balance);
+      balances.add(balance);
     }
-    return new Wallet(null, wallets);
+    return new Wallet(balances);
   }
 
   public static UserTrades adaptTradeHistory(CoinmateTransactionHistory coinmateTradeHistory) {
