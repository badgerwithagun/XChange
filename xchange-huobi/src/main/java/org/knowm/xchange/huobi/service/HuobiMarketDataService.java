package org.knowm.xchange.huobi.service;

import java.io.IOException;
import org.knowm.xchange.Exchange;
import org.knowm.xchange.currency.CurrencyPair;
import org.knowm.xchange.dto.marketdata.OrderBook;
import org.knowm.xchange.dto.marketdata.Ticker;
import org.knowm.xchange.dto.marketdata.Trades;
import org.knowm.xchange.exceptions.NotYetImplementedForExchangeException;
import org.knowm.xchange.huobi.HuobiAdapters;
import org.knowm.xchange.service.marketdata.MarketDataService;

public class HuobiMarketDataService extends HuobiMarketDataServiceRaw implements MarketDataService {

  public HuobiMarketDataService(Exchange exchange) {
    super(exchange);
  }

  @Override
  public Ticker getTicker(CurrencyPair currencyPair, Object... args) throws IOException {
    return HuobiAdapters.adaptTicker(getHuobiTicker(currencyPair), currencyPair);
  }

  @Override
  public OrderBook getOrderBook(CurrencyPair currencyPair, Object... objects) throws IOException {
<<<<<<< HEAD
    return null;
=======
    throw new NotYetImplementedForExchangeException();
>>>>>>> ebd47295
  }

  @Override
  public Trades getTrades(CurrencyPair currencyPair, Object... args) throws IOException {
<<<<<<< HEAD
    return null;
=======
    throw new NotYetImplementedForExchangeException();
>>>>>>> ebd47295
  }
}<|MERGE_RESOLUTION|>--- conflicted
+++ resolved
@@ -21,21 +21,13 @@
     return HuobiAdapters.adaptTicker(getHuobiTicker(currencyPair), currencyPair);
   }
 
-  @Override
-  public OrderBook getOrderBook(CurrencyPair currencyPair, Object... objects) throws IOException {
-<<<<<<< HEAD
-    return null;
-=======
-    throw new NotYetImplementedForExchangeException();
->>>>>>> ebd47295
-  }
+    @Override
+    public OrderBook getOrderBook(CurrencyPair currencyPair, Object... objects) throws IOException {
+        throw new NotYetImplementedForExchangeException();
+    }
 
-  @Override
-  public Trades getTrades(CurrencyPair currencyPair, Object... args) throws IOException {
-<<<<<<< HEAD
-    return null;
-=======
-    throw new NotYetImplementedForExchangeException();
->>>>>>> ebd47295
+    @Override
+    public Trades getTrades(CurrencyPair currencyPair, Object... args) throws IOException {
+        throw new NotYetImplementedForExchangeException();
   }
 }