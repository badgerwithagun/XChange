package org.knowm.xchange.huobi;

import org.knowm.xchange.BaseExchange;
import org.knowm.xchange.Exchange;
import org.knowm.xchange.ExchangeSpecification;
import org.knowm.xchange.huobi.service.*;

import si.mazi.rescu.SynchronizedValueFactory;

/**
 * By default when instantiating this exchange market data and trading goes via Huobi. If the flag HuobiExchange.HUOBI_MARKET_DATA is true then market
 * data will go through Huobi still and trade execution and account information will go through BitVC.
 */
public class HuobiExchange extends BaseExchange implements Exchange {

  public static final String TRADE_PASSWORD_PARAMETER = "trade_password";

  /** Potentially different market data endpoints should be settable */
  public static final String HUOBI_MARKET_DATA = "huobi_uri_marketdata";

  /** Using BitVc Spot for execution */
  public static final String USE_BITVC = "use_bitvc";
  /** Use BitVc Futures for market data */
  public static final String USE_BITVC_FUTURES_MARKET_DATA = "use_bitvc_futures";
  /** Use BitVc Futures for execution */
  public static final String USE_BITVC_FUTURES_EXECUTION = "use_bitvc_futures_execution";

  @Override
  public void applySpecification(ExchangeSpecification exchangeSpecification) {

    super.applySpecification(exchangeSpecification);

    concludeHostParams(exchangeSpecification);
  }

  @Override
  protected void initServices() {

    concludeHostParams(exchangeSpecification);


    if (exchangeSpecification.getExchangeSpecificParametersItem(USE_BITVC).equals(true)
        && exchangeSpecification.getExchangeSpecificParametersItem(USE_BITVC_FUTURES_MARKET_DATA).equals(true)) {

        marketDataService = new BitVcFuturesMarketDataService(this, futuresContractOfConfig(exchangeSpecification));
    } else {
      marketDataService = new HuobiMarketDataService(this);
    }

    if (exchangeSpecification.getApiKey() != null) {
      if ((Boolean) exchangeSpecification.getExchangeSpecificParametersItem(USE_BITVC)) {

          // BitVc futures execution or spot execution
          if ((Boolean) exchangeSpecification.getExchangeSpecificParametersItem(USE_BITVC_FUTURES_EXECUTION)) {
              accountService = new BitVcFuturesAccountService(this);
              tradeService =  new BitVcFuturesTradeService(this, futuresContractOfConfig(exchangeSpecification));
          } else {
              accountService = new BitVcAccountService(this);
              tradeService = new GenericTradeService(this, new BitVcTradeServiceRaw(this));
          }
      } else {
        accountService = new HuobiAccountService(this);
        tradeService = new GenericTradeService(this, new HuobiTradeServiceRaw(this));

      }
    }
  }

  /** Adjust host parameters depending on exchange specific parameters */
  private static void concludeHostParams(ExchangeSpecification exchangeSpecification) {

    if (exchangeSpecification.getExchangeSpecificParametersItem(USE_BITVC).equals(true)) {
      exchangeSpecification.setSslUri("https://api.bitvc.com");
      exchangeSpecification.setExchangeSpecificParametersItem("Websocket_SslUri", "NOT IMPLEMENTED");
    }
  }

  private static FuturesContract futuresContractOfConfig(ExchangeSpecification exchangeSpecification) {

    FuturesContract contract;

    if (exchangeSpecification.getExchangeSpecificParameters().containsKey("Futures_Contract")) {
      contract = (FuturesContract) exchangeSpecification.getExchangeSpecificParameters().get("Futures_Contract");
    } else if (exchangeSpecification.getExchangeSpecificParameters().containsKey("Futures_Contract_String")) {
      contract = FuturesContract.valueOf((String) exchangeSpecification.getExchangeSpecificParameters().get("Futures_Contract_String"));
    } else {
      throw new RuntimeException("`Futures_Contract` or `Futures_Contract_String` not defined in exchange specific parameters.");
    }

    return contract;
  }

  @Override
  public ExchangeSpecification getDefaultExchangeSpecification() {

    ExchangeSpecification spec = new ExchangeSpecification(getClass());
    spec.setExchangeName("Huobi");
    spec.setExchangeDescription("Huobi-Family Exchange (Huobi, BitVC, BitVC Futures)");

    /* by default we request market data from huobi and execute on bitvc */
    spec.setPlainTextUri("http://market.huobi.com/staticmarket");
    spec.setSslUri("https://api.huobi.com/apiv3");

    /* set to true if trade and account service should be from BitVc too */
    spec.setExchangeSpecificParametersItem(USE_BITVC, false);
<<<<<<< HEAD
    spec.setExchangeSpecificParametersItem(USE_BITVC_FUTURES_MARKET_DATA, false);
    spec.setExchangeSpecificParametersItem(HUOBI_MARKET_DATA, "http://market.huobi.com/staticmarket");
    spec.setExchangeSpecificParametersItem("Websocket_SslUri", "rest://hq.huobi.com");
=======
    spec.setExchangeSpecificParametersItem(USE_BITVC_FUTURES, false);
    spec.setExchangeSpecificParametersItem(HUOBI_MARKET_DATA, "http://market.huobi.com/staticmarket");
    spec.setExchangeSpecificParametersItem("Websocket_SslUri", "http://hq.huobi.com");
>>>>>>> 595586d2

    return spec;
  }

  @Override
  public SynchronizedValueFactory<Long> getNonceFactory() {

    // BitVC doesn't require a nonce for it's authenticated API
    return null;
  }

}<|MERGE_RESOLUTION|>--- conflicted
+++ resolved
@@ -103,15 +103,9 @@
 
     /* set to true if trade and account service should be from BitVc too */
     spec.setExchangeSpecificParametersItem(USE_BITVC, false);
-<<<<<<< HEAD
     spec.setExchangeSpecificParametersItem(USE_BITVC_FUTURES_MARKET_DATA, false);
     spec.setExchangeSpecificParametersItem(HUOBI_MARKET_DATA, "http://market.huobi.com/staticmarket");
-    spec.setExchangeSpecificParametersItem("Websocket_SslUri", "rest://hq.huobi.com");
-=======
-    spec.setExchangeSpecificParametersItem(USE_BITVC_FUTURES, false);
-    spec.setExchangeSpecificParametersItem(HUOBI_MARKET_DATA, "http://market.huobi.com/staticmarket");
     spec.setExchangeSpecificParametersItem("Websocket_SslUri", "http://hq.huobi.com");
->>>>>>> 595586d2
 
     return spec;
   }
