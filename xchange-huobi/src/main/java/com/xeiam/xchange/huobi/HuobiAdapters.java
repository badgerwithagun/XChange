package com.xeiam.xchange.huobi;

import static com.xeiam.xchange.currency.Currency.BTC;
import static com.xeiam.xchange.currency.Currency.CNY;
import static com.xeiam.xchange.currency.Currency.LTC;
import static com.xeiam.xchange.dto.Order.OrderType.ASK;
import static com.xeiam.xchange.dto.Order.OrderType.BID;
import static com.xeiam.xchange.dto.marketdata.Trades.TradeSortType.SortByTimestamp;

import java.math.BigDecimal;
import java.util.ArrayList;
import java.util.Arrays;
import java.util.Calendar;
import java.util.Date;
import java.util.List;
import java.util.TimeZone;

import com.xeiam.xchange.currency.CurrencyPair;
import com.xeiam.xchange.dto.Order.OrderType;
import com.xeiam.xchange.dto.account.AccountInfo;
import com.xeiam.xchange.dto.account.Wallet;
import com.xeiam.xchange.dto.marketdata.OrderBook;
import com.xeiam.xchange.dto.marketdata.Ticker;
import com.xeiam.xchange.dto.marketdata.Trade;
import com.xeiam.xchange.dto.marketdata.Trades;
import com.xeiam.xchange.dto.trade.Balance;
import com.xeiam.xchange.dto.trade.LimitOrder;
import com.xeiam.xchange.exceptions.ExchangeException;
import com.xeiam.xchange.huobi.dto.account.BitVcAccountInfo;
import com.xeiam.xchange.huobi.dto.account.HuobiAccountInfo;
import com.xeiam.xchange.huobi.dto.marketdata.HuobiDepth;
import com.xeiam.xchange.huobi.dto.marketdata.HuobiOrderBookTAS;
import com.xeiam.xchange.huobi.dto.marketdata.HuobiTicker;
import com.xeiam.xchange.huobi.dto.marketdata.HuobiTickerObject;
import com.xeiam.xchange.huobi.dto.marketdata.HuobiTradeObject;
import com.xeiam.xchange.huobi.dto.trade.HuobiOrder;
import com.xeiam.xchange.huobi.dto.trade.HuobiPlaceOrderResult;

public final class HuobiAdapters {

  private static final long FIVE_MINUTES = 5L * 60L * 1000L;

  private HuobiAdapters() {

  }

  public static Ticker adaptTicker(HuobiTicker BitVcTicker, CurrencyPair currencyPair) {

    HuobiTickerObject ticker = BitVcTicker.getTicker();
    return new Ticker.Builder().currencyPair(currencyPair).last(ticker.getLast()).bid(ticker.getBuy()).ask(ticker.getSell()).high(ticker.getHigh())
        .low(ticker.getLow()).volume(ticker.getVol()).build();
  }

  public static OrderBook adaptOrderBook(HuobiDepth BitVcDepth, CurrencyPair currencyPair) {

    List<LimitOrder> asks = adaptOrderBook(BitVcDepth.getAsks(), ASK, currencyPair);
    List<LimitOrder> bids = adaptOrderBook(BitVcDepth.getBids(), BID, currencyPair);

    return new OrderBook(null, asks, bids);
  }

  private static List<LimitOrder> adaptOrderBook(BigDecimal[][] orders, OrderType type, CurrencyPair currencyPair) {

    List<LimitOrder> limitOrders = new ArrayList<LimitOrder>(orders.length);
    for (BigDecimal[] order : orders) {
      LimitOrder limitOrder = new LimitOrder(type, order[1], currencyPair, null, null, order[0]);
      limitOrders.add(limitOrder);
    }
    return limitOrders;
  }

  public static Trades adaptTrades(HuobiOrderBookTAS bitvcDetail, CurrencyPair currencyPair) {

    List<Trade> trades = adaptTrades(bitvcDetail.getTrades(), currencyPair);
    return new Trades(trades, SortByTimestamp);
  }

  private static List<Trade> adaptTrades(HuobiTradeObject[] trades, CurrencyPair currencyPair) {

    List<Trade> tradeList = new ArrayList<Trade>(trades.length);
    for (HuobiTradeObject trade : trades) {
      tradeList.add(adaptTrade(trade, currencyPair));
    }
    return tradeList;
  }

  private static Trade adaptTrade(HuobiTradeObject trade, CurrencyPair currencyPair) {

    OrderType type = trade.getType().equals("买入") ? BID : ASK;
    Date timestamp = adaptTime(trade.getTime());
    return new Trade(type, trade.getAmount(), currencyPair, trade.getPrice(), timestamp, null);
  }

  private static Date adaptTime(String time) {
    String[] hms = time.split(":");
    TimeZone timeZone = TimeZone.getTimeZone("Asia/Shanghai");
    Calendar now = Calendar.getInstance();
    Calendar timestamp = Calendar.getInstance(timeZone);
    timestamp.setTime(now.getTime());
    timestamp.set(Calendar.HOUR, Integer.parseInt(hms[0]));
    timestamp.set(Calendar.MINUTE, Integer.parseInt(hms[1]));
    timestamp.set(Calendar.SECOND, Integer.parseInt(hms[2]));
    timestamp.set(Calendar.MILLISECOND, 0);
    if (timestamp.getTimeInMillis() > now.getTimeInMillis() + FIVE_MINUTES) {
      timestamp.add(Calendar.DAY_OF_MONTH, -1);
    }
    return timestamp.getTime();
  }

  public static Wallet adaptWallet(BitVcAccountInfo a) {


    Balance cny = adaptBalance(CNY, a.getAvailableCnyDisplay(), a.getFrozenCnyDisplay(), a.getLoanCnyDisplay());
    Balance btc = adaptBalance(BTC, a.getAvailableBtcDisplay(), a.getFrozenBtcDisplay(), a.getLoanBtcDisplay());
    Balance ltc = adaptBalance(LTC, a.getAvailableLtcDisplay(), a.getFrozenLtcDisplay(), a.getLoanLtcDisplay());

    return new Wallet(cny, btc, ltc);
  }

  public static Wallet adaptHuobiWallet(HuobiAccountInfo a) {

    Balance cny = adaptBalance(CNY, a.getAvailableCnyDisplay(), a.getFrozenCnyDisplay(), a.getLoanCnyDisplay());
    Balance btc = adaptBalance(BTC, a.getAvailableBtcDisplay(), a.getFrozenBtcDisplay(), a.getLoanBtcDisplay());
    Balance ltc = adaptBalance(LTC, a.getAvailableLtcDisplay(), a.getFrozenLtcDisplay(), a.getLoanLtcDisplay());

<<<<<<< HEAD
    return new Wallet(cny, btc, ltc);
=======
    // loaned wallets
    Wallet cnyLoan = new Wallet(CNY, a.getLoanCnyDisplay(), "loan");
    Wallet btcLoan = new Wallet(BTC, a.getLoanBtcDisplay(), "loan");
    Wallet ltcLoan = new Wallet(LTC, a.getLoanLtcDisplay(), "loan");

    Wallet cnyWallet = adaptWallet(CNY.getCurrencyCode(), a.getAvailableCnyDisplay(), a.getFrozenCnyDisplay(), a.getLoanCnyDisplay());
    Wallet btcWallet = adaptWallet(BTC.getCurrencyCode(), a.getAvailableBtcDisplay(), a.getFrozenBtcDisplay(), a.getLoanBtcDisplay());
    Wallet ltcWallet = adaptWallet(LTC.getCurrencyCode(), a.getAvailableLtcDisplay(), a.getFrozenLtcDisplay(), a.getLoanLtcDisplay());

    List<Wallet> wallets = Arrays.asList(cny, btc, ltc, cnyLoan, btcLoan, ltcLoan, cnyWallet, btcWallet, ltcWallet);
    return new AccountInfo(null, wallets);
>>>>>>> 4175dd02
  }

  public static Balance adaptBalance(String currency, BigDecimal available, BigDecimal frozen, BigDecimal loan) {
    return new Balance(currency, null, available, frozen, loan, null, null);
  }

  public static String adaptPlaceOrderResult(HuobiPlaceOrderResult result) {

    if (result.getCode() == 0) {
      return String.valueOf(result.getId());
    } else {
      throw new ExchangeException("Error code: " + result.getCode());
    }
  }

  public static List<LimitOrder> adaptOpenOrders(HuobiOrder[] orders, CurrencyPair currencyPair) {

    List<LimitOrder> openOrders = new ArrayList<LimitOrder>(orders.length);
    for (HuobiOrder order : orders) {
      openOrders.add(adaptOpenOrder(order, currencyPair));
    }
    return openOrders;
  }

  public static LimitOrder adaptOpenOrder(HuobiOrder order, CurrencyPair currencyPair) {

    return new LimitOrder(order.getType() == 1 ? BID : ASK, order.getOrderAmount().subtract(order.getProcessedAmount()), currencyPair,
        String.valueOf(order.getId()), new Date(order.getOrderTime() * 1000), order.getOrderPrice());
  }

}<|MERGE_RESOLUTION|>--- conflicted
+++ resolved
@@ -123,21 +123,7 @@
     Balance btc = adaptBalance(BTC, a.getAvailableBtcDisplay(), a.getFrozenBtcDisplay(), a.getLoanBtcDisplay());
     Balance ltc = adaptBalance(LTC, a.getAvailableLtcDisplay(), a.getFrozenLtcDisplay(), a.getLoanLtcDisplay());
 
-<<<<<<< HEAD
     return new Wallet(cny, btc, ltc);
-=======
-    // loaned wallets
-    Wallet cnyLoan = new Wallet(CNY, a.getLoanCnyDisplay(), "loan");
-    Wallet btcLoan = new Wallet(BTC, a.getLoanBtcDisplay(), "loan");
-    Wallet ltcLoan = new Wallet(LTC, a.getLoanLtcDisplay(), "loan");
-
-    Wallet cnyWallet = adaptWallet(CNY.getCurrencyCode(), a.getAvailableCnyDisplay(), a.getFrozenCnyDisplay(), a.getLoanCnyDisplay());
-    Wallet btcWallet = adaptWallet(BTC.getCurrencyCode(), a.getAvailableBtcDisplay(), a.getFrozenBtcDisplay(), a.getLoanBtcDisplay());
-    Wallet ltcWallet = adaptWallet(LTC.getCurrencyCode(), a.getAvailableLtcDisplay(), a.getFrozenLtcDisplay(), a.getLoanLtcDisplay());
-
-    List<Wallet> wallets = Arrays.asList(cny, btc, ltc, cnyLoan, btcLoan, ltcLoan, cnyWallet, btcWallet, ltcWallet);
-    return new AccountInfo(null, wallets);
->>>>>>> 4175dd02
   }
 
   public static Balance adaptBalance(String currency, BigDecimal available, BigDecimal frozen, BigDecimal loan) {
