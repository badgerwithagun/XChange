--- conflicted
+++ resolved
@@ -1,6 +1,7 @@
 package org.knowm.xchange.hitbtc.v2.service;
 
 import java.io.IOException;
+import java.math.BigDecimal;
 import java.util.List;
 
 import org.knowm.xchange.Exchange;
@@ -30,15 +31,6 @@
     return hitbtc.postHitbtcNewOrder(null, symbol, side, null, marketOrder.getOriginalAmount(), "market", "IOC");
   }
 
-<<<<<<< HEAD
-  public HitbtcExecutionReportResponse updateMarketOrderRaw(String clientOrderId, Integer quantity, String requestClientId) throws IOException {
-
-    return hitbtc.updateHitbtcOrder(clientOrderId, quantity, requestClientId);
-  }
-
-  public HitbtcExecutionReport placeLimitOrderRaw(LimitOrder limitOrder) throws IOException {
-=======
->>>>>>> 43791fa5
 
   public HitbtcOrder placeLimitOrderRaw(LimitOrder limitOrder) throws IOException {
       String symbol = HitbtcAdapters.adaptCurrencyPair(limitOrder.getCurrencyPair());
@@ -47,6 +39,10 @@
   }
 
 
+  public HitbtcOrder updateMarketOrderRaw(String clientOrderId, BigDecimal quantity, String requestClientId) throws IOException {
+
+    return hitbtc.updateHitbtcOrder(clientOrderId, quantity, requestClientId);
+  }
 
   public HitbtcOrder cancelOrderRaw(String clientOrderId) throws IOException {
     return hitbtc.cancelSingleOrder(clientOrderId);
