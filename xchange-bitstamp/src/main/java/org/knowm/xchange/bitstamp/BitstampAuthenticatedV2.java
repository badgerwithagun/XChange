--- conflicted
+++ resolved
@@ -160,11 +160,7 @@
       @FormParam("bank_postal_code") String bankPostalCode,
       @FormParam("bank_city") String bankCity,
       @FormParam("bank_country") String bankCountryAlpha2,
-<<<<<<< HEAD
-      @FormParam("currency") Currency currency)
-=======
       @FormParam("currency") BankCurrency currency)
->>>>>>> 4ab85c11
       throws BitstampException, IOException;
 
   enum Side {
@@ -420,11 +416,7 @@
     public String alpha2;
   }
 
-<<<<<<< HEAD
-  enum Currency {
-=======
   enum BankCurrency {
->>>>>>> 4ab85c11
     AED,
     AFN,
     ALL,
