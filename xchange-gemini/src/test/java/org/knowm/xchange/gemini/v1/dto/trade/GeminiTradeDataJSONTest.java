package org.knowm.xchange.gemini.v1.dto.trade;

import static org.junit.Assert.assertEquals;
import static org.junit.Assert.assertFalse;
import static org.junit.Assert.assertTrue;

import com.fasterxml.jackson.databind.ObjectMapper;
import java.io.IOException;
import java.io.InputStream;
import java.math.BigDecimal;
import org.junit.Test;

public class GeminiTradeDataJSONTest {

  /**
   * This test will currently fail since the JSON field "order_id" cannot be matched to a field in
   * GeminiOrderStatusResponse.
   *
   * @throws IOException
   */
  @Test
  public void testPlaceOrder() throws IOException {

    InputStream resourceAsStream =
        GeminiTradeDataJSONTest.class.getResourceAsStream(
<<<<<<< HEAD
            "/org/knowm/xchange/gemini/v1/trade/example-place-order-data.json");
=======
            "/v1/trade/example-place-order-data.json");
>>>>>>> ebd47295
    GeminiOrderStatusResponse response =
        new ObjectMapper().readValue(resourceAsStream, GeminiOrderStatusResponse.class);

    assertEquals(4003264, response.getId());
    assertEquals("btcusd", response.getSymbol());
    assertEquals(new BigDecimal("900.0"), response.getPrice());
    assertEquals(new BigDecimal("0.0"), response.getAvgExecutionPrice());
    assertEquals("sell", response.getSide());
    assertEquals("exchange limit", response.getType());
    assertEquals("1387061558.610016778", response.getTimestamp());
    assertTrue(response.isLive());
    assertFalse(response.isCancelled());
    assertFalse(response.getWasForced());
    assertEquals(new BigDecimal("0.01"), response.getOriginalAmount());
    assertEquals(new BigDecimal("0.01"), response.getRemainingAmount());
    assertEquals(new BigDecimal("0.0"), response.getExecutedAmount());
  }

  @Test
  public void testCancelOrder() throws IOException {

    InputStream resourceAsStream =
        GeminiTradeDataJSONTest.class.getResourceAsStream(
<<<<<<< HEAD
            "/org/knowm/xchange/gemini/v1/trade/example-cancel-order-data.json");
=======
            "/v1/trade/example-cancel-order-data.json");
>>>>>>> ebd47295
    GeminiOrderStatusResponse response =
        new ObjectMapper().readValue(resourceAsStream, GeminiOrderStatusResponse.class);

    assertEquals(4003242, response.getId());
    assertEquals("btcusd", response.getSymbol());
    assertEquals(new BigDecimal("900.0"), response.getPrice());
    assertEquals(new BigDecimal("0.0"), response.getAvgExecutionPrice());
    assertEquals("sell", response.getSide());
    assertEquals("exchange limit", response.getType());
    assertEquals("1387061342.0", response.getTimestamp());
    assertFalse(response.isLive());
    assertTrue(response.isCancelled());
    assertFalse(response.getWasForced());
    assertEquals(new BigDecimal("0.01"), response.getOriginalAmount());
    assertEquals(new BigDecimal("0.01"), response.getRemainingAmount());
    assertEquals(new BigDecimal("0.0"), response.getExecutedAmount());
  }

  @Test
  public void testOpenOrders() throws IOException {

    InputStream resourceAsStream =
        GeminiTradeDataJSONTest.class.getResourceAsStream(
<<<<<<< HEAD
            "/org/knowm/xchange/gemini/v1/trade/example-open-orders-data.json");
=======
            "/v1/trade/example-open-orders-data.json");
>>>>>>> ebd47295
    GeminiOrderStatusResponse response =
        new ObjectMapper().readValue(resourceAsStream, GeminiOrderStatusResponse.class);

    assertEquals(4003242, response.getId());
    assertEquals("btcusd", response.getSymbol());
    assertEquals(new BigDecimal("900.0"), response.getPrice());
    assertEquals(new BigDecimal("0.0"), response.getAvgExecutionPrice());
    assertEquals("sell", response.getSide());
    assertEquals("exchange limit", response.getType());
    assertEquals("1387061342.0", response.getTimestamp());
    assertTrue(response.isLive());
    assertFalse(response.isCancelled());
    assertFalse(response.getWasForced());
    assertEquals(new BigDecimal("0.08"), response.getOriginalAmount());
    assertEquals(new BigDecimal("0.06"), response.getRemainingAmount());
    assertEquals(new BigDecimal("0.02"), response.getExecutedAmount());
  }

  @Test
  public void testPastTrades() throws IOException {

    InputStream resourceAsStream =
        GeminiTradeDataJSONTest.class.getResourceAsStream(
<<<<<<< HEAD
            "/org/knowm/xchange/gemini/v1/trade/example-past-trades-data.json");
=======
            "/v1/trade/example-past-trades-data.json");
>>>>>>> ebd47295
    GeminiTradeResponse[] responses =
        new ObjectMapper().readValue(resourceAsStream, GeminiTradeResponse[].class);

    assertEquals(new BigDecimal("854.01"), responses[0].getPrice());
    assertEquals(new BigDecimal("0.0072077"), responses[0].getAmount());
    assertEquals(new BigDecimal("1387057315.0"), responses[0].getTimestamp());
    assertEquals("Sell", responses[0].getType());

    assertEquals(new BigDecimal("857.92"), responses[1].getPrice());
    assertEquals(new BigDecimal("0.0027923"), responses[1].getAmount());
    assertEquals(new BigDecimal("1387057259.0"), responses[1].getTimestamp());
    assertEquals("Sell", responses[1].getType());
  }
}<|MERGE_RESOLUTION|>--- conflicted
+++ resolved
@@ -21,15 +21,8 @@
   @Test
   public void testPlaceOrder() throws IOException {
 
-    InputStream resourceAsStream =
-        GeminiTradeDataJSONTest.class.getResourceAsStream(
-<<<<<<< HEAD
-            "/org/knowm/xchange/gemini/v1/trade/example-place-order-data.json");
-=======
-            "/v1/trade/example-place-order-data.json");
->>>>>>> ebd47295
-    GeminiOrderStatusResponse response =
-        new ObjectMapper().readValue(resourceAsStream, GeminiOrderStatusResponse.class);
+    InputStream resourceAsStream = GeminiTradeDataJSONTest.class.getResourceAsStream("/org/knowm/xchange/gemini/v1/trade/example-place-order-data.json");
+    GeminiOrderStatusResponse response = new ObjectMapper().readValue(resourceAsStream, GeminiOrderStatusResponse.class);
 
     assertEquals(4003264, response.getId());
     assertEquals("btcusd", response.getSymbol());
@@ -49,15 +42,8 @@
   @Test
   public void testCancelOrder() throws IOException {
 
-    InputStream resourceAsStream =
-        GeminiTradeDataJSONTest.class.getResourceAsStream(
-<<<<<<< HEAD
-            "/org/knowm/xchange/gemini/v1/trade/example-cancel-order-data.json");
-=======
-            "/v1/trade/example-cancel-order-data.json");
->>>>>>> ebd47295
-    GeminiOrderStatusResponse response =
-        new ObjectMapper().readValue(resourceAsStream, GeminiOrderStatusResponse.class);
+    InputStream resourceAsStream = GeminiTradeDataJSONTest.class.getResourceAsStream("/org/knowm/xchange/gemini/v1/trade/example-cancel-order-data.json");
+    GeminiOrderStatusResponse response = new ObjectMapper().readValue(resourceAsStream, GeminiOrderStatusResponse.class);
 
     assertEquals(4003242, response.getId());
     assertEquals("btcusd", response.getSymbol());
@@ -77,15 +63,8 @@
   @Test
   public void testOpenOrders() throws IOException {
 
-    InputStream resourceAsStream =
-        GeminiTradeDataJSONTest.class.getResourceAsStream(
-<<<<<<< HEAD
-            "/org/knowm/xchange/gemini/v1/trade/example-open-orders-data.json");
-=======
-            "/v1/trade/example-open-orders-data.json");
->>>>>>> ebd47295
-    GeminiOrderStatusResponse response =
-        new ObjectMapper().readValue(resourceAsStream, GeminiOrderStatusResponse.class);
+    InputStream resourceAsStream = GeminiTradeDataJSONTest.class.getResourceAsStream("/org/knowm/xchange/gemini/v1/trade/example-open-orders-data.json");
+    GeminiOrderStatusResponse response = new ObjectMapper().readValue(resourceAsStream, GeminiOrderStatusResponse.class);
 
     assertEquals(4003242, response.getId());
     assertEquals("btcusd", response.getSymbol());
@@ -105,15 +84,8 @@
   @Test
   public void testPastTrades() throws IOException {
 
-    InputStream resourceAsStream =
-        GeminiTradeDataJSONTest.class.getResourceAsStream(
-<<<<<<< HEAD
-            "/org/knowm/xchange/gemini/v1/trade/example-past-trades-data.json");
-=======
-            "/v1/trade/example-past-trades-data.json");
->>>>>>> ebd47295
-    GeminiTradeResponse[] responses =
-        new ObjectMapper().readValue(resourceAsStream, GeminiTradeResponse[].class);
+    InputStream resourceAsStream = GeminiTradeDataJSONTest.class.getResourceAsStream("/org/knowm/xchange/gemini/v1/trade/example-past-trades-data.json");
+    GeminiTradeResponse[] responses = new ObjectMapper().readValue(resourceAsStream, GeminiTradeResponse[].class);
 
     assertEquals(new BigDecimal("854.01"), responses[0].getPrice());
     assertEquals(new BigDecimal("0.0072077"), responses[0].getAmount());
