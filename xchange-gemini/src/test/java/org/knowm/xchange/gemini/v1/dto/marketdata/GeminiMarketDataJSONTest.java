--- conflicted
+++ resolved
@@ -17,15 +17,8 @@
   @Test
   public void testLendbookMarketData() throws IOException {
 
-    InputStream resourceAsStream =
-        GeminiMarketDataJSONTest.class.getResourceAsStream(
-<<<<<<< HEAD
-            "/org/knowm/xchange/gemini/v1/marketdata/example-marketdepth-lendbook-data.json");
-=======
-            "/v1/marketdata/example-marketdepth-lendbook-data.json");
->>>>>>> ebd47295
-    GeminiLendDepth lendDepth =
-        new ObjectMapper().readValue(resourceAsStream, GeminiLendDepth.class);
+    InputStream resourceAsStream = GeminiMarketDataJSONTest.class.getResourceAsStream("/org/knowm/xchange/gemini/v1/marketdata/example-marketdepth-lendbook-data.json");
+    GeminiLendDepth lendDepth = new ObjectMapper().readValue(resourceAsStream, GeminiLendDepth.class);
 
     assertEquals(lendDepth.getAsks().length, 50);
     assertEquals(lendDepth.getBids().length, 50);
@@ -34,13 +27,7 @@
   @Test
   public void testMarketDepth() throws Exception {
 
-    InputStream resourceAsStream =
-        GeminiMarketDataJSONTest.class.getResourceAsStream(
-<<<<<<< HEAD
-            "/org/knowm/xchange/gemini/v1/marketdata/example-marketdepth-data.json");
-=======
-            "/v1/marketdata/example-marketdepth-data.json");
->>>>>>> ebd47295
+    InputStream resourceAsStream = GeminiMarketDataJSONTest.class.getResourceAsStream("/org/knowm/xchange/gemini/v1/marketdata/example-marketdepth-data.json");
     GeminiDepth depthRaw = new ObjectMapper().readValue(resourceAsStream, GeminiDepth.class);
     GeminiAdapters.OrdersContainer asksOrdersContainer =
         GeminiAdapters.adaptOrders(depthRaw.getAsks(), CurrencyPair.BTC_EUR, OrderType.ASK);
