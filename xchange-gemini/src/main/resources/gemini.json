--- conflicted
+++ resolved
@@ -12,26 +12,8 @@
     },
     "ETH/BTC": {
       "price_scale": 5,
-<<<<<<< HEAD
       "min_amount": 0.001,
       "trading_fee": 0.01
-    },
-    "ZEC/USD": {
-      "price_scale": 2,
-      "min_amount": 0.001,
-      "trading_fee": 0.01
-    },
-    "ZEC/BTC": {
-      "price_scale": 5,
-      "min_amount": 0.001,
-      "trading_fee": 0.01
-    },
-    "ZEC/ETH": {
-      "price_scale": 4,
-      "min_amount": 0.001,
-      "trading_fee": 0.01
-=======
-      "min_amount": 0.001
     },
     "ZEC/USD": {
       "price_scale": 2,
@@ -39,12 +21,13 @@
     },
     "BTC/ZEC": {
       "price_scale": 5,
-      "min_amount": 0.001
+      "min_amount": 0.001,
+      "trading_fee": 0.01
     },
     "ETH/ZEC": {
       "price_scale": 4,
-      "min_amount": 0.001
->>>>>>> 4c1b0c45
+      "min_amount": 0.001,
+      "trading_fee": 0.01
     }
   },
   "currencies": {
@@ -58,10 +41,7 @@
       "scale": 6
     },
     "ZEC": {
-<<<<<<< HEAD
-=======
       "scale": 6
->>>>>>> 4c1b0c45
     }
   }
 }