package org.knowm.xchange.binance.service;

import java.io.IOException;
import java.math.BigDecimal;
import java.util.ArrayList;
import java.util.Collection;
import java.util.List;
import java.util.Optional;
import java.util.stream.Collectors;
import lombok.Value;
import org.knowm.xchange.binance.BinanceAdapters;
import org.knowm.xchange.binance.BinanceAuthenticated;
import org.knowm.xchange.binance.BinanceErrorAdapter;
import org.knowm.xchange.binance.BinanceExchange;
import org.knowm.xchange.binance.dto.BinanceException;
import org.knowm.xchange.binance.dto.trade.BinanceNewOrder;
import org.knowm.xchange.binance.dto.trade.BinanceOrder;
import org.knowm.xchange.binance.dto.trade.BinanceTrade;
import org.knowm.xchange.binance.dto.trade.OrderType;
import org.knowm.xchange.binance.dto.trade.TimeInForce;
import org.knowm.xchange.currency.Currency;
import org.knowm.xchange.currency.CurrencyPair;
import org.knowm.xchange.dto.Order;
import org.knowm.xchange.dto.Order.IOrderFlags;
import org.knowm.xchange.dto.marketdata.Trades;
import org.knowm.xchange.dto.trade.LimitOrder;
import org.knowm.xchange.dto.trade.MarketOrder;
import org.knowm.xchange.dto.trade.OpenOrders;
import org.knowm.xchange.dto.trade.StopOrder;
import org.knowm.xchange.dto.trade.UserTrade;
import org.knowm.xchange.dto.trade.UserTrades;
import org.knowm.xchange.exceptions.ExchangeException;
import org.knowm.xchange.exceptions.NotAvailableFromExchangeException;
import org.knowm.xchange.service.trade.TradeService;
import org.knowm.xchange.service.trade.params.CancelOrderByCurrencyPair;
import org.knowm.xchange.service.trade.params.CancelOrderByIdParams;
import org.knowm.xchange.service.trade.params.CancelOrderParams;
import org.knowm.xchange.service.trade.params.TradeHistoryParamCurrencyPair;
import org.knowm.xchange.service.trade.params.TradeHistoryParamLimit;
import org.knowm.xchange.service.trade.params.TradeHistoryParams;
import org.knowm.xchange.service.trade.params.TradeHistoryParamsIdSpan;
import org.knowm.xchange.service.trade.params.TradeHistoryParamsTimeSpan;
import org.knowm.xchange.service.trade.params.orders.DefaultOpenOrdersParam;
import org.knowm.xchange.service.trade.params.orders.DefaultOpenOrdersParamCurrencyPair;
import org.knowm.xchange.service.trade.params.orders.OpenOrdersParamCurrencyPair;
import org.knowm.xchange.service.trade.params.orders.OpenOrdersParams;
import org.knowm.xchange.service.trade.params.orders.OrderQueryParamCurrencyPair;
import org.knowm.xchange.service.trade.params.orders.OrderQueryParams;
import org.knowm.xchange.utils.Assert;

public class BinanceTradeService extends BinanceTradeServiceRaw implements TradeService {

<<<<<<< HEAD
  public BinanceTradeService(BinanceExchange exchange, BinanceAuthenticated binance) {
    super(exchange, binance);
=======
  public BinanceTradeService(Exchange exchange) {
    super(exchange);
>>>>>>> b585f193
  }

  @Override
  public OpenOrders getOpenOrders() throws IOException {
    return getOpenOrders(new DefaultOpenOrdersParam());
  }

  public OpenOrders getOpenOrders(CurrencyPair pair) throws IOException {
    return getOpenOrders(new DefaultOpenOrdersParamCurrencyPair(pair));
  }

  @Override
  public OpenOrders getOpenOrders(OpenOrdersParams params) throws IOException {
    try {
      List<BinanceOrder> binanceOpenOrders;
      if (params instanceof OpenOrdersParamCurrencyPair) {
        OpenOrdersParamCurrencyPair pairParams = (OpenOrdersParamCurrencyPair) params;
        CurrencyPair pair = pairParams.getCurrencyPair();
        binanceOpenOrders = super.openOrders(pair);
      } else {
        binanceOpenOrders = super.openOrders();
      }

      List<LimitOrder> limitOrders = new ArrayList<>();
      List<Order> otherOrders = new ArrayList<>();
      binanceOpenOrders.forEach(
          binanceOrder -> {
            Order order = BinanceAdapters.adaptOrder(binanceOrder);
            if (order instanceof LimitOrder) {
              limitOrders.add((LimitOrder) order);
            } else {
              otherOrders.add(order);
            }
          });
      return new OpenOrders(limitOrders, otherOrders);
    } catch (BinanceException e) {
      throw BinanceErrorAdapter.adapt(e);
    }
  }

  @Override
  public String placeMarketOrder(MarketOrder mo) throws IOException {
    return placeOrder(OrderType.MARKET, mo, null, null, null);
  }

  @Override
  public String placeLimitOrder(LimitOrder limitOrder) throws IOException {
    TimeInForce tif = timeInForceFromOrder(limitOrder).orElse(TimeInForce.GTC);
    OrderType type;
    if (limitOrder.hasFlag(org.knowm.xchange.binance.dto.trade.BinanceOrderFlags.LIMIT_MAKER)) {
      type = OrderType.LIMIT_MAKER;
      tif = null;
    } else {
      type = OrderType.LIMIT;
    }
    return placeOrder(type, limitOrder, limitOrder.getLimitPrice(), null, tif);
  }

  @Override
  public String placeStopOrder(StopOrder order) throws IOException {
    // Time-in-force should not be provided for market orders but is required for
    // limit orders, order we only default it for limit orders. If the caller
    // specifies one for a market order, we don't remove it, since Binance might allow
    // it at some point.
    TimeInForce tif =
        timeInForceFromOrder(order).orElse(order.getLimitPrice() != null ? TimeInForce.GTC : null);

    OrderType orderType = BinanceAdapters.adaptOrderType(order);

    return placeOrder(orderType, order, order.getLimitPrice(), order.getStopPrice(), tif);
  }

  private Optional<TimeInForce> timeInForceFromOrder(Order order) {
    return order.getOrderFlags().stream()
        .filter(flag -> flag instanceof TimeInForce)
        .map(flag -> (TimeInForce) flag)
        .findFirst();
  }

  private String placeOrder(
      OrderType type, Order order, BigDecimal limitPrice, BigDecimal stopPrice, TimeInForce tif)
      throws IOException {
    try {
      Long recvWindow =
          (Long)
              exchange.getExchangeSpecification().getExchangeSpecificParametersItem("recvWindow");
      BinanceNewOrder newOrder =
          newOrder(
              order.getCurrencyPair(),
              BinanceAdapters.convert(order.getType()),
              type,
              tif,
              order.getOriginalAmount(),
              limitPrice,
              getClientOrderId(order),
              stopPrice,
              null);
      return Long.toString(newOrder.orderId);
    } catch (BinanceException e) {
      throw BinanceErrorAdapter.adapt(e);
    }
  }

  public void placeTestOrder(
      OrderType type, Order order, BigDecimal limitPrice, BigDecimal stopPrice) throws IOException {
    try {
      TimeInForce tif = timeInForceFromOrder(order).orElse(null);
      Long recvWindow =
          (Long)
              exchange.getExchangeSpecification().getExchangeSpecificParametersItem("recvWindow");
      testNewOrder(
          order.getCurrencyPair(),
          BinanceAdapters.convert(order.getType()),
          type,
          tif,
          order.getOriginalAmount(),
          limitPrice,
          getClientOrderId(order),
          stopPrice,
          null);
    } catch (BinanceException e) {
      throw BinanceErrorAdapter.adapt(e);
    }
  }

  private String getClientOrderId(Order order) {

    String clientOrderId = null;
    for (IOrderFlags flags : order.getOrderFlags()) {
      if (flags instanceof BinanceOrderFlags) {
        BinanceOrderFlags bof = (BinanceOrderFlags) flags;
        if (clientOrderId == null) {
          clientOrderId = bof.getClientId();
        }
      }
    }
    return clientOrderId;
  }

  @Override
  public boolean cancelOrder(String orderId) {
    throw new ExchangeException("You need to provide the currency pair to cancel an order.");
  }

  @Override
  public boolean cancelOrder(CancelOrderParams params) throws IOException {
    try {
      if (!(params instanceof CancelOrderByCurrencyPair)
          && !(params instanceof CancelOrderByIdParams)) {
        throw new ExchangeException(
            "You need to provide the currency pair and the order id to cancel an order.");
      }
      CancelOrderByCurrencyPair paramCurrencyPair = (CancelOrderByCurrencyPair) params;
      CancelOrderByIdParams paramId = (CancelOrderByIdParams) params;
      super.cancelOrder(
          paramCurrencyPair.getCurrencyPair(),
          BinanceAdapters.id(paramId.getOrderId()),
          null,
          null);
      return true;
    } catch (BinanceException e) {
      throw BinanceErrorAdapter.adapt(e);
    }
  }

  @Override
  public UserTrades getTradeHistory(TradeHistoryParams params) throws IOException {
    try {
      Assert.isTrue(
          params instanceof TradeHistoryParamCurrencyPair,
          "You need to provide the currency pair to get the user trades.");
      TradeHistoryParamCurrencyPair pairParams = (TradeHistoryParamCurrencyPair) params;
      CurrencyPair pair = pairParams.getCurrencyPair();
      if (pair == null) {
        throw new ExchangeException(
            "You need to provide the currency pair to get the user trades.");
      }

      Integer limit = null;
      if (params instanceof TradeHistoryParamLimit) {
        TradeHistoryParamLimit limitParams = (TradeHistoryParamLimit) params;
        limit = limitParams.getLimit();
      }
      Long fromId = null;
      if (params instanceof TradeHistoryParamsIdSpan) {
        TradeHistoryParamsIdSpan idParams = (TradeHistoryParamsIdSpan) params;

        try {
          fromId = BinanceAdapters.id(idParams.getStartId());
        } catch (Throwable ignored) {
        }
      }

      Long startTime = null;
      Long endTime = null;
      if (params instanceof TradeHistoryParamsTimeSpan) {
        if (((TradeHistoryParamsTimeSpan) params).getStartTime() != null) {
          startTime = ((TradeHistoryParamsTimeSpan) params).getStartTime().getTime();
        }
        if (((TradeHistoryParamsTimeSpan) params).getEndTime() != null) {
          endTime = ((TradeHistoryParamsTimeSpan) params).getEndTime().getTime();
        }
      }
      if ((fromId != null) && (startTime != null || endTime != null))
        throw new ExchangeException(
            "You should either specify the id from which you get the user trades from or start and end times. If you specify both, Binance will only honour the fromId parameter.");
      List<BinanceTrade> binanceTrades = super.myTrades(pair, limit, startTime, endTime, fromId);
      List<UserTrade> trades =
          binanceTrades.stream()
              .map(
                  t ->
                      new UserTrade.Builder()
                          .type(BinanceAdapters.convertType(t.isBuyer))
                          .originalAmount(t.qty)
                          .currencyPair(pair)
                          .price(t.price)
                          .timestamp(t.getTime())
                          .id(Long.toString(t.id))
                          .orderId(Long.toString(t.orderId))
                          .feeAmount(t.commission)
                          .feeCurrency(Currency.getInstance(t.commissionAsset))
                          .build())
              .collect(Collectors.toList());
      long lastId = binanceTrades.stream().map(t -> t.id).max(Long::compareTo).orElse(0L);
      return new UserTrades(trades, lastId, Trades.TradeSortType.SortByTimestamp);
    } catch (BinanceException e) {
      throw BinanceErrorAdapter.adapt(e);
    }
  }

  @Override
  public TradeHistoryParams createTradeHistoryParams() {

    return new BinanceTradeHistoryParams();
  }

  @Override
  public OpenOrdersParams createOpenOrdersParams() {

    return new DefaultOpenOrdersParamCurrencyPair();
  }

  @Override
  public Collection<Order> getOrder(String... orderIds) {

    throw new NotAvailableFromExchangeException();
  }

  @Override
  public Collection<Order> getOrder(OrderQueryParams... params) throws IOException {
    try {
      Collection<Order> orders = new ArrayList<>();
      for (OrderQueryParams param : params) {
        if (!(param instanceof OrderQueryParamCurrencyPair)) {
          throw new ExchangeException(
              "Parameters must be an instance of OrderQueryParamCurrencyPair");
        }
        OrderQueryParamCurrencyPair orderQueryParamCurrencyPair =
            (OrderQueryParamCurrencyPair) param;
        if (orderQueryParamCurrencyPair.getCurrencyPair() == null
            || orderQueryParamCurrencyPair.getOrderId() == null) {
          throw new ExchangeException(
              "You need to provide the currency pair and the order id to query an order.");
        }

        orders.add(
            BinanceAdapters.adaptOrder(
                super.orderStatus(
                    orderQueryParamCurrencyPair.getCurrencyPair(),
                    BinanceAdapters.id(orderQueryParamCurrencyPair.getOrderId()),
                    null)));
      }
      return orders;
    } catch (BinanceException e) {
      throw BinanceErrorAdapter.adapt(e);
    }
  }

  public interface BinanceOrderFlags extends IOrderFlags {

    static BinanceOrderFlags withClientId(String clientId) {
      return new ClientIdFlag(clientId);
    }

    /** Used in fields 'newClientOrderId' */
    String getClientId();
  }

  @Value
  static final class ClientIdFlag implements BinanceOrderFlags {
    private final String clientId;
  }
}<|MERGE_RESOLUTION|>--- conflicted
+++ resolved
@@ -50,13 +50,8 @@
 
 public class BinanceTradeService extends BinanceTradeServiceRaw implements TradeService {
 
-<<<<<<< HEAD
   public BinanceTradeService(BinanceExchange exchange, BinanceAuthenticated binance) {
     super(exchange, binance);
-=======
-  public BinanceTradeService(Exchange exchange) {
-    super(exchange);
->>>>>>> b585f193
   }
 
   @Override
