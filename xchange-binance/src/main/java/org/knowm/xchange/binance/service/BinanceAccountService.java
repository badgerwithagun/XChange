package org.knowm.xchange.binance.service;

import java.io.IOException;
import java.math.BigDecimal;
import java.math.RoundingMode;
import java.util.ArrayList;
import java.util.Date;
import java.util.HashMap;
import java.util.List;
import java.util.Map;
import java.util.stream.Collectors;
import org.knowm.xchange.binance.BinanceAuthenticated;
import org.knowm.xchange.binance.BinanceErrorAdapter;
import org.knowm.xchange.binance.BinanceExchange;
import org.knowm.xchange.binance.dto.BinanceException;
import org.knowm.xchange.binance.dto.account.AssetDetail;
import org.knowm.xchange.binance.dto.account.BinanceAccountInformation;
import org.knowm.xchange.binance.dto.account.DepositAddress;
import org.knowm.xchange.currency.Currency;
import org.knowm.xchange.currency.CurrencyPair;
import org.knowm.xchange.dto.account.AccountInfo;
import org.knowm.xchange.dto.account.AddressWithTag;
import org.knowm.xchange.dto.account.Balance;
import org.knowm.xchange.dto.account.Fee;
import org.knowm.xchange.dto.account.FundingRecord;
import org.knowm.xchange.dto.account.FundingRecord.Status;
import org.knowm.xchange.dto.account.FundingRecord.Type;
import org.knowm.xchange.dto.account.Wallet;
import org.knowm.xchange.service.account.AccountService;
import org.knowm.xchange.service.trade.params.*;

public class BinanceAccountService extends BinanceAccountServiceRaw implements AccountService {

  public BinanceAccountService(BinanceExchange exchange, BinanceAuthenticated binance) {
    super(exchange, binance);
  }

  /** (0:Email Sent,1:Cancelled 2:Awaiting Approval 3:Rejected 4:Processing 5:Failure 6Completed) */
  private static FundingRecord.Status withdrawStatus(int status) {
    switch (status) {
      case 0:
      case 2:
      case 4:
        return Status.PROCESSING;
      case 1:
        return Status.CANCELLED;
      case 3:
      case 5:
        return Status.FAILED;
      case 6:
        return Status.COMPLETE;
      default:
        throw new RuntimeException("Unknown binance withdraw status: " + status);
    }
  }

  /** (0:pending,6: credited but cannot withdraw,1:success) */
  private static FundingRecord.Status depositStatus(int status) {
    switch (status) {
      case 0:
      case 6:
        return Status.PROCESSING;
      case 1:
        return Status.COMPLETE;
      default:
        throw new RuntimeException("Unknown binance deposit status: " + status);
    }
  }

<<<<<<< HEAD
=======
  private BinanceAccountInformation getBinanceAccountInformation() throws IOException {
    return super.account(getRecvWindow(), getTimestamp());
  }

>>>>>>> b585f193
  @Override
  public AccountInfo getAccountInfo() throws IOException {
    try {
      BinanceAccountInformation acc = account();
      List<Balance> balances =
          acc.balances.stream()
              .map(b -> new Balance(b.getCurrency(), b.getTotal(), b.getAvailable()))
              .collect(Collectors.toList());
      return new AccountInfo(new Date(acc.updateTime), Wallet.Builder.from(balances).build());
    } catch (BinanceException e) {
      throw BinanceErrorAdapter.adapt(e);
    }
  }

  @Override
  public Map<CurrencyPair, Fee> getDynamicTradingFees() throws IOException {
    try {
      BinanceAccountInformation acc = account();
      BigDecimal makerFee =
          acc.makerCommission.divide(new BigDecimal("10000"), 4, RoundingMode.UNNECESSARY);
      BigDecimal takerFee =
          acc.takerCommission.divide(new BigDecimal("10000"), 4, RoundingMode.UNNECESSARY);

      Map<CurrencyPair, Fee> tradingFees = new HashMap<>();
      List<CurrencyPair> pairs = exchange.getExchangeSymbols();

      pairs.forEach(pair -> tradingFees.put(pair, new Fee(makerFee, takerFee)));

      return tradingFees;
    } catch (BinanceException e) {
      throw BinanceErrorAdapter.adapt(e);
    }
  }

  @Override
  public String withdrawFunds(Currency currency, BigDecimal amount, String address)
      throws IOException {
    try {
      return super.withdraw(currency.getCurrencyCode(), address, amount);
    } catch (BinanceException e) {
      throw BinanceErrorAdapter.adapt(e);
    }
  }

  @Override
  public String withdrawFunds(Currency currency, BigDecimal amount, AddressWithTag address)
      throws IOException {
    return withdrawFunds(new DefaultWithdrawFundsParams(address, currency, amount));
  }

  @Override
  public String withdrawFunds(WithdrawFundsParams params) throws IOException {
    try {
      if (!(params instanceof DefaultWithdrawFundsParams)) {
        throw new IllegalArgumentException("DefaultWithdrawFundsParams must be provided.");
      }
      String id = null;
      if (params instanceof RippleWithdrawFundsParams) {
        RippleWithdrawFundsParams rippleParams = null;
        rippleParams = (RippleWithdrawFundsParams) params;
        id =
            super.withdraw(
                rippleParams.getCurrency().getCurrencyCode(),
                rippleParams.getAddress(),
                rippleParams.getTag(),
                rippleParams.getAmount());
      } else {
        DefaultWithdrawFundsParams p = (DefaultWithdrawFundsParams) params;
        id =
            super.withdraw(
                p.getCurrency().getCurrencyCode(),
                p.getAddress(),
                p.getAddressTag(),
                p.getAmount());
      }
      return id;
    } catch (BinanceException e) {
      throw BinanceErrorAdapter.adapt(e);
    }
  }

  @Override
  public String requestDepositAddress(Currency currency, String... args) throws IOException {
    try {
      return super.requestDepositAddress(currency).address;
    } catch (BinanceException e) {
      throw BinanceErrorAdapter.adapt(e);
    }
  }

  @Override
  public AddressWithTag requestDepositAddressData(Currency currency, String... args)
      throws IOException {
    DepositAddress depositAddress = super.requestDepositAddress(currency);
    String destinationTag =
        (depositAddress.addressTag == null || depositAddress.addressTag.isEmpty())
            ? null
            : depositAddress.addressTag;
    return new AddressWithTag(depositAddress.address, destinationTag);
  }

  public Map<String, AssetDetail> getAssetDetails() throws IOException {
    try {
      return super.requestAssetDetail().getAssetDetail();
    } catch (BinanceException e) {
      throw BinanceErrorAdapter.adapt(e);
    }
  }

  @Override
  public TradeHistoryParams createFundingHistoryParams() {
    return new BinanceFundingHistoryParams();
  }

  @Override
  public List<FundingRecord> getFundingHistory(TradeHistoryParams params) throws IOException {
    try {
      String asset = null;
      if (params instanceof TradeHistoryParamCurrency) {
        TradeHistoryParamCurrency cp = (TradeHistoryParamCurrency) params;
        if (cp.getCurrency() != null) {
          asset = cp.getCurrency().getCurrencyCode();
        }
      }

      Integer limit = null;

      if (params instanceof TradeHistoryParamLimit) {
        TradeHistoryParamLimit hpl = (TradeHistoryParamLimit) params;
        limit = hpl.getLimit();
      }

      boolean withdrawals = true;
      boolean deposits = true;
      boolean otherInflow = true;

      Long startTime = null;
      Long endTime = null;
      if (params instanceof TradeHistoryParamsTimeSpan) {
        TradeHistoryParamsTimeSpan tp = (TradeHistoryParamsTimeSpan) params;
        if (tp.getStartTime() != null) {
          startTime = tp.getStartTime().getTime();
        }
        if (tp.getEndTime() != null) {
          endTime = tp.getEndTime().getTime();
        }
      }

      if (params instanceof HistoryParamsFundingType) {
        HistoryParamsFundingType f = (HistoryParamsFundingType) params;
        if (f.getType() != null) {
          withdrawals = f.getType() == Type.WITHDRAWAL;
          deposits = f.getType() == Type.DEPOSIT;
          otherInflow = f.getType() == Type.OTHER_INFLOW;
        }
      }

      List<FundingRecord> result = new ArrayList<>();
      if (withdrawals) {
<<<<<<< HEAD
        super.withdrawHistory(asset, startTime, endTime)
=======
        super.withdrawHistory(asset, startTime, endTime, getRecvWindow(), getTimestamp())
>>>>>>> b585f193
            .forEach(
                w -> {
                  result.add(
                      new FundingRecord(
                          w.getAddress(),
                          w.getAddressTag(),
                          new Date(w.getApplyTime()),
                          Currency.getInstance(w.getAsset()),
                          w.getAmount(),
                          w.getId(),
                          w.getTxId(),
                          Type.WITHDRAWAL,
                          withdrawStatus(w.getStatus()),
                          null,
                          w.getTransactionFee(),
                          null));
                });
      }

      if (deposits) {
<<<<<<< HEAD
        super.depositHistory(asset, startTime, endTime)
=======
        super.depositHistory(asset, startTime, endTime, getRecvWindow(), getTimestamp())
>>>>>>> b585f193
            .forEach(
                d -> {
                  result.add(
                      new FundingRecord(
                          d.getAddress(),
                          d.getAddressTag(),
                          new Date(d.getInsertTime()),
                          Currency.getInstance(d.getAsset()),
                          d.getAmount(),
                          null,
                          d.getTxId(),
                          Type.DEPOSIT,
                          depositStatus(d.getStatus()),
                          null,
                          null,
                          null));
                });
      }

      if (otherInflow) {
        super.getAssetDividend(asset, startTime, endTime)
            .forEach(
                a -> {
                  result.add(
                      new FundingRecord(
                          null,
                          null,
                          new Date(a.getDivTime()),
                          Currency.getInstance(a.getAsset()),
                          a.getAmount(),
                          null,
                          String.valueOf(a.getTranId()),
                          Type.OTHER_INFLOW,
                          Status.COMPLETE,
                          null,
                          null,
                          a.getEnInfo()));
                });
      }

      return result;
    } catch (BinanceException e) {
      throw BinanceErrorAdapter.adapt(e);
    }
  }
}<|MERGE_RESOLUTION|>--- conflicted
+++ resolved
@@ -67,13 +67,6 @@
     }
   }
 
-<<<<<<< HEAD
-=======
-  private BinanceAccountInformation getBinanceAccountInformation() throws IOException {
-    return super.account(getRecvWindow(), getTimestamp());
-  }
-
->>>>>>> b585f193
   @Override
   public AccountInfo getAccountInfo() throws IOException {
     try {
@@ -233,11 +226,7 @@
 
       List<FundingRecord> result = new ArrayList<>();
       if (withdrawals) {
-<<<<<<< HEAD
         super.withdrawHistory(asset, startTime, endTime)
-=======
-        super.withdrawHistory(asset, startTime, endTime, getRecvWindow(), getTimestamp())
->>>>>>> b585f193
             .forEach(
                 w -> {
                   result.add(
@@ -258,11 +247,7 @@
       }
 
       if (deposits) {
-<<<<<<< HEAD
         super.depositHistory(asset, startTime, endTime)
-=======
-        super.depositHistory(asset, startTime, endTime, getRecvWindow(), getTimestamp())
->>>>>>> b585f193
             .forEach(
                 d -> {
                   result.add(
