package info.bitrich.xchangestream.binance;

import com.fasterxml.jackson.core.type.TypeReference;
import com.fasterxml.jackson.databind.DeserializationFeature;
import com.fasterxml.jackson.databind.JsonNode;
import com.fasterxml.jackson.databind.ObjectMapper;
import info.bitrich.xchangestream.binance.dto.BinanceRawTrade;
import info.bitrich.xchangestream.binance.dto.BinanceWebsocketTransaction;
import info.bitrich.xchangestream.binance.dto.DepthBinanceWebSocketTransaction;
import info.bitrich.xchangestream.binance.dto.TickerBinanceWebsocketTransaction;
import info.bitrich.xchangestream.binance.dto.TradeBinanceWebsocketTransaction;
import info.bitrich.xchangestream.core.ProductSubscription;
import info.bitrich.xchangestream.core.StreamingMarketDataService;
import info.bitrich.xchangestream.service.netty.StreamingObjectMapperHelper;
import io.reactivex.Observable;
import io.reactivex.functions.Consumer;
import org.knowm.xchange.binance.BinanceAdapters;
import org.knowm.xchange.binance.dto.marketdata.BinanceOrderbook;
import org.knowm.xchange.binance.dto.marketdata.BinanceTicker24h;
import org.knowm.xchange.binance.service.BinanceMarketDataService;
import org.knowm.xchange.currency.CurrencyPair;
import org.knowm.xchange.dto.Order.OrderType;
import org.knowm.xchange.dto.marketdata.OrderBook;
import org.knowm.xchange.dto.marketdata.OrderBookUpdate;
import org.knowm.xchange.dto.marketdata.Ticker;
import org.knowm.xchange.dto.marketdata.Trade;
import org.knowm.xchange.exceptions.ExchangeException;
import org.slf4j.Logger;
import org.slf4j.LoggerFactory;

import java.io.IOException;
import java.util.Date;
import java.util.HashMap;
import java.util.Map;
import java.util.concurrent.atomic.AtomicLong;

import static info.bitrich.xchangestream.binance.dto.BaseBinanceWebSocketTransaction.BinanceWebSocketTypes.DEPTH_UPDATE;
import static info.bitrich.xchangestream.binance.dto.BaseBinanceWebSocketTransaction.BinanceWebSocketTypes.TICKER_24_HR;
import static info.bitrich.xchangestream.binance.dto.BaseBinanceWebSocketTransaction.BinanceWebSocketTypes.TRADE;

public class BinanceStreamingMarketDataService implements StreamingMarketDataService {
    private static final Logger LOG = LoggerFactory.getLogger(BinanceStreamingMarketDataService.class);

    private final BinanceStreamingService service;
    private final Map<CurrencyPair, OrderbookSubscription> orderbooks = new HashMap<>();

    private final Map<CurrencyPair, Observable<BinanceTicker24h>> tickerSubscriptions = new HashMap<>();
    private final Map<CurrencyPair, Observable<OrderBook>> orderbookSubscriptions = new HashMap<>();
    private final Map<CurrencyPair, Observable<BinanceRawTrade>> tradeSubscriptions = new HashMap<>();
<<<<<<< HEAD
    private final ObjectMapper mapper = StreamingObjectMapperHelper.getObjectMapper();
=======
    private final ObjectMapper mapper = new ObjectMapper();
    private final BinanceMarketDataService marketDataService;
>>>>>>> 09a7cf60

    public BinanceStreamingMarketDataService(BinanceStreamingService service, BinanceMarketDataService marketDataService) {
        this.service = service;
<<<<<<< HEAD
=======
        this.marketDataService = marketDataService;
        mapper.configure(DeserializationFeature.FAIL_ON_UNKNOWN_PROPERTIES, false);
>>>>>>> 09a7cf60
    }

    @Override
    public Observable<OrderBook> getOrderBook(CurrencyPair currencyPair, Object... args) {
        if (!service.getProductSubscription().getOrderBook().contains(currencyPair)) {
            throw new UnsupportedOperationException("Binance exchange only supports up front subscriptions - subscribe at connect time");
        }
        return orderbookSubscriptions.get(currencyPair);
    }

    public Observable<BinanceTicker24h> getRawTicker(CurrencyPair currencyPair, Object... args) {
        if (!service.getProductSubscription().getTicker().contains(currencyPair)) {
            throw new UnsupportedOperationException("Binance exchange only supports up front subscriptions - subscribe at connect time");
        }
        return tickerSubscriptions.get(currencyPair);
    }

    public Observable<BinanceRawTrade> getRawTrades(CurrencyPair currencyPair, Object... args) {
        if (!service.getProductSubscription().getTrades().contains(currencyPair)) {
            throw new UnsupportedOperationException("Binance exchange only supports up front subscriptions - subscribe at connect time");
        }
        return tradeSubscriptions.get(currencyPair);
    }

    @Override
    public Observable<Ticker> getTicker(CurrencyPair currencyPair, Object... args) {
        return getRawTicker(currencyPair)
                .map(BinanceTicker24h::toTicker);
    }

    @Override
    public Observable<Trade> getTrades(CurrencyPair currencyPair, Object... args) {
        return getRawTrades(currencyPair)
                .map(rawTrade -> new Trade(
                        BinanceAdapters.convertType(rawTrade.isBuyerMarketMaker()),
                        rawTrade.getQuantity(),
                        currencyPair,
                        rawTrade.getPrice(),
                        new Date(rawTrade.getTimestamp()),
                        String.valueOf(rawTrade.getTradeId())
                ));
    }

    private static String channelFromCurrency(CurrencyPair currencyPair, String subscriptionType) {
        String currency = String.join("", currencyPair.toString().split("/")).toLowerCase();
        return currency + "@" + subscriptionType;
    }

    /**
     * Registers subsriptions with the streaming service for the given products.
     *
     * As we receive messages as soon as the connection is open, we need to register subscribers to handle these before the
     * first messages arrive.
     */
    public void openSubscriptions(ProductSubscription productSubscription) {
        productSubscription.getTicker()
                .forEach(currencyPair ->
                        tickerSubscriptions.put(currencyPair, triggerObservableBody(rawTickerStream(currencyPair).share())));
        productSubscription.getOrderBook()
                .forEach(currencyPair ->
                        orderbookSubscriptions.put(currencyPair, triggerObservableBody(orderBookStream(currencyPair).share())));
        productSubscription.getTrades()
                .forEach(currencyPair ->
                        tradeSubscriptions.put(currencyPair, triggerObservableBody(rawTradeStream(currencyPair).share())));
    }

    private Observable<BinanceTicker24h> rawTickerStream(CurrencyPair currencyPair) {
        return service.subscribeChannel(channelFromCurrency(currencyPair, "ticker"))
                .map((JsonNode s) -> tickerTransaction(s.toString()))
                .filter(transaction ->
                        transaction.getData().getCurrencyPair().equals(currencyPair) &&
                            transaction.getData().getEventType() == TICKER_24_HR)
                .map(transaction -> transaction.getData().getTicker());
    }

    private final class OrderbookSubscription {
        long snapshotlastUpdateId;
        AtomicLong lastUpdateId = new AtomicLong(0L);
        OrderBook orderBook;
        Observable<BinanceWebsocketTransaction<DepthBinanceWebSocketTransaction>> stream;
        AtomicLong lastSyncTime = new AtomicLong(0L);

        void invalidateSnapshot() {
            snapshotlastUpdateId = 0L;
        }

        void initSnapshotIfInvalid(CurrencyPair currencyPair) {

            if (snapshotlastUpdateId != 0L)
                return;

            // Don't attempt reconnects too often to avoid bans. 3 seconds will do it.
            long now = System.currentTimeMillis();
            if (now - lastSyncTime.get() < 3000) {
                return;
            }

            try {
                LOG.info("Fetching initial orderbook snapshot for {} ", currencyPair);
                BinanceOrderbook book = marketDataService.getBinanceOrderbook(currencyPair, 1000);
                snapshotlastUpdateId = book.lastUpdateId;
                lastUpdateId.set(book.lastUpdateId);
                orderBook = BinanceMarketDataService.convertOrderBook(book, currencyPair);
            } catch (Throwable e) {
                LOG.error("Failed to fetch initial order book for " + currencyPair, e);
                snapshotlastUpdateId = 0L;
                lastUpdateId.set(0L);
                orderBook = null;
            }
            lastSyncTime.set(now);
        }
    }

    private OrderbookSubscription connectOrderBook(CurrencyPair currencyPair) {
        OrderbookSubscription subscription = new OrderbookSubscription();

        // 1. Open a stream to wss://stream.binance.com:9443/ws/bnbbtc@depth
        // 2. Buffer the events you receive from the stream.
        subscription.stream = service.subscribeChannel(channelFromCurrency(currencyPair, "depth"))
            .map((JsonNode s) -> depthTransaction(s.toString()))
            .filter(transaction ->
                    transaction.getData().getCurrencyPair().equals(currencyPair) &&
                                transaction.getData().getEventType() == DEPTH_UPDATE);


        return subscription;
    }

    private Observable<OrderBook> orderBookStream(CurrencyPair currencyPair) {
        OrderbookSubscription subscription = orderbooks.computeIfAbsent(currencyPair, pair -> connectOrderBook(pair));

        return subscription.stream

                // 3. Get a depth snapshot from https://www.binance.com/api/v1/depth?symbol=BNBBTC&limit=1000
                // (we do this if we don't already have one or we've invalidated a previous one)
                .doOnNext(transaction -> subscription.initSnapshotIfInvalid(currencyPair))

                // If we failed, don't return anything. Just keep trying until it works
                .filter(transaction -> subscription.snapshotlastUpdateId > 0L)

                .map(BinanceWebsocketTransaction::getData)

                // 4. Drop any event where u is <= lastUpdateId in the snapshot
                .filter(depth -> depth.getLastUpdateId() > subscription.snapshotlastUpdateId)

                // 5. The first processed should have U <= lastUpdateId+1 AND u >= lastUpdateId+1
                .filter(depth -> {
                    long lastUpdateId = subscription.lastUpdateId.get();
                    if (lastUpdateId == 0L) {
                        return depth.getFirstUpdateId() <= lastUpdateId + 1 &&
                               depth.getLastUpdateId() >= lastUpdateId + 1;
                    } else {
                        return true;
                    }
                })

                // 6. While listening to the stream, each new event's U should be equal to the previous event's u+1
                .filter(depth -> {
                    long lastUpdateId = subscription.lastUpdateId.get();
                    boolean result;
                    if (lastUpdateId == 0L) {
                        result = true;
                    } else {
                        result = depth.getFirstUpdateId() == lastUpdateId + 1;
                    }
                    if (result) {
                        subscription.lastUpdateId.set(depth.getLastUpdateId());
                    } else {
                        // If not, we re-sync.  This will commonly occur a few times when starting up, since
                        // given update ids 1,2,3,4,5,6,7,8,9, Binance may sometimes return a snapshot
                        // as of 5, but update events covering 1-3, 4-6 and 7-9.  We can't apply the 4-6
                        // update event without double-counting 5, and we can't apply the 7-9 update without
                        // missing 6.  The only thing we can do is to keep requesting a fresh snapshot until
                        // we get to a situation where the snapshot and an update event precisely line up.
                        LOG.info("Orderbook snapshot for {} out of date (last={}, U={}, u={}). This is normal. Re-syncing.", currencyPair, lastUpdateId, depth.getFirstUpdateId(), depth.getLastUpdateId());
                        subscription.invalidateSnapshot();
                    }
                    return result;
                })

                // 7. The data in each event is the absolute quantity for a price level
                // 8. If the quantity is 0, remove the price level
                // 9. Receiving an event that removes a price level that is not in your local order book can happen and is normal.
                .map(depth -> {
                    BinanceOrderbook ob = depth.getOrderBook();
                    ob.bids.forEach((key, value) -> subscription.orderBook.update(new OrderBookUpdate(
                            OrderType.BID,
                            null,
                            currencyPair,
                            key,
                            depth.getEventTime(),
                            value)));
                    ob.asks.forEach((key, value) -> subscription.orderBook.update(new OrderBookUpdate(
                            OrderType.ASK,
                            null,
                            currencyPair,
                            key,
                            depth.getEventTime(),
                            value)));
                    return subscription.orderBook;
                });
    }

    private Observable<BinanceRawTrade> rawTradeStream(CurrencyPair currencyPair) {
        return service.subscribeChannel(channelFromCurrency(currencyPair, "trade"))
                .map((JsonNode s) -> tradeTransaction(s.toString()))
                .filter(transaction ->
                        transaction.getData().getCurrencyPair().equals(currencyPair) &&
                                transaction.getData().getEventType() == TRADE
                )
                .map(transaction -> transaction.getData().getRawTrade());
    }

    /** Force observable to execute its body, this way we get `BinanceStreamingService` to register the observables emitter
     * ready for our message arrivals. */
    private <T> Observable<T> triggerObservableBody(Observable<T> observable) {
        Consumer<T> NOOP = whatever -> {};
        observable.subscribe(NOOP);
        return observable;
    }

    private BinanceWebsocketTransaction<TickerBinanceWebsocketTransaction> tickerTransaction(String s) {
        try {
            return mapper.readValue(s, new TypeReference<BinanceWebsocketTransaction<TickerBinanceWebsocketTransaction>>() {});
        } catch (IOException e) {
            throw new ExchangeException("Unable to parse ticker transaction", e);
        }
    }

    private BinanceWebsocketTransaction<DepthBinanceWebSocketTransaction> depthTransaction(String s) {
        try {
            return mapper.readValue(s, new TypeReference<BinanceWebsocketTransaction<DepthBinanceWebSocketTransaction>>() {});
        } catch (IOException e) {
          throw new ExchangeException("Unable to parse order book transaction", e);
        }
    }

    private BinanceWebsocketTransaction<TradeBinanceWebsocketTransaction> tradeTransaction(String s) {
        try {
            return mapper.readValue(s, new TypeReference<BinanceWebsocketTransaction<TradeBinanceWebsocketTransaction>>() {});
        } catch (IOException e) {
            throw new ExchangeException("Unable to parse trade transaction", e);
        }
    }

}<|MERGE_RESOLUTION|>--- conflicted
+++ resolved
@@ -47,20 +47,12 @@
     private final Map<CurrencyPair, Observable<BinanceTicker24h>> tickerSubscriptions = new HashMap<>();
     private final Map<CurrencyPair, Observable<OrderBook>> orderbookSubscriptions = new HashMap<>();
     private final Map<CurrencyPair, Observable<BinanceRawTrade>> tradeSubscriptions = new HashMap<>();
-<<<<<<< HEAD
     private final ObjectMapper mapper = StreamingObjectMapperHelper.getObjectMapper();
-=======
-    private final ObjectMapper mapper = new ObjectMapper();
     private final BinanceMarketDataService marketDataService;
->>>>>>> 09a7cf60
 
     public BinanceStreamingMarketDataService(BinanceStreamingService service, BinanceMarketDataService marketDataService) {
         this.service = service;
-<<<<<<< HEAD
-=======
         this.marketDataService = marketDataService;
-        mapper.configure(DeserializationFeature.FAIL_ON_UNKNOWN_PROPERTIES, false);
->>>>>>> 09a7cf60
     }
 
     @Override
@@ -180,9 +172,9 @@
         // 1. Open a stream to wss://stream.binance.com:9443/ws/bnbbtc@depth
         // 2. Buffer the events you receive from the stream.
         subscription.stream = service.subscribeChannel(channelFromCurrency(currencyPair, "depth"))
-            .map((JsonNode s) -> depthTransaction(s.toString()))
-            .filter(transaction ->
-                    transaction.getData().getCurrencyPair().equals(currencyPair) &&
+                .map((JsonNode s) -> depthTransaction(s.toString()))
+                .filter(transaction ->
+                        transaction.getData().getCurrencyPair().equals(currencyPair) &&
                                 transaction.getData().getEventType() == DEPTH_UPDATE);
 
 
