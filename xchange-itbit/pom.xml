<project xmlns="http://maven.apache.org/POM/4.0.0" xmlns:xsi="http://www.w3.org/2001/XMLSchema-instance" xsi:schemaLocation="http://maven.apache.org/POM/4.0.0 http://maven.apache.org/xsd/maven-4.0.0.xsd">

    <modelVersion>4.0.0</modelVersion>

    <parent>
        <groupId>org.knowm.xchange</groupId>
        <artifactId>xchange-parent</artifactId>
<<<<<<< HEAD
        <version>4.3.10-SNAPSHOT</version>
=======
        <version>4.3.11-SNAPSHOT</version>
>>>>>>> 4ab85c11
    </parent>

    <artifactId>xchange-itbit</artifactId>

    <name>XChange ItBit</name>
    <description>XChange implementation for the ItBit Exchange</description>

    <url>http://knowm.org/open-source/xchange/</url>
    <inceptionYear>2012</inceptionYear>

    <organization>
        <name>Knowm Inc.</name>
        <url>http://knowm.org/open-source/xchange/</url>
    </organization>

    <!-- Parent provides default configuration for dependencies -->
    <dependencies>

        <dependency>
            <groupId>org.knowm.xchange</groupId>
            <artifactId>xchange-core</artifactId>
            <version>${project.version}</version>
        </dependency>

        <dependency>
            <groupId>com.google.guava</groupId>
            <artifactId>guava</artifactId>
        </dependency>
    </dependencies>

</project><|MERGE_RESOLUTION|>--- conflicted
+++ resolved
@@ -5,11 +5,7 @@
     <parent>
         <groupId>org.knowm.xchange</groupId>
         <artifactId>xchange-parent</artifactId>
-<<<<<<< HEAD
-        <version>4.3.10-SNAPSHOT</version>
-=======
         <version>4.3.11-SNAPSHOT</version>
->>>>>>> 4ab85c11
     </parent>
 
     <artifactId>xchange-itbit</artifactId>
