--- conflicted
+++ resolved
@@ -66,11 +66,8 @@
       throw new RuntimeException("Illegal algorithm for post body digest. Check the implementation.");
     }
 
-<<<<<<< HEAD
-    Map<String, String> httpHeaders = restInvocation.getAllHttpHeaders();
-=======
+
     Map<String, String> httpHeaders = restInvocation.getHttpHeadersFromParams();
->>>>>>> b7c11ba5
     String currentNonce = httpHeaders.get("X-Auth-Nonce");
     String currentTimestamp = httpHeaders.get("X-Auth-Timestamp");
 
