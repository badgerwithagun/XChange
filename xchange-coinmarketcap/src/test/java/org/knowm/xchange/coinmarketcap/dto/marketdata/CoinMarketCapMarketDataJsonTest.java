--- conflicted
+++ resolved
@@ -12,13 +12,7 @@
   public void testDeserializeTicker() throws IOException {
 
     // Read in the JSON from the example resources
-    InputStream is =
-        CoinMarketCapMarketDataJsonTest.class.getResourceAsStream(
-<<<<<<< HEAD
-            "/org/knowm/xchange/coinmarketcap/dto/marketdata/example-ticker-data.json");
-=======
-            "/marketdata/example-ticker-data.json");
->>>>>>> ebd47295
+    InputStream is = CoinMarketCapMarketDataJsonTest.class.getResourceAsStream("/org/knowm/xchange/coinmarketcap/dto/marketdata/example-ticker-data.json");
 
     // Use Jackson to parse it
     ObjectMapper mapper = new ObjectMapper();
