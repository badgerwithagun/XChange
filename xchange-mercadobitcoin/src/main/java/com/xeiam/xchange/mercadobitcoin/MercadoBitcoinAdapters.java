--- conflicted
+++ resolved
@@ -133,15 +133,9 @@
   public static AccountInfo adaptAccountInfo(MercadoBitcoinBaseTradeApiResult<MercadoBitcoinAccountInfo> accountInfo, String userName) {
 
     // Adapt to XChange DTOs
-<<<<<<< HEAD
-    Balance brlBalance = new Balance(Currencies.BRL, accountInfo.getTheReturn().getFunds().getBrl());
-    Balance btcBalance = new Balance(Currencies.BTC, accountInfo.getTheReturn().getFunds().getBtc());
-    Balance ltcBalance = new Balance(Currencies.LTC, accountInfo.getTheReturn().getFunds().getLtc());
-=======
-    Wallet brlWallet = new Wallet(Currency.BRL, accountInfo.getTheReturn().getFunds().getBrl(), "Brazilian Reais balance (R$ / BRL)");
-    Wallet btcWallet = new Wallet(Currency.BTC, accountInfo.getTheReturn().getFunds().getBtc(), "Bitcoin balance (XBT / BTC)");
-    Wallet ltcWallet = new Wallet(Currency.LTC, accountInfo.getTheReturn().getFunds().getLtc(), "Litecoin balance (XLT / LTC)");
->>>>>>> 4175dd02
+    Balance brlBalance = new Balance(Currency.BRL, accountInfo.getTheReturn().getFunds().getBrl());
+    Balance btcBalance = new Balance(Currency.BTC, accountInfo.getTheReturn().getFunds().getBtc());
+    Balance ltcBalance = new Balance(Currency.LTC, accountInfo.getTheReturn().getFunds().getLtc());
 
     return new AccountInfo(userName, new Wallet(brlBalance, btcBalance, ltcBalance));
   }
