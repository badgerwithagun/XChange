--- conflicted
+++ resolved
@@ -72,24 +72,14 @@
 
     @Override
     public String getSubscribeMessage(String channelName, Object... args) throws IOException {
-<<<<<<< HEAD
-        GDAXWebSocketSubscriptionMessage subscribeMessage = new GDAXWebSocketSubscriptionMessage(SUBSCRIBE, product);
-=======
         GDAXWebSocketSubscriptionMessage subscribeMessage = new GDAXWebSocketSubscriptionMessage(SUBSCRIBE, product, authData.get());
-        ObjectMapper objectMapper = new ObjectMapper();
->>>>>>> 1a645e80
         return objectMapper.writeValueAsString(subscribeMessage);
     }
 
     @Override
     public String getUnsubscribeMessage(String channelName) throws IOException {
         GDAXWebSocketSubscriptionMessage subscribeMessage =
-<<<<<<< HEAD
-                new GDAXWebSocketSubscriptionMessage(UNSUBSCRIBE, new String[]{"level2", "matches", "ticker"});
-=======
                 new GDAXWebSocketSubscriptionMessage(UNSUBSCRIBE, new String[]{"level2", "matches", "ticker"}, authData.get());
-        ObjectMapper objectMapper = new ObjectMapper();
->>>>>>> 1a645e80
         return objectMapper.writeValueAsString(subscribeMessage);
     }
 
