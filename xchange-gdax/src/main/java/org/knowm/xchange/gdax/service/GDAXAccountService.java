package org.knowm.xchange.gdax.service;

import java.io.IOException;
import java.math.BigDecimal;
import java.util.ArrayList;
import java.util.List;
<<<<<<< HEAD
import java.util.Map;
=======
>>>>>>> ebd47295
import org.knowm.xchange.Exchange;
import org.knowm.xchange.currency.Currency;
import org.knowm.xchange.dto.account.AccountInfo;
import org.knowm.xchange.dto.account.FundingRecord;
import org.knowm.xchange.exceptions.ExchangeException;
import org.knowm.xchange.gdax.GDAXAdapters;
import org.knowm.xchange.gdax.dto.GdaxTransfer;
import org.knowm.xchange.gdax.dto.account.GDAXAccount;
import org.knowm.xchange.gdax.dto.account.GDAXWithdrawCryptoResponse;
import org.knowm.xchange.gdax.dto.trade.GDAXCoinbaseAccount;
import org.knowm.xchange.gdax.dto.trade.GDAXCoinbaseAccountAddress;
import org.knowm.xchange.gdax.dto.trade.GDAXSendMoneyResponse;
import org.knowm.xchange.gdax.dto.trade.GDAXTradeHistoryParams;
import org.knowm.xchange.service.account.AccountService;
import org.knowm.xchange.service.trade.params.DefaultWithdrawFundsParams;
import org.knowm.xchange.service.trade.params.TradeHistoryParamCurrency;
import org.knowm.xchange.service.trade.params.TradeHistoryParams;
import org.knowm.xchange.service.trade.params.WithdrawFundsParams;

public class GDAXAccountService extends GDAXAccountServiceRaw implements AccountService {

  public GDAXAccountService(Exchange exchange) {

    super(exchange);
  }

  @Override
  public AccountInfo getAccountInfo() throws IOException {

    return new AccountInfo(GDAXAdapters.adaptAccountInfo(getGDAXAccountInfo()));
  }

  @Override
  public String withdrawFunds(Currency currency, BigDecimal amount, String address)
      throws IOException {
    return withdrawFunds(new DefaultWithdrawFundsParams(address, currency, amount));
  }

  @Override
  public String withdrawFunds(WithdrawFundsParams params) throws IOException {
    if (params instanceof DefaultWithdrawFundsParams) {
      DefaultWithdrawFundsParams defaultParams = (DefaultWithdrawFundsParams) params;
      GDAXWithdrawCryptoResponse response =
          withdrawCrypto(
              defaultParams.getAddress(), defaultParams.getAmount(), defaultParams.getCurrency());
      return response.id;
    }

    throw new IllegalStateException("Don't know how to withdraw: " + params);
  }

  public String moveFunds(Currency currency, String address, BigDecimal amount) throws IOException {
    GDAXAccount[] accounts = getGDAXAccountInfo();
    String accountId = null;
    for (GDAXAccount account : accounts) {
      if (currency.getCurrencyCode().equals(account.getCurrency())) {
        accountId = account.getId();
      }
    }

    if (accountId == null) {
      throw new ExchangeException(
          "Cannot determine account id for currency " + currency.getCurrencyCode());
    }

    GDAXSendMoneyResponse response = sendMoney(accountId, address, amount, currency);
    if (response.getData() != null) {
      return response.getData().getId();
    }

    return null;
  }

  @Override
  public String requestDepositAddress(Currency currency, String... args) throws IOException {

    GDAXCoinbaseAccount[] coinbaseAccounts = getCoinbaseAccounts();
    GDAXCoinbaseAccount depositAccount = null;

    for (GDAXCoinbaseAccount account : coinbaseAccounts) {
      Currency accountCurrency = Currency.getInstance(account.getCurrency());
      if (account.isActive()
          && account.getType().equals("wallet")
          && accountCurrency.equals(currency)) {
        depositAccount = account;
        break;
      }
    }

    GDAXCoinbaseAccountAddress depositAddress = getCoinbaseAccountAddress(depositAccount.getId());
    return depositAddress.getAddress();
  }

  @Override
  public TradeHistoryParams createFundingHistoryParams() {
    return new GDAXTradeHistoryParams();
  }

  @Override
  /**
   * Warning - this method makes several API calls. The reason is that the paging functionality
   * isn't implemented properly yet.
   *
   * <p>It honours TradeHistoryParamCurrency for filtering to a single ccy.
   */
  public List<FundingRecord> getFundingHistory(TradeHistoryParams params) throws IOException {
    int maxPageSize = 100;

    List<FundingRecord> fundingHistory = new ArrayList<>();

    for (GDAXAccount gdaxAccount : getGDAXAccountInfo()) {
      Currency currency = Currency.getInstance(gdaxAccount.getCurrency());

<<<<<<< HEAD
      Map<Integer, Map> allForAccount = new HashMap<>();

      Integer lastId = null;
      while (true) {
        List<Map> ledger = ledger(accountId, lastId);
        if (ledger.isEmpty()) break;

        for (Map map : ledger) {
          lastId = Integer.valueOf(map.get("id").toString());
=======
      if (params instanceof TradeHistoryParamCurrency) {
        Currency desiredCurrency = ((TradeHistoryParamCurrency) params).getCurrency();
        if (!desiredCurrency.equals(currency)) continue;
      }
>>>>>>> ebd47295

      String accountId = gdaxAccount.getId();
      String profileId = gdaxAccount.getProfile_id();
      String createdAt = null;

      while (true) {
        List<GdaxTransfer> transfers = transfers(accountId, profileId, maxPageSize, createdAt);
        if (transfers.isEmpty()) break;

<<<<<<< HEAD
      for (Map map : allForAccount.values()) {
        try {
          boolean isTransfer = map.get("type").toString().equals("transfer");
          if (!isTransfer) continue;

          Map details = (Map) map.get("details");

          FundingRecord.Type type;

          Object source = details.get("source");
          if (source != null && source.toString().equals("fork")) type = FundingRecord.Type.DEPOSIT;
          else if (details.get("transfer_type").toString().equals("deposit"))
            type = FundingRecord.Type.DEPOSIT;
          else if (details.get("transfer_type").toString().equals("withdraw"))
            type = FundingRecord.Type.WITHDRAWAL;
          else continue;

          Object transferId = details.get("transfer_id");

          fundingHistory.add(
              new FundingRecord(
                  null,
                  DateUtils.fromISO8601DateString(map.get("created_at").toString()),
                  currency,
                  new BigDecimal(map.get("amount").toString()),
                  transferId == null ? null : transferId.toString(),
                  null,
                  type,
                  FundingRecord.Status.COMPLETE,
                  new BigDecimal(map.get("balance").toString()),
                  null,
                  null));
        } catch (Exception e) {
          throw new IllegalStateException("Failed to parse: " + map, e);
=======
        for (GdaxTransfer gdaxTransfer : transfers) {
          createdAt = gdaxTransfer.createdAt;
          fundingHistory.add(GDAXAdapters.adaptFundingRecord(currency, gdaxTransfer));
>>>>>>> ebd47295
        }
      }
    }

    return fundingHistory;
  }

  public static class GDAXMoveFundsParams implements WithdrawFundsParams {
    public final Currency currency;
    public final BigDecimal amount;
    public final String address;

    public GDAXMoveFundsParams(Currency currency, BigDecimal amount, String address) {
      this.currency = currency;
      this.amount = amount;
      this.address = address;
    }
  }
}<|MERGE_RESOLUTION|>--- conflicted
+++ resolved
@@ -4,10 +4,7 @@
 import java.math.BigDecimal;
 import java.util.ArrayList;
 import java.util.List;
-<<<<<<< HEAD
 import java.util.Map;
-=======
->>>>>>> ebd47295
 import org.knowm.xchange.Exchange;
 import org.knowm.xchange.currency.Currency;
 import org.knowm.xchange.dto.account.AccountInfo;
@@ -121,22 +118,10 @@
     for (GDAXAccount gdaxAccount : getGDAXAccountInfo()) {
       Currency currency = Currency.getInstance(gdaxAccount.getCurrency());
 
-<<<<<<< HEAD
-      Map<Integer, Map> allForAccount = new HashMap<>();
-
-      Integer lastId = null;
-      while (true) {
-        List<Map> ledger = ledger(accountId, lastId);
-        if (ledger.isEmpty()) break;
-
-        for (Map map : ledger) {
-          lastId = Integer.valueOf(map.get("id").toString());
-=======
       if (params instanceof TradeHistoryParamCurrency) {
         Currency desiredCurrency = ((TradeHistoryParamCurrency) params).getCurrency();
         if (!desiredCurrency.equals(currency)) continue;
       }
->>>>>>> ebd47295
 
       String accountId = gdaxAccount.getId();
       String profileId = gdaxAccount.getProfile_id();
@@ -144,48 +129,15 @@
 
       while (true) {
         List<GdaxTransfer> transfers = transfers(accountId, profileId, maxPageSize, createdAt);
-        if (transfers.isEmpty()) break;
+        if (transfers.isEmpty())
+          break;
 
-<<<<<<< HEAD
-      for (Map map : allForAccount.values()) {
-        try {
-          boolean isTransfer = map.get("type").toString().equals("transfer");
-          if (!isTransfer) continue;
 
-          Map details = (Map) map.get("details");
 
-          FundingRecord.Type type;
-
-          Object source = details.get("source");
-          if (source != null && source.toString().equals("fork")) type = FundingRecord.Type.DEPOSIT;
-          else if (details.get("transfer_type").toString().equals("deposit"))
-            type = FundingRecord.Type.DEPOSIT;
-          else if (details.get("transfer_type").toString().equals("withdraw"))
-            type = FundingRecord.Type.WITHDRAWAL;
-          else continue;
-
-          Object transferId = details.get("transfer_id");
-
-          fundingHistory.add(
-              new FundingRecord(
-                  null,
-                  DateUtils.fromISO8601DateString(map.get("created_at").toString()),
-                  currency,
-                  new BigDecimal(map.get("amount").toString()),
-                  transferId == null ? null : transferId.toString(),
-                  null,
-                  type,
-                  FundingRecord.Status.COMPLETE,
-                  new BigDecimal(map.get("balance").toString()),
-                  null,
-                  null));
-        } catch (Exception e) {
-          throw new IllegalStateException("Failed to parse: " + map, e);
-=======
-        for (GdaxTransfer gdaxTransfer : transfers) {
-          createdAt = gdaxTransfer.createdAt;
-          fundingHistory.add(GDAXAdapters.adaptFundingRecord(currency, gdaxTransfer));
->>>>>>> ebd47295
+          for (GdaxTransfer gdaxTransfer : transfers){
+createdAt = gdaxTransfer.createdAt;
+          fundingHistory.add(GDAXAdapters.adaptFundingRecord( currency,
+              gdaxTransfer));
         }
       }
     }
