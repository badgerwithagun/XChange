--- conflicted
+++ resolved
@@ -108,53 +108,18 @@
 
   @GET
   @Path("orders?status={status}")
-  GDAXOrder[] getListOrders(
-      @HeaderParam("CB-ACCESS-KEY") String apiKey,
-      @HeaderParam("CB-ACCESS-SIGN") ParamsDigest signer,
-      @HeaderParam("CB-ACCESS-TIMESTAMP") SynchronizedValueFactory<Long> nonce,
-      @HeaderParam("CB-ACCESS-PASSPHRASE") String passphrase,
+  GDAXOrder[] getListOrders(@HeaderParam("CB-ACCESS-KEY") String apiKey, @HeaderParam("CB-ACCESS-SIGN") ParamsDigest signer,
+      @HeaderParam("CB-ACCESS-TIMESTAMP") SynchronizedValueFactory<Long> nonce, @HeaderParam("CB-ACCESS-PASSPHRASE") String passphrase,
       @PathParam("status") String status)
-      throws GDAXException, IOException;
-<<<<<<< HEAD
+
+   throws GDAXException, IOException;
 
   @POST
   @Path("orders")
   @Consumes(MediaType.APPLICATION_JSON)
-  GDAXIdResponse placeLimitOrder(
-      GDAXPlaceOrder placeOrder,
-      @HeaderParam("CB-ACCESS-KEY") String apiKey,
-      @HeaderParam("CB-ACCESS-SIGN") ParamsDigest signer,
-      @HeaderParam("CB-ACCESS-TIMESTAMP") SynchronizedValueFactory<Long> nonce,
-      @HeaderParam("CB-ACCESS-PASSPHRASE") String passphrase)
-      throws GDAXException, IOException;
-
-  @POST
-  @Path("orders")
-  @Consumes(MediaType.APPLICATION_JSON)
-  GDAXIdResponse placeMarketOrder(
-      GDAXPlaceOrder placeOrder,
-      @HeaderParam("CB-ACCESS-KEY") String apiKey,
-      @HeaderParam("CB-ACCESS-SIGN") ParamsDigest signer,
-      @HeaderParam("CB-ACCESS-TIMESTAMP") SynchronizedValueFactory<Long> nonce,
-      @HeaderParam("CB-ACCESS-PASSPHRASE") String passphrase)
-      throws GDAXException, IOException;
-=======
->>>>>>> ebd47295
-
-  @POST
-  @Path("orders")
-  @Consumes(MediaType.APPLICATION_JSON)
-<<<<<<< HEAD
-  GDAXIdResponse placeStopOrder(
-=======
-  GDAXIdResponse placeOrder(
->>>>>>> ebd47295
-      GDAXPlaceOrder placeOrder,
-      @HeaderParam("CB-ACCESS-KEY") String apiKey,
-      @HeaderParam("CB-ACCESS-SIGN") ParamsDigest signer,
-      @HeaderParam("CB-ACCESS-TIMESTAMP") SynchronizedValueFactory<Long> nonce,
-      @HeaderParam("CB-ACCESS-PASSPHRASE") String passphrase)
-      throws GDAXException, IOException;
+  GDAXIdResponse placeOrder(GDAXPlaceOrder placeOrder, @HeaderParam("CB-ACCESS-KEY") String apiKey,
+      @HeaderParam("CB-ACCESS-SIGN") ParamsDigest signer, @HeaderParam("CB-ACCESS-TIMESTAMP") SynchronizedValueFactory<Long> nonce,
+      @HeaderParam("CB-ACCESS-PASSPHRASE") String passphrase) throws GDAXException, IOException;
 
   @DELETE
   @Path("orders/{id}")
@@ -213,8 +178,6 @@
       @PathParam("account_id") String accountId,
       @QueryParam("after") Integer startingOrderId)
       throws GDAXException, IOException;
-<<<<<<< HEAD
-=======
 
   @GET
   @Path("accounts/{account_id}/transfers")
@@ -228,7 +191,6 @@
       @QueryParam("profile_id") String profileId,
       @QueryParam("limit") Integer limit,
       @QueryParam("after") String createdAtDate);
->>>>>>> ebd47295
 
   @POST
   @Path("reports")
@@ -244,11 +206,7 @@
   @GET
   @Path("reports/{report_id}")
   @Consumes(MediaType.APPLICATION_JSON)
-<<<<<<< HEAD
-  List<Map> getReport(
-=======
   Map getReport(
->>>>>>> ebd47295
       @HeaderParam("CB-ACCESS-KEY") String apiKey,
       @HeaderParam("CB-ACCESS-SIGN") ParamsDigest signer,
       @HeaderParam("CB-ACCESS-TIMESTAMP") SynchronizedValueFactory<Long> nonce,
