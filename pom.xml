--- conflicted
+++ resolved
@@ -80,11 +80,7 @@
     </repositories>
 
     <properties>
-<<<<<<< HEAD
-        <xchange.version>4.3.9</xchange.version>
-=======
         <xchange.version>4.3.11</xchange.version>
->>>>>>> 1a645e80
         <project.build.sourceEncoding>UTF-8</project.build.sourceEncoding>
         <project.reporting.outputEncoding>UTF-8</project.reporting.outputEncoding>
         <maven.compiler.source>1.8</maven.compiler.source>
