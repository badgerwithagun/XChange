<?xml version="1.0" encoding="UTF-8"?>
<project xmlns="http://maven.apache.org/POM/4.0.0" xmlns:xsi="http://www.w3.org/2001/XMLSchema-instance" xsi:schemaLocation="http://maven.apache.org/POM/4.0.0 http://maven.apache.org/xsd/maven-4.0.0.xsd">
    <modelVersion>4.0.0</modelVersion>

    <groupId>info.bitrich.xchange-stream</groupId>
    <artifactId>xchange-stream-parent</artifactId>
    <packaging>pom</packaging>
    <version>4.3.17-SNAPSHOT</version>

    <modules>
        <module>xchange-stream-core</module>
        <module>service-pubnub</module>
        <module>service-pusher</module>
        <module>service-netty</module>
        <module>service-wamp</module>
        <module>service-core</module>
        <module>xchange-bitstamp</module>
        <module>xchange-cexio</module>
        <module>xchange-okcoin</module>
        <module>xchange-poloniex</module>
        <module>xchange-coinmate</module>
        <module>xchange-coinbasepro</module>
        <module>xchange-bitfinex</module>
        <module>xchange-bitmex</module>
        <module>xchange-poloniex2</module>
        <module>xchange-bitflyer</module>
        <module>xchange-gemini</module>
        <module>xchange-wex</module>
        <module>xchange-binance</module>
        <module>xchange-hitbtc</module>
<<<<<<< HEAD
        <module>xchange-bankera</module>
=======
        <module>xchange-kraken</module>
>>>>>>> ba499d05
    </modules>

    <name>xchange-stream</name>
    <description>
        XChange-stream is a Java library providing a simple and consistent streaming API for interacting with Bitcoin
        and other crypto currency exchanges via WebSocket protocol.
    </description>
    <url>https://github.com/bitrich-info/xchange-stream</url>

    <licenses>
        <license>
            <name>Apache License, Version 2.0</name>
            <url>http://www.apache.org/licenses/LICENSE-2.0.txt</url>
            <distribution>repo</distribution>
        </license>
    </licenses>

    <developers>
        <developer>
            <name>Zdenek Dolezal</name>
            <email>zdenek.dolezal@gmail.com</email>
        </developer>
    </developers>

    <scm>
        <connection>scm:git:git@github.com:bitrich-info/xchange-stream.git</connection>
        <developerConnection>scm:git:git@github.com:bitrich-info/xchange-stream.git</developerConnection>
        <url>git@github.com:bitrich-info/xchange-stream.git</url>
        <tag>HEAD</tag>
    </scm>

    <distributionManagement>
        <snapshotRepository>
            <id>ossrh</id>
            <url>https://oss.sonatype.org/content/repositories/snapshots</url>
        </snapshotRepository>
        <repository>
            <id>ossrh</id>
            <url>https://oss.sonatype.org/service/local/staging/deploy/maven2/</url>
        </repository>
    </distributionManagement>

    <repositories>
        <!-- For XChange SNAPSHOT dependency -->
        <repository>
            <id>sonatype-oss-snapshot</id>
            <snapshots />
            <url>https://oss.sonatype.org/content/repositories/snapshots</url>
        </repository>
    </repositories>

    <properties>
        <xchange.version>4.3.20</xchange.version>
        <project.build.sourceEncoding>UTF-8</project.build.sourceEncoding>
        <project.reporting.outputEncoding>UTF-8</project.reporting.outputEncoding>
        <maven.compiler.source>1.8</maven.compiler.source>
        <maven.compiler.target>1.8</maven.compiler.target>
    </properties>

    <dependencyManagement>
        <dependencies>
            <dependency>
                <groupId>com.fasterxml.jackson.core</groupId>
                <artifactId>jackson-databind</artifactId>
                <version>2.9.9</version>
            </dependency>
        </dependencies>
    </dependencyManagement>

    <dependencies>
        <dependency>
            <groupId>org.slf4j</groupId>
            <artifactId>slf4j-api</artifactId>
            <version>1.7.26</version>
        </dependency>

        <dependency>
            <groupId>io.reactivex.rxjava2</groupId>
            <artifactId>rxjava</artifactId>
            <version>2.2.10</version>
        </dependency>

        <dependency>
            <groupId>org.apache.logging.log4j</groupId>
            <artifactId>log4j-slf4j-impl</artifactId>
            <version>2.11.2</version>
            <scope>test</scope>
        </dependency>

        <dependency>
            <groupId>org.apache.logging.log4j</groupId>
            <artifactId>log4j-core</artifactId>
            <version>2.11.2</version>
            <scope>test</scope>
        </dependency>

        <dependency>
            <groupId>junit</groupId>
            <artifactId>junit</artifactId>
            <version>4.12</version>
            <scope>test</scope>
        </dependency>

        <dependency>
            <groupId>org.mockito</groupId>
            <artifactId>mockito-core</artifactId>
            <version>2.28.2</version>
            <scope>test</scope>
        </dependency>

        <dependency>
            <groupId>org.assertj</groupId>
            <artifactId>assertj-core</artifactId>
            <version>3.12.2</version>
            <scope>test</scope>
        </dependency>
    </dependencies>

    <build>
        <plugins>
            <plugin>
                <groupId>org.apache.maven.plugins</groupId>
                <artifactId>maven-release-plugin</artifactId>
                <version>2.5.3</version>
            </plugin>
        </plugins>
    </build>
    <profiles>
        <profile>
            <id>release</id>
            <build>
                <plugins>
                    <plugin>
                        <groupId>org.sonatype.plugins</groupId>
                        <artifactId>nexus-staging-maven-plugin</artifactId>
                        <version>1.6.8</version>
                        <extensions>true</extensions>
                        <configuration>
                            <serverId>ossrh</serverId>
                            <nexusUrl>https://oss.sonatype.org/</nexusUrl>
                            <autoReleaseAfterClose>true</autoReleaseAfterClose>
                        </configuration>
                    </plugin>

                    <plugin>
                        <groupId>org.apache.maven.plugins</groupId>
                        <artifactId>maven-source-plugin</artifactId>
                        <version>3.1.0</version>
                        <executions>
                            <execution>
                                <id>attach-sources</id>
                                <goals>
                                    <goal>jar-no-fork</goal>
                                </goals>
                            </execution>
                        </executions>
                    </plugin>

                    <plugin>
                        <groupId>org.apache.maven.plugins</groupId>
                        <artifactId>maven-javadoc-plugin</artifactId>
                        <version>3.1.0</version>
                        <executions>
                            <execution>
                                <id>attach-javadocs</id>
                                <goals>
                                    <goal>jar</goal>
                                </goals>
                            </execution>
                        </executions>
                    </plugin>

                    <plugin>
                        <groupId>org.apache.maven.plugins</groupId>
                        <artifactId>maven-gpg-plugin</artifactId>
                        <version>1.6</version>
                        <executions>
                            <execution>
                                <id>sign-artifacts</id>
                                <phase>verify</phase>
                                <goals>
                                    <goal>sign</goal>
                                </goals>
                            </execution>
                        </executions>
                        <configuration>
                            <gpgArguments>
                                <arg>--no-tty</arg>
                            </gpgArguments>
                        </configuration>
                    </plugin>
                </plugins>
            </build>
        </profile>
    </profiles>
</project><|MERGE_RESOLUTION|>--- conflicted
+++ resolved
@@ -28,11 +28,8 @@
         <module>xchange-wex</module>
         <module>xchange-binance</module>
         <module>xchange-hitbtc</module>
-<<<<<<< HEAD
         <module>xchange-bankera</module>
-=======
         <module>xchange-kraken</module>
->>>>>>> ba499d05
     </modules>
 
     <name>xchange-stream</name>
