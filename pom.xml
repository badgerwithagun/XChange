<project xmlns="http://maven.apache.org/POM/4.0.0" xmlns:xsi="http://www.w3.org/2001/XMLSchema-instance"
<<<<<<< HEAD
	xsi:schemaLocation="http://maven.apache.org/POM/4.0.0 http://maven.apache.org/xsd/maven-4.0.0.xsd">

	<modelVersion>4.0.0</modelVersion>

	<groupId>com.xeiam.xchange</groupId>
	<artifactId>parent</artifactId>
	<version>1.1.0-SNAPSHOT</version>
	<packaging>pom</packaging>

	<name>XChange Parent</name>
	<description>XChange Parent provides a consistent set of libraries for modules to use</description>

	<url>http://xeiam.com</url>
	<inceptionYear>2012</inceptionYear>

	<organization>
		<name>Xeiam, LLC</name>
		<url>http://xeiam.com</url>
	</organization>

	<developers>
		<developer>
			<name>Tim Molter</name>
		</developer>
		<developer>
			<name>Gary Rowe</name>
			<email>g.rowe@froot.co.uk</email>
		</developer>
	</developers>

	<scm>
		<url>git://github.com/timmolter/XChange.git</url>
	</scm>

	<distributionManagement>
		<repository>
			<id>releases</id>
			<url>http://nexus.bitcoinj.org/content/repositories/releases</url>
		</repository>
		<snapshotRepository>
			<id>snapshots</id>
			<url>http://nexus.bitcoinj.org/content/repositories/snapshots</url>
		</snapshotRepository>
	</distributionManagement>

	<modules>
		<module>xchange</module>
		<module>xchange-mtgox</module>
		<module>xchange-examples</module>
		<module>xchange-intersango</module>
	</modules>

	<build>
		<pluginManagement>
			<plugins>
				<!-- Ensure compilation is done under Java 6 in all environments -->
				<plugin>
					<groupId>org.apache.maven.plugins</groupId>
					<artifactId>maven-compiler-plugin</artifactId>
					<version>2.3.2</version>
					<configuration>
						<source>1.6</source>
						<target>1.6</target>
						<showDeprecation>true</showDeprecation>
						<showWarnings>true</showWarnings>
					</configuration>
				</plugin>
				<!-- Generates a source code JAR during package -->
				<plugin>
					<groupId>org.apache.maven.plugins</groupId>
					<artifactId>maven-source-plugin</artifactId>
					<version>2.0.4</version>
					<executions>
						<execution>
							<id>attach-sources</id>
							<goals>
								<goal>jar</goal>
							</goals>
						</execution>
					</executions>
				</plugin>
				<!-- Generates a Javadoc JAR during package -->
				<plugin>
					<groupId>org.apache.maven.plugins</groupId>
					<artifactId>maven-javadoc-plugin</artifactId>
					<version>2.5</version>
					<executions>
						<execution>
							<id>attach-javadocs</id>
							<goals>
								<goal>jar</goal>
							</goals>
						</execution>
					</executions>
				</plugin>
				<!-- Generate a FindBugs report -->
				<plugin>
					<groupId>org.codehaus.mojo</groupId>
					<artifactId>findbugs-maven-plugin</artifactId>
					<version>2.3.2</version>
				</plugin>
				<!-- Generate a PMD report -->
				<plugin>
					<groupId>org.apache.maven.plugins</groupId>
					<artifactId>maven-pmd-plugin</artifactId>
					<version>2.5</version>
				</plugin>
				<!-- Source code cross referencing -->
				<plugin>
					<groupId>org.apache.maven.plugins</groupId>
					<artifactId>maven-jxr-plugin</artifactId>
					<version>2.1</version>
					<configuration>
						<aggregate>true</aggregate>
						<linkJavadoc>true</linkJavadoc>
					</configuration>
				</plugin>
			</plugins>
		</pluginManagement>
		<plugins>
			<!-- Generates a source code JAR during package -->
			<plugin>
				<groupId>org.apache.maven.plugins</groupId>
				<artifactId>maven-source-plugin</artifactId>
				<executions>
					<execution>
						<id>attach-sources</id>
						<goals>
							<goal>jar</goal>
						</goals>
					</execution>
				</executions>
			</plugin>
			<!-- Generates a Javadoc JAR during package -->
			<plugin>
				<groupId>org.apache.maven.plugins</groupId>
				<artifactId>maven-javadoc-plugin</artifactId>
				<executions>
					<execution>
						<id>attach-javadocs</id>
						<goals>
							<goal>jar</goal>
						</goals>
					</execution>
				</executions>
			</plugin>

			<!-- Execute JXR (Source code cross-reference) during an install -->
			<plugin>
				<groupId>org.apache.maven.plugins</groupId>
				<artifactId>maven-jxr-plugin</artifactId>
				<configuration>
					<aggregate>true</aggregate>
					<linkJavadoc>true</linkJavadoc>
					<javadocDir>target/apidocs</javadocDir>
				</configuration>
				<executions>
					<execution>
						<phase>verify</phase>
						<goals>
							<goal>jxr</goal>
						</goals>
					</execution>
				</executions>
			</plugin>
		</plugins>
	</build>

	<dependencyManagement>
		<dependencies>

			<!-- Jackson JSON Mapper -->
			<dependency>
				<groupId>org.codehaus.jackson</groupId>
				<artifactId>jackson-mapper-asl</artifactId>
				<version>1.9.7</version>
			</dependency>
			<dependency>
				<groupId>org.codehaus.jackson</groupId>
				<artifactId>jackson-core-asl</artifactId>
				<version>1.9.7</version>
			</dependency>

			<!-- SLF4J for logging API -->
			<dependency>
				<groupId>org.slf4j</groupId>
				<artifactId>slf4j-api</artifactId>
				<version>1.6.4</version>
			</dependency>
			<!-- Logback for implementation -->
			<dependency>
				<groupId>ch.qos.logback</groupId>
				<artifactId>logback-classic</artifactId>
				<version>0.9.29</version>
				<scope>runtime</scope>
			</dependency>
			<!-- Java Commons Logging through SLF4J -->
			<dependency>
				<groupId>org.slf4j</groupId>
				<artifactId>jcl-over-slf4j</artifactId>
				<version>1.6.4</version>
				<scope>runtime</scope>
			</dependency>

			<!-- All time handling is through Joda Time -->
			<dependency>
				<groupId>joda-time</groupId>
				<artifactId>joda-time</artifactId>
				<version>1.6.2</version>
			</dependency>

			<!-- All money handling is through Joda Money -->
			<dependency>
				<groupId>org.joda</groupId>
				<artifactId>joda-money</artifactId>
				<version>0.6</version>
			</dependency>

			<!-- JUnit -->
			<dependency>
				<groupId>junit</groupId>
				<artifactId>junit</artifactId>
				<version>4.8.2</version>
				<scope>test</scope>
			</dependency>

			<!-- Commons Codec for Crypto -->
			<dependency>
				<groupId>commons-codec</groupId>
				<artifactId>commons-codec</artifactId>
				<version>1.6</version>
			</dependency>

			<dependency>
				<groupId>org.json</groupId>
				<artifactId>json</artifactId>
				<version>20090211</version>
			</dependency>


		</dependencies>
	</dependencyManagement>
=======
         xsi:schemaLocation="http://maven.apache.org/POM/4.0.0 http://maven.apache.org/xsd/maven-4.0.0.xsd">

  <modelVersion>4.0.0</modelVersion>

  <groupId>com.xeiam.xchange</groupId>
  <artifactId>parent</artifactId>
  <version>2.0.0-SNAPSHOT</version>
  <packaging>pom</packaging>

  <name>XChange Parent</name>
  <description>XChange Parent provides a consistent set of libraries for modules to use</description>

  <url>http://xeiam.com</url>
  <inceptionYear>2012</inceptionYear>

  <organization>
    <name>Xeiam, LLC</name>
    <url>http://xeiam.com</url>
  </organization>

  <developers>
    <developer>
      <name>Tim Molter</name>
    </developer>
    <developer>
      <name>Gary Rowe</name>
      <email>g.rowe@froot.co.uk</email>
    </developer>
  </developers>

  <scm>
    <url>git://github.com/timmolter/XChange.git</url>
  </scm>

  <distributionManagement>
    <repository>
      <id>releases</id>
      <url>http://nexus.bitcoinj.org/content/repositories/releases</url>
    </repository>
    <snapshotRepository>
      <id>snapshots</id>
      <url>http://nexus.bitcoinj.org/content/repositories/snapshots</url>
    </snapshotRepository>
  </distributionManagement>

  <modules>
    <module>xchange</module>
    <module>xchange-mtgox</module>
    <module>xchange-intersango</module>
    <module>xchange-examples</module>
  </modules>

  <build>
    <pluginManagement>
      <plugins>
        <!-- Ensure compilation is done under Java 6 in all environments -->
        <plugin>
          <groupId>org.apache.maven.plugins</groupId>
          <artifactId>maven-compiler-plugin</artifactId>
          <version>2.3.2</version>
          <configuration>
            <source>1.6</source>
            <target>1.6</target>
            <showDeprecation>true</showDeprecation>
            <showWarnings>true</showWarnings>
          </configuration>
        </plugin>
        <!-- Generates a source code JAR during package -->
        <plugin>
          <groupId>org.apache.maven.plugins</groupId>
          <artifactId>maven-source-plugin</artifactId>
          <version>2.0.4</version>
          <executions>
            <execution>
              <id>attach-sources</id>
              <goals>
                <goal>jar</goal>
              </goals>
            </execution>
          </executions>
        </plugin>
        <!-- Generates a Javadoc JAR during package -->
        <plugin>
          <groupId>org.apache.maven.plugins</groupId>
          <artifactId>maven-javadoc-plugin</artifactId>
          <version>2.5</version>
          <executions>
            <execution>
              <id>attach-javadocs</id>
              <goals>
                <goal>jar</goal>
              </goals>
            </execution>
          </executions>
        </plugin>
        <!-- Generate a FindBugs report -->
        <plugin>
          <groupId>org.codehaus.mojo</groupId>
          <artifactId>findbugs-maven-plugin</artifactId>
          <version>2.3.2</version>
        </plugin>
        <!-- Generate a PMD report -->
        <plugin>
          <groupId>org.apache.maven.plugins</groupId>
          <artifactId>maven-pmd-plugin</artifactId>
          <version>2.5</version>
        </plugin>
        <!-- Source code cross referencing -->
        <plugin>
          <groupId>org.apache.maven.plugins</groupId>
          <artifactId>maven-jxr-plugin</artifactId>
          <version>2.1</version>
          <configuration>
            <aggregate>true</aggregate>
            <linkJavadoc>true</linkJavadoc>
          </configuration>
        </plugin>
      </plugins>
    </pluginManagement>
    <plugins>
      <!-- Generates a source code JAR during package -->
      <plugin>
        <groupId>org.apache.maven.plugins</groupId>
        <artifactId>maven-source-plugin</artifactId>
        <executions>
          <execution>
            <id>attach-sources</id>
            <goals>
              <goal>jar</goal>
            </goals>
          </execution>
        </executions>
      </plugin>
      <!-- Generates a Javadoc JAR during package -->
      <plugin>
        <groupId>org.apache.maven.plugins</groupId>
        <artifactId>maven-javadoc-plugin</artifactId>
        <executions>
          <execution>
            <id>attach-javadocs</id>
            <goals>
              <goal>jar</goal>
            </goals>
          </execution>
        </executions>
      </plugin>
      <!-- Execute FindBugs during an install -->
      <!-- TODO Get this working with the Maven3 site plugin -->
      <!--<plugin>-->
        <!--<groupId>org.codehaus.mojo</groupId>-->
        <!--<artifactId>findbugs-maven-plugin</artifactId>-->
        <!--<configuration>-->
          <!--&lt;!&ndash; Ignore this error it is a hidden configuration entry &ndash;&gt;-->
          <!--<targetJdk>1.6</targetJdk>-->
          <!--<threshold>Normal</threshold>-->
          <!--<effort>Max</effort>-->
          <!--<xmlOutput>true</xmlOutput>-->
          <!--<findbugsXmlOutput>true</findbugsXmlOutput>-->
          <!--<findbugsXmlOutput>true</findbugsXmlOutput>-->
          <!--<findbugsXmlOutputDirectory>target/findbugs</findbugsXmlOutputDirectory>-->
        <!--</configuration>-->
        <!--<executions>-->
          <!--<execution>-->
            <!--<id>findbugs</id>-->
            <!--<phase>verify</phase>-->
            <!--<goals>-->
              <!--<goal>check</goal>-->
            <!--</goals>-->
          <!--</execution>-->
        <!--</executions>-->
      <!--</plugin>-->
      <!-- Execute JXR (Source code cross-reference) during an install -->
      <plugin>
        <groupId>org.apache.maven.plugins</groupId>
        <artifactId>maven-jxr-plugin</artifactId>
        <configuration>
          <aggregate>true</aggregate>
          <linkJavadoc>true</linkJavadoc>
          <javadocDir>target/apidocs</javadocDir>
        </configuration>
        <executions>
          <execution>
            <phase>verify</phase>
            <goals>
              <goal>jxr</goal>
            </goals>
          </execution>
        </executions>
      </plugin>
      <!-- Standard PMD detection and copy paste detection -->
      <!-- TODO Get this working with Maven3 site plugin -->
      <!--<plugin>-->
        <!--<groupId>org.apache.maven.plugins</groupId>-->
        <!--<artifactId>maven-pmd-plugin</artifactId>-->
        <!--<executions>-->
          <!--<execution>-->
            <!--<id>pmd</id>-->
            <!--<phase>verify</phase>-->
            <!--<goals>-->
              <!--<goal>check</goal>-->
              <!--&lt;!&ndash; Don't break the build due to duplicated code but report it &ndash;&gt;-->
              <!--<goal>cpd</goal>-->
            <!--</goals>-->
          <!--</execution>-->
        <!--</executions>-->
        <!--<configuration>-->
          <!--<linkXRef>true</linkXRef>-->
          <!--<sourceEncoding>utf-8</sourceEncoding>-->
          <!--<minimumTokens>100</minimumTokens>-->
          <!--<targetJdk>1.6</targetJdk>-->
        <!--</configuration>-->
      <!--</plugin>-->
    </plugins>
  </build>

  <dependencyManagement>
    <dependencies>

      <!-- Jackson JSON Mapper -->
      <dependency>
        <groupId>org.codehaus.jackson</groupId>
        <artifactId>jackson-mapper-asl</artifactId>
        <version>1.9.2</version>
      </dependency>

      <!-- SLF4J for logging API -->
      <dependency>
        <groupId>org.slf4j</groupId>
        <artifactId>slf4j-api</artifactId>
        <version>${slf4j.version}</version>
      </dependency>
      <!-- Logback for implementation -->
      <dependency>
        <groupId>ch.qos.logback</groupId>
        <artifactId>logback-classic</artifactId>
        <version>0.9.29</version>
        <scope>runtime</scope>
      </dependency>
      <!-- Java Commons Logging through SLF4J -->
      <dependency>
        <groupId>org.slf4j</groupId>
        <artifactId>jcl-over-slf4j</artifactId>
        <version>${slf4j.version}</version>
        <scope>runtime</scope>
      </dependency>

      <!-- All time handling is through Joda Time -->
      <dependency>
        <groupId>joda-time</groupId>
        <artifactId>joda-time</artifactId>
        <version>1.6.2</version>
      </dependency>

      <!-- All money handling is through Joda Money -->
      <dependency>
        <groupId>org.joda</groupId>
        <artifactId>joda-money</artifactId>
        <version>0.6</version>
      </dependency>

      <!-- JUnit with JMockit, Hamcrest (JMockit must be before JUnit on classpath) -->
      <dependency>
        <groupId>com.googlecode.jmockit</groupId>
        <artifactId>jmockit</artifactId>
        <version>0.999.11</version>
        <scope>test</scope>
      </dependency>
      <dependency>
        <groupId>junit</groupId>
        <artifactId>junit</artifactId>
        <version>4.8.2</version>
        <scope>test</scope>
      </dependency>
      <dependency>
        <groupId>org.hamcrest</groupId>
        <artifactId>hamcrest-library</artifactId>
        <version>1.1</version>
        <scope>test</scope>
      </dependency>

      <!-- Findbugs annotations for the avoidance of doubt -->
      <dependency>
        <groupId>com.google.code.findbugs</groupId>
        <artifactId>annotations</artifactId>
        <version>1.3.9</version>
      </dependency>

      <!-- Commons Codec for Crypto -->
      <dependency>
        <groupId>commons-codec</groupId>
        <artifactId>commons-codec</artifactId>
        <version>1.6</version>
      </dependency>
    </dependencies>
  </dependencyManagement>

  <properties>
    <slf4j.version>1.6.4</slf4j.version>
  </properties>
>>>>>>> 344e6e5a

</project><|MERGE_RESOLUTION|>--- conflicted
+++ resolved
@@ -1,5 +1,4 @@
 <project xmlns="http://maven.apache.org/POM/4.0.0" xmlns:xsi="http://www.w3.org/2001/XMLSchema-instance"
-<<<<<<< HEAD
 	xsi:schemaLocation="http://maven.apache.org/POM/4.0.0 http://maven.apache.org/xsd/maven-4.0.0.xsd">
 
 	<modelVersion>4.0.0</modelVersion>
@@ -8,6 +7,7 @@
 	<artifactId>parent</artifactId>
 	<version>1.1.0-SNAPSHOT</version>
 	<packaging>pom</packaging>
+
 
 	<name>XChange Parent</name>
 	<description>XChange Parent provides a consistent set of libraries for modules to use</description>
@@ -242,306 +242,5 @@
 
 		</dependencies>
 	</dependencyManagement>
-=======
-         xsi:schemaLocation="http://maven.apache.org/POM/4.0.0 http://maven.apache.org/xsd/maven-4.0.0.xsd">
-
-  <modelVersion>4.0.0</modelVersion>
-
-  <groupId>com.xeiam.xchange</groupId>
-  <artifactId>parent</artifactId>
-  <version>2.0.0-SNAPSHOT</version>
-  <packaging>pom</packaging>
-
-  <name>XChange Parent</name>
-  <description>XChange Parent provides a consistent set of libraries for modules to use</description>
-
-  <url>http://xeiam.com</url>
-  <inceptionYear>2012</inceptionYear>
-
-  <organization>
-    <name>Xeiam, LLC</name>
-    <url>http://xeiam.com</url>
-  </organization>
-
-  <developers>
-    <developer>
-      <name>Tim Molter</name>
-    </developer>
-    <developer>
-      <name>Gary Rowe</name>
-      <email>g.rowe@froot.co.uk</email>
-    </developer>
-  </developers>
-
-  <scm>
-    <url>git://github.com/timmolter/XChange.git</url>
-  </scm>
-
-  <distributionManagement>
-    <repository>
-      <id>releases</id>
-      <url>http://nexus.bitcoinj.org/content/repositories/releases</url>
-    </repository>
-    <snapshotRepository>
-      <id>snapshots</id>
-      <url>http://nexus.bitcoinj.org/content/repositories/snapshots</url>
-    </snapshotRepository>
-  </distributionManagement>
-
-  <modules>
-    <module>xchange</module>
-    <module>xchange-mtgox</module>
-    <module>xchange-intersango</module>
-    <module>xchange-examples</module>
-  </modules>
-
-  <build>
-    <pluginManagement>
-      <plugins>
-        <!-- Ensure compilation is done under Java 6 in all environments -->
-        <plugin>
-          <groupId>org.apache.maven.plugins</groupId>
-          <artifactId>maven-compiler-plugin</artifactId>
-          <version>2.3.2</version>
-          <configuration>
-            <source>1.6</source>
-            <target>1.6</target>
-            <showDeprecation>true</showDeprecation>
-            <showWarnings>true</showWarnings>
-          </configuration>
-        </plugin>
-        <!-- Generates a source code JAR during package -->
-        <plugin>
-          <groupId>org.apache.maven.plugins</groupId>
-          <artifactId>maven-source-plugin</artifactId>
-          <version>2.0.4</version>
-          <executions>
-            <execution>
-              <id>attach-sources</id>
-              <goals>
-                <goal>jar</goal>
-              </goals>
-            </execution>
-          </executions>
-        </plugin>
-        <!-- Generates a Javadoc JAR during package -->
-        <plugin>
-          <groupId>org.apache.maven.plugins</groupId>
-          <artifactId>maven-javadoc-plugin</artifactId>
-          <version>2.5</version>
-          <executions>
-            <execution>
-              <id>attach-javadocs</id>
-              <goals>
-                <goal>jar</goal>
-              </goals>
-            </execution>
-          </executions>
-        </plugin>
-        <!-- Generate a FindBugs report -->
-        <plugin>
-          <groupId>org.codehaus.mojo</groupId>
-          <artifactId>findbugs-maven-plugin</artifactId>
-          <version>2.3.2</version>
-        </plugin>
-        <!-- Generate a PMD report -->
-        <plugin>
-          <groupId>org.apache.maven.plugins</groupId>
-          <artifactId>maven-pmd-plugin</artifactId>
-          <version>2.5</version>
-        </plugin>
-        <!-- Source code cross referencing -->
-        <plugin>
-          <groupId>org.apache.maven.plugins</groupId>
-          <artifactId>maven-jxr-plugin</artifactId>
-          <version>2.1</version>
-          <configuration>
-            <aggregate>true</aggregate>
-            <linkJavadoc>true</linkJavadoc>
-          </configuration>
-        </plugin>
-      </plugins>
-    </pluginManagement>
-    <plugins>
-      <!-- Generates a source code JAR during package -->
-      <plugin>
-        <groupId>org.apache.maven.plugins</groupId>
-        <artifactId>maven-source-plugin</artifactId>
-        <executions>
-          <execution>
-            <id>attach-sources</id>
-            <goals>
-              <goal>jar</goal>
-            </goals>
-          </execution>
-        </executions>
-      </plugin>
-      <!-- Generates a Javadoc JAR during package -->
-      <plugin>
-        <groupId>org.apache.maven.plugins</groupId>
-        <artifactId>maven-javadoc-plugin</artifactId>
-        <executions>
-          <execution>
-            <id>attach-javadocs</id>
-            <goals>
-              <goal>jar</goal>
-            </goals>
-          </execution>
-        </executions>
-      </plugin>
-      <!-- Execute FindBugs during an install -->
-      <!-- TODO Get this working with the Maven3 site plugin -->
-      <!--<plugin>-->
-        <!--<groupId>org.codehaus.mojo</groupId>-->
-        <!--<artifactId>findbugs-maven-plugin</artifactId>-->
-        <!--<configuration>-->
-          <!--&lt;!&ndash; Ignore this error it is a hidden configuration entry &ndash;&gt;-->
-          <!--<targetJdk>1.6</targetJdk>-->
-          <!--<threshold>Normal</threshold>-->
-          <!--<effort>Max</effort>-->
-          <!--<xmlOutput>true</xmlOutput>-->
-          <!--<findbugsXmlOutput>true</findbugsXmlOutput>-->
-          <!--<findbugsXmlOutput>true</findbugsXmlOutput>-->
-          <!--<findbugsXmlOutputDirectory>target/findbugs</findbugsXmlOutputDirectory>-->
-        <!--</configuration>-->
-        <!--<executions>-->
-          <!--<execution>-->
-            <!--<id>findbugs</id>-->
-            <!--<phase>verify</phase>-->
-            <!--<goals>-->
-              <!--<goal>check</goal>-->
-            <!--</goals>-->
-          <!--</execution>-->
-        <!--</executions>-->
-      <!--</plugin>-->
-      <!-- Execute JXR (Source code cross-reference) during an install -->
-      <plugin>
-        <groupId>org.apache.maven.plugins</groupId>
-        <artifactId>maven-jxr-plugin</artifactId>
-        <configuration>
-          <aggregate>true</aggregate>
-          <linkJavadoc>true</linkJavadoc>
-          <javadocDir>target/apidocs</javadocDir>
-        </configuration>
-        <executions>
-          <execution>
-            <phase>verify</phase>
-            <goals>
-              <goal>jxr</goal>
-            </goals>
-          </execution>
-        </executions>
-      </plugin>
-      <!-- Standard PMD detection and copy paste detection -->
-      <!-- TODO Get this working with Maven3 site plugin -->
-      <!--<plugin>-->
-        <!--<groupId>org.apache.maven.plugins</groupId>-->
-        <!--<artifactId>maven-pmd-plugin</artifactId>-->
-        <!--<executions>-->
-          <!--<execution>-->
-            <!--<id>pmd</id>-->
-            <!--<phase>verify</phase>-->
-            <!--<goals>-->
-              <!--<goal>check</goal>-->
-              <!--&lt;!&ndash; Don't break the build due to duplicated code but report it &ndash;&gt;-->
-              <!--<goal>cpd</goal>-->
-            <!--</goals>-->
-          <!--</execution>-->
-        <!--</executions>-->
-        <!--<configuration>-->
-          <!--<linkXRef>true</linkXRef>-->
-          <!--<sourceEncoding>utf-8</sourceEncoding>-->
-          <!--<minimumTokens>100</minimumTokens>-->
-          <!--<targetJdk>1.6</targetJdk>-->
-        <!--</configuration>-->
-      <!--</plugin>-->
-    </plugins>
-  </build>
-
-  <dependencyManagement>
-    <dependencies>
-
-      <!-- Jackson JSON Mapper -->
-      <dependency>
-        <groupId>org.codehaus.jackson</groupId>
-        <artifactId>jackson-mapper-asl</artifactId>
-        <version>1.9.2</version>
-      </dependency>
-
-      <!-- SLF4J for logging API -->
-      <dependency>
-        <groupId>org.slf4j</groupId>
-        <artifactId>slf4j-api</artifactId>
-        <version>${slf4j.version}</version>
-      </dependency>
-      <!-- Logback for implementation -->
-      <dependency>
-        <groupId>ch.qos.logback</groupId>
-        <artifactId>logback-classic</artifactId>
-        <version>0.9.29</version>
-        <scope>runtime</scope>
-      </dependency>
-      <!-- Java Commons Logging through SLF4J -->
-      <dependency>
-        <groupId>org.slf4j</groupId>
-        <artifactId>jcl-over-slf4j</artifactId>
-        <version>${slf4j.version}</version>
-        <scope>runtime</scope>
-      </dependency>
-
-      <!-- All time handling is through Joda Time -->
-      <dependency>
-        <groupId>joda-time</groupId>
-        <artifactId>joda-time</artifactId>
-        <version>1.6.2</version>
-      </dependency>
-
-      <!-- All money handling is through Joda Money -->
-      <dependency>
-        <groupId>org.joda</groupId>
-        <artifactId>joda-money</artifactId>
-        <version>0.6</version>
-      </dependency>
-
-      <!-- JUnit with JMockit, Hamcrest (JMockit must be before JUnit on classpath) -->
-      <dependency>
-        <groupId>com.googlecode.jmockit</groupId>
-        <artifactId>jmockit</artifactId>
-        <version>0.999.11</version>
-        <scope>test</scope>
-      </dependency>
-      <dependency>
-        <groupId>junit</groupId>
-        <artifactId>junit</artifactId>
-        <version>4.8.2</version>
-        <scope>test</scope>
-      </dependency>
-      <dependency>
-        <groupId>org.hamcrest</groupId>
-        <artifactId>hamcrest-library</artifactId>
-        <version>1.1</version>
-        <scope>test</scope>
-      </dependency>
-
-      <!-- Findbugs annotations for the avoidance of doubt -->
-      <dependency>
-        <groupId>com.google.code.findbugs</groupId>
-        <artifactId>annotations</artifactId>
-        <version>1.3.9</version>
-      </dependency>
-
-      <!-- Commons Codec for Crypto -->
-      <dependency>
-        <groupId>commons-codec</groupId>
-        <artifactId>commons-codec</artifactId>
-        <version>1.6</version>
-      </dependency>
-    </dependencies>
-  </dependencyManagement>
-
-  <properties>
-    <slf4j.version>1.6.4</slf4j.version>
-  </properties>
->>>>>>> 344e6e5a
 
 </project>