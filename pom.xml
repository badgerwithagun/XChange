<?xml version="1.0" encoding="UTF-8"?>
<project xmlns="http://maven.apache.org/POM/4.0.0" xmlns:xsi="http://www.w3.org/2001/XMLSchema-instance" xsi:schemaLocation="http://maven.apache.org/POM/4.0.0 http://maven.apache.org/xsd/maven-4.0.0.xsd">

	<modelVersion>4.0.0</modelVersion>

	<groupId>com.xeiam.xchange</groupId>
	<artifactId>xchange-parent</artifactId>
	<version>2.0.1-SNAPSHOT</version>
	<packaging>pom</packaging>

	<name>XChange Parent</name>
	<description>XChange is a Java library providing a simple and consistent API for interacting with a diverse set of financial security exchanges including Bitcoin.</description>

	<url>http://xeiam.com</url>
	<inceptionYear>2012</inceptionYear>

	<organization>
		<name>Xeiam, LLC</name>
		<url>http://xeiam.com</url>
	</organization>

	<developers>
		<developer>
			<name>Tim Molter</name>
		</developer>
		<developer>
			<name>Gary Rowe</name>
			<email>g.rowe@froot.co.uk</email>
		</developer>
		<developer>
			<name>Matija Mazi</name>
		</developer>
	</developers>

	<licenses>
		<license>
			<name>MIT</name>
			<url>http://www.opensource.org/licenses/mit-license.php</url>
			<distribution>repo</distribution>
			<comments>All source code is under the MIT license.</comments>
		</license>
	</licenses>

	<issueManagement>
		<system>GitHub</system>
		<url>https://github.com/timmolter/XChange/issues</url>
	</issueManagement>

	<distributionManagement>
		<snapshotRepository>
			<id>sonatype-nexus-snapshots</id>
			<name>Sonatype Nexus Snapshots</name>
			<url>http://oss.sonatype.org/content/repositories/snapshots</url>
		</snapshotRepository>
		<repository>
			<id>sonatype-nexus-staging</id>
			<name>Nexus Release Repository</name>
			<url>http://oss.sonatype.org/service/local/staging/deploy/maven2/</url>
		</repository>
		<downloadUrl>https://oss.sonatype.org/content/groups/public/com/xeiam/xchange</downloadUrl>
	</distributionManagement>

	<scm>
		<connection>scm:git:git@github.com:timmolter/XChange.git</connection>
		<developerConnection>scm:git:git@github.com:timmolter/XChange.git</developerConnection>
		<url>git@github.com:timmolter/XChange.git</url>
		<tag>HEAD</tag>
	</scm>

	<ciManagement>
		<url>https://travis-ci.org/timmolter/XChange</url>
	</ciManagement>

	<modules>
		<module>xchange-anx</module>
		<module>xchange-bitcoinaverage</module>
		<module>xchange-bitcoincharts</module>
		<module>xchange-bitcoinium</module>
		<module>xchange-bitcurex</module>
		<module>xchange-bitfinex</module>
		<module>xchange-bitstamp</module>
		<module>xchange-blockchain</module>
		<module>xchange-btcchina</module>
		<module>xchange-btce</module>
		<module>xchange-bter</module>
		<module>xchange-campbx</module>
		<module>xchange-cavirtex</module>
		<module>xchange-cexio</module>
		<module>xchange-coinbase</module>
		<module>xchange-coinfloor</module>
		<module>xchange-core</module>
		<module>xchange-cryptotrade</module>
		<module>xchange-examples</module>
		<module>xchange-justcoin</module>
		<module>xchange-kraken</module>
		<module>xchange-openexchangerates</module>
		<module>xchange-vaultofsatoshi</module>
		<module>xchange-vircurex</module>
<<<<<<< HEAD
		<module>xchange-itbit</module>
        <module>xchange-anx</module>
=======
>>>>>>> 1ac56a81
	</modules>

	<repositories>
		<repository>
			<id>sonatype-oss-public</id>
			<url>https://oss.sonatype.org/content/groups/public/</url>
			<releases>
				<enabled>true</enabled>
			</releases>
			<snapshots>
				<enabled>true</enabled>
			</snapshots>
		</repository>
	</repositories>

	<dependencyManagement>
		<dependencies>

			<!-- Logging is through SLF4J -->
			<dependency>
				<groupId>org.slf4j</groupId>
				<artifactId>slf4j-api</artifactId>
				<version>1.7.5</version>
			</dependency>

			<!-- SLF4J implementation for use in testing -->
			<dependency>
				<groupId>ch.qos.logback</groupId>
				<artifactId>logback-classic</artifactId>
				<version>1.0.13</version>
				<!-- Test scope prevents this implementation bleeding out to consuming 
					applications -->
				<scope>test</scope>
			</dependency>

			<!-- Charting -->
			<dependency>
				<groupId>com.xeiam.xchart</groupId>
				<artifactId>xchart</artifactId>
				<version>2.3.2</version>
			</dependency>

			<!-- Websocket library -->
			<dependency>
				<groupId>org.java-websocket</groupId>
				<artifactId>Java-WebSocket</artifactId>
				<version>1.3.0</version>
			</dependency>

			<!-- Pusher -->
			<dependency>
				<groupId>com.pusher</groupId>
				<artifactId>pusher-java-client</artifactId>
				<version>0.3.1</version>
			</dependency>

			<dependency>
				<groupId>org.bouncycastle</groupId>
				<artifactId>bcprov-jdk15on</artifactId>
				<version>1.50</version>
			</dependency>

			<!-- Rest client -->
			<dependency>
				<groupId>com.github.mmazi</groupId>
				<artifactId>rescu</artifactId>
				<version>1.6.0</version>
			</dependency>

		</dependencies>
	</dependencyManagement>

	<!-- All children will have these dependencies -->
	<dependencies>

		<!-- JUnit for testing -->
		<dependency>
			<groupId>junit</groupId>
			<artifactId>junit</artifactId>
			<version>4.11</version>
			<scope>test</scope>
		</dependency>

		<!-- FEST for fluent test assertions -->
		<dependency>
			<groupId>org.easytesting</groupId>
			<artifactId>fest-assert-core</artifactId>
			<version>2.0M10</version>
			<scope>test</scope>
		</dependency>

	</dependencies>

	<profiles>
		<profile>
			<id>release-sign-artifacts</id>
			<activation>
				<property>
					<name>performRelease</name>
					<value>true</value>
				</property>
			</activation>
			<build>
				<plugins>
					<plugin>
						<groupId>org.apache.maven.plugins</groupId>
						<artifactId>maven-gpg-plugin</artifactId>
						<version>1.4</version>
						<executions>
							<execution>
								<id>sign-artifacts</id>
								<phase>verify</phase>
								<goals>
									<goal>sign</goal>
								</goals>
							</execution>
						</executions>
					</plugin>
				</plugins>
			</build>
		</profile>
	</profiles>

	<build>
		<plugins>
			<!-- Ensure compilation is done under Java 6 in all environments -->
			<plugin>
				<groupId>org.apache.maven.plugins</groupId>
				<artifactId>maven-compiler-plugin</artifactId>
				<version>3.1</version>
				<configuration>
					<source>1.6</source>
					<target>1.6</target>
					<showDeprecation>true</showDeprecation>
					<showWarnings>true</showWarnings>
				</configuration>
			</plugin>

			<!-- Generates a source code JAR during package -->
			<plugin>
				<groupId>org.apache.maven.plugins</groupId>
				<artifactId>maven-source-plugin</artifactId>
				<version>2.2.1</version>
				<executions>
					<execution>
						<id>attach-sources</id>
						<goals>
							<goal>jar</goal>
						</goals>
					</execution>
				</executions>
			</plugin>

			<!-- Generates a Javadoc JAR during package -->
			<plugin>
				<groupId>org.apache.maven.plugins</groupId>
				<artifactId>maven-javadoc-plugin</artifactId>
				<version>2.9.1</version>
				<executions>
					<execution>
						<id>attach-javadocs</id>
						<goals>
							<goal>jar</goal>
						</goals>
					</execution>
				</executions>
			</plugin>

			<!-- for deploying to Maven Central -->
			<plugin>
				<groupId>org.apache.maven.plugins</groupId>
				<artifactId>maven-release-plugin</artifactId>
				<version>2.5</version>
				<configuration>
					<autoVersionSubmodules>true</autoVersionSubmodules>
				</configuration>
			</plugin>


			<!-- for header in all .java files -->
			<plugin>
				<groupId>com.mycila.maven-license-plugin</groupId>
				<artifactId>maven-license-plugin</artifactId>
				<version>1.10.b1</version>
				<configuration>
					<header>etc/header.txt</header>
					<aggregate>true</aggregate>
					<includes>
						<include>**/*.java</include>
					</includes>
				</configuration>
			</plugin>
		</plugins>
	</build>

	<properties>
		<project.build.sourceEncoding>UTF-8</project.build.sourceEncoding>
		<project.reporting.outputEncoding>UTF-8</project.reporting.outputEncoding>
	</properties>

</project><|MERGE_RESOLUTION|>--- conflicted
+++ resolved
@@ -96,11 +96,8 @@
 		<module>xchange-openexchangerates</module>
 		<module>xchange-vaultofsatoshi</module>
 		<module>xchange-vircurex</module>
-<<<<<<< HEAD
+        	<module>xchange-anx</module>
 		<module>xchange-itbit</module>
-        <module>xchange-anx</module>
-=======
->>>>>>> 1ac56a81
 	</modules>
 
 	<repositories>
