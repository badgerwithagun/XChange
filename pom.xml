<?xml version="1.0" encoding="UTF-8"?>
<project xmlns="http://maven.apache.org/POM/4.0.0" xmlns:xsi="http://www.w3.org/2001/XMLSchema-instance"
         xsi:schemaLocation="http://maven.apache.org/POM/4.0.0 http://maven.apache.org/xsd/maven-4.0.0.xsd">

    <modelVersion>4.0.0</modelVersion>

    <prerequisites>
        <maven>3.0</maven>
    </prerequisites>

<<<<<<< HEAD
    <groupId>org.knowm.xchange</groupId>
    <artifactId>xchange-parent</artifactId>
    <version>4.3.16-SNAPSHOT</version>
    <packaging>pom</packaging>
=======
	<groupId>org.knowm.xchange</groupId>
	<artifactId>xchange-parent</artifactId>
	<version>4.3.17-SNAPSHOT</version>
	<packaging>pom</packaging>
>>>>>>> 7f35d09c

    <name>XChange</name>
    <description>XChange is a Java library providing a simple and consistent API for interacting with
        a diverse set of cryptocurrency exchanges.
    </description>

    <url>http://knowm.org/open-source/xchange</url>
    <inceptionYear>2012</inceptionYear>

    <organization>
        <name>Knowm Inc.</name>
        <url>http://knowm.org/open-source/xchange/</url>
    </organization>

    <properties>
        <project.build.sourceEncoding>UTF-8</project.build.sourceEncoding>
        <project.reporting.outputEncoding>UTF-8</project.reporting.outputEncoding>

        <version.java>1.8</version.java>
        <version.assertj>3.11.1</version.assertj>
        <version.commons.io>2.6</version.commons.io>
        <version.commons.lang3>3.8.1</version.commons.lang3>
        <version.fasterxml>2.9.8</version.fasterxml>
        <version.github.mmazi>2.0.2</version.github.mmazi>
        <version.junit>4.12</version.junit>
        <version.knowm.xchart>3.5.2</version.knowm.xchart>
        <version.lombok>1.18.4</version.lombok>
        <version.powermock>2.0.0</version.powermock>
        <version.qos.logback>1.2.3</version.qos.logback>
        <version.reflections>0.9.11</version.reflections>
        <version.slf4j>1.8.0-beta2</version.slf4j>
        <version.crypto>4.1.1</version.crypto>
        <version.java-jwt>3.7.0</version.java-jwt>

        <skipIntegrationTests>true</skipIntegrationTests>
    </properties>

    <developers>
        <developer>
            <name>Tim Molter</name>
        </developer>
    </developers>

    <licenses>
        <license>
            <name>MIT</name>
            <url>http://www.opensource.org/licenses/mit-license.php</url>
            <distribution>repo</distribution>
            <comments>All source code is under the MIT license.</comments>
        </license>
    </licenses>

    <issueManagement>
        <system>GitHub</system>
        <url>https://github.com/knowm/XChange/issues</url>
    </issueManagement>

    <distributionManagement>
        <snapshotRepository>
            <id>sonatype-nexus-snapshots</id>
            <name>Sonatype Nexus Snapshots</name>
            <url>http://oss.sonatype.org/content/repositories/snapshots</url>
        </snapshotRepository>
        <repository>
            <id>sonatype-nexus-staging</id>
            <name>Nexus Release Repository</name>
            <url>http://oss.sonatype.org/service/local/staging/deploy/maven2/</url>
        </repository>
        <downloadUrl>https://oss.sonatype.org/content/groups/public/org/knowm/xchange</downloadUrl>
    </distributionManagement>

    <scm>
        <connection>scm:git:git@github.com:knowm/XChange.git</connection>
        <developerConnection>scm:git:git@github.com:knowm/XChange.git</developerConnection>
        <url>git@github.com:knowm/XChange.git</url>
        <tag>HEAD</tag>
    </scm>

    <ciManagement>
        <url>https://travis-ci.org/timmolter/XChange</url>
    </ciManagement>

    <modules>
        <module>xchange-abucoins</module>
        <module>xchange-acx</module>
        <module>xchange-anx</module>
        <module>xchange-bankera</module>
        <module>xchange-bibox</module>
        <module>xchange-binance</module>
        <module>xchange-bitbay</module>
        <module>xchange-bitcoinaverage</module>
        <module>xchange-bitcoincharts</module>
        <module>xchange-bitcoincore</module>
        <module>xchange-bitcoinde</module>
        <module>xchange-bitcoinium</module>
        <module>xchange-bitcointoyou</module>
        <module>xchange-bitfinex</module>
        <module>xchange-bitflyer</module>
        <module>xchange-bithumb</module>
        <module>xchange-bitmarket</module>
        <module>xchange-bitmex</module>
        <module>xchange-bitso</module>
        <module>xchange-bitstamp</module>
        <module>xchange-bittrex</module>
        <module>xchange-bity</module>
        <module>xchange-bitz</module>
        <module>xchange-bl3p</module>
        <module>xchange-bleutrade</module>
        <module>xchange-blockchain</module>
        <module>xchange-btcc</module>
        <module>xchange-btcmarkets</module>
        <module>xchange-btctrade</module>
        <module>xchange-btcturk</module>
        <module>xchange-bx</module>
        <module>xchange-campbx</module>
        <module>xchange-ccex</module>
        <module>xchange-cexio</module>
        <module>xchange-cobinhood</module>
        <module>xchange-coinbase</module>
        <module>xchange-coinbasepro</module>
        <module>xchange-coindirect</module>
        <module>xchange-coinbene</module>
        <module>xchange-coinegg</module>
        <module>xchange-coinone</module>
        <module>xchange-coinfloor</module>
        <module>xchange-coingi</module>
        <module>xchange-coinmarketcap</module>
        <module>xchange-coinmate</module>
        <module>xchange-core</module>
        <module>xchange-cryptofacilities</module>
        <module>xchange-cryptonit</module>
        <module>xchange-cryptopia</module>
        <module>xchange-coinsuper</module>
        <module>xchange-dsx</module>
        <module>xchange-dragonex</module>
        <module>xchange-dvchain</module>
        <module>xchange-exmo</module>
        <module>xchange-exx</module>
        <module>xchange-examples</module>
        <module>xchange-fcoin</module>
        <module>xchange-gatecoin</module>
        <module>xchange-gateio</module>
        <module>xchange-gemini</module>
        <module>xchange-hitbtc</module>
        <module>xchange-huobi</module>
        <module>xchange-idex</module>
        <module>xchange-independentreserve</module>
        <module>xchange-itbit</module>
        <module>xchange-koineks</module>
        <module>xchange-koinim</module>
        <module>xchange-kraken</module>
        <module>xchange-kucoin</module>
        <module>xchange-kuna</module>
        <module>xchange-lakebtc</module>
        <module>xchange-liqui</module>
        <module>xchange-livecoin</module>
        <module>xchange-luno</module>
        <module>xchange-mercadobitcoin</module>
        <module>xchange-okcoin</module>
        <module>xchange-openexchangerates</module>
        <module>xchange-paribu</module>
        <module>xchange-paymium</module>
        <module>xchange-poloniex</module>
        <module>xchange-quadrigacx</module>
        <module>xchange-quoine</module>
        <module>xchange-ripple</module>
        <module>xchange-therock</module>
        <module>xchange-truefx</module>
        <module>xchange-upbit</module>
        <module>xchange-vaultoro</module>
        <module>xchange-vircurex</module>
        <module>xchange-wex</module>
        <module>xchange-yobit</module>
        <module>xchange-zaif</module>
        <module>xchange-coindeal</module>
        <!--<module>xchange-coinex</module>-->
        <module>xchange-lykke</module>
    </modules>

    <repositories>
        <repository>
            <id>sonatype-oss-public</id>
            <url>https://oss.sonatype.org/content/groups/public/</url>
            <releases>
                <enabled>true</enabled>
            </releases>
            <snapshots>
                <enabled>true</enabled>
            </snapshots>
        </repository>
    </repositories>

    <dependencyManagement>
        <dependencies>

            <!-- Rest client -->
            <dependency>
                <groupId>com.github.mmazi</groupId>
                <artifactId>rescu</artifactId>
                <version>${version.github.mmazi}</version>
                <exclusions>
                    <exclusion>
                        <groupId>commons-codec</groupId>
                        <artifactId>commons-codec</artifactId>
                    </exclusion>
                </exclusions>
            </dependency>

            <dependency>
                <groupId>commons-io</groupId>
                <artifactId>commons-io</artifactId>
                <version>${version.commons.io}</version>
            </dependency>

            <!--For String Joining, etc. -->
            <dependency>
                <groupId>org.apache.commons</groupId>
                <artifactId>commons-lang3</artifactId>
                <version>${version.commons.lang3}</version>
            </dependency>

            <!-- Charting -->
            <dependency>
                <groupId>org.knowm.xchart</groupId>
                <artifactId>xchart</artifactId>
                <version>${version.knowm.xchart}</version>
            </dependency>

            <!-- Reflections - java runtime metadata analysis for integration testing -->
            <dependency>
                <groupId>org.reflections</groupId>
                <artifactId>reflections</artifactId>
                <version>${version.reflections}</version>
                <scope>test</scope>
            </dependency>
            <dependency>
                <groupId>com.fasterxml.jackson.dataformat</groupId>
                <artifactId>jackson-dataformat-csv</artifactId>
                <version>${version.fasterxml}</version>
            </dependency>

            <dependency>
                <groupId>org.web3j</groupId>
                <artifactId>crypto</artifactId>
                <version>${version.crypto}</version>
            </dependency>

            <!-- for bi-direction maps only -->
            <dependency>
                <groupId>com.google.guava</groupId>
                <artifactId>guava</artifactId>
                <version>27.0.1-jre</version>
            </dependency>

            <dependency>
                <groupId>org.mockito</groupId>
                <artifactId>mockito-core</artifactId>
                <version>2.23.4</version>
                <scope>test</scope>
            </dependency>

            <dependency>
                <groupId>com.github.tomakehurst</groupId>
                <artifactId>wiremock</artifactId>
                <version>2.21.0</version>
                <scope>test</scope>
            </dependency>

            <!-- PowerMockito for unit tests -->
            <!-- when removing powermock, please upgrade mockito -->
            <dependency>
                <groupId>org.powermock</groupId>
                <artifactId>powermock-module-junit4</artifactId>
                <version>${version.powermock}</version>
                <scope>test</scope>
            </dependency>
            <dependency>
                <groupId>org.powermock</groupId>
                <artifactId>powermock-api-mockito2</artifactId>
                <version>${version.powermock}</version>
                <scope>test</scope>
            </dependency>
            <dependency>
                <groupId>org.powermock</groupId>
                <artifactId>powermock-reflect</artifactId>
                <version>${version.powermock}</version>
                <scope>test</scope>
            </dependency>

            <!-- SLF4J implementation for use in examples -->
            <dependency>
                <groupId>ch.qos.logback</groupId>
                <artifactId>logback-classic</artifactId>
                <version>${version.qos.logback}</version>
            </dependency>
            <dependency>
                <groupId>org.projectlombok</groupId>
                <artifactId>lombok</artifactId>
                <version>${version.lombok}</version>
                <scope>provided</scope>
            </dependency>
            <!-- jwt for auth -->
            <dependency>
                <groupId>com.auth0</groupId>
                <artifactId>java-jwt</artifactId>
                <version>${version.java-jwt}</version>
            </dependency>
        </dependencies>
    </dependencyManagement>

    <!-- All children will have these dependencies -->
    <dependencies>
        <!-- Logging is through SLF4J -->
        <dependency>
            <groupId>org.slf4j</groupId>
            <artifactId>slf4j-api</artifactId>
            <version>${version.slf4j}</version>
        </dependency>

        <!-- javax APIs -->
        <dependency>
            <groupId>javax.annotation</groupId>
            <artifactId>javax.annotation-api</artifactId>
            <version>1.3.2</version>
        </dependency>

        <!-- SLF4J implementation for use in examples -->
        <dependency>
            <groupId>ch.qos.logback</groupId>
            <artifactId>logback-classic</artifactId>
            <scope>test</scope>
        </dependency>

        <!-- JUnit for testing -->
        <dependency>
            <groupId>junit</groupId>
            <artifactId>junit</artifactId>
            <version>${version.junit}</version>
            <scope>test</scope>
        </dependency>
        <dependency>
            <groupId>org.assertj</groupId>
            <artifactId>assertj-core</artifactId>
            <version>${version.assertj}</version>
            <scope>test</scope>
        </dependency>
    </dependencies>

    <profiles>
        <profile>
            <id>release-sign-artifacts</id>
            <activation>
                <property>
                    <name>performRelease</name>
                    <value>true</value>
                </property>
            </activation>
            <build>
                <plugins>
                    <plugin>
                        <groupId>org.apache.maven.plugins</groupId>
                        <artifactId>maven-gpg-plugin</artifactId>
                        <version>1.6</version>
                        <executions>
                            <execution>
                                <id>sign-artifacts</id>
                                <phase>verify</phase>
                                <goals>
                                    <goal>sign</goal>
                                </goals>
                            </execution>
                        </executions>
                    </plugin>

                    <!-- Generates a source code JAR during package -->
                    <plugin>
                        <groupId>org.apache.maven.plugins</groupId>
                        <artifactId>maven-source-plugin</artifactId>
                        <version>3.0.1</version>
                        <executions>
                            <execution>
                                <id>attach-sources</id>
                                <goals>
                                    <goal>jar</goal>
                                </goals>
                            </execution>
                        </executions>
                    </plugin>
                    <!-- Generates JavaDocs during package -->
                    <plugin>
                        <groupId>org.apache.maven.plugins</groupId>
                        <artifactId>maven-javadoc-plugin</artifactId>
                        <version>3.0.1</version>
                        <executions>
                            <execution>
                                <id>attach-javadocs</id>
                                <goals>
                                    <goal>jar</goal>
                                </goals>
                                <configuration>
                                    <doclint>none</doclint>
                                </configuration>
                            </execution>
                        </executions>
                    </plugin>

                </plugins>
            </build>
        </profile>
    </profiles>

    <build>

        <plugins>
            <!-- Ensure compilation is done under Java 8 in all environments -->
            <plugin>
                <groupId>org.apache.maven.plugins</groupId>
                <artifactId>maven-compiler-plugin</artifactId>
                <version>3.8.0</version>
                <configuration>
                    <source>${version.java}</source>
                    <target>${version.java}</target>
                    <showDeprecation>true</showDeprecation>
                    <showWarnings>true</showWarnings>
                </configuration>
            </plugin>
            <!-- for deploying to Maven Central -->
            <plugin>
                <groupId>org.apache.maven.plugins</groupId>
                <artifactId>maven-release-plugin</artifactId>
                <version>2.5.3</version>
                <configuration>
                    <autoVersionSubmodules>true</autoVersionSubmodules>
                </configuration>
            </plugin>

            <plugin>
                <groupId>org.apache.maven.plugins</groupId>
                <artifactId>maven-source-plugin</artifactId>
                <version>3.0.1</version>
                <executions>
                    <execution>
                        <id>attach-sources</id>
                        <goals>
                            <goal>jar</goal>
                        </goals>
                    </execution>
                </executions>
                <configuration>
                    <skipSource>false</skipSource>
                </configuration>
            </plugin>
            <plugin>
                <groupId>org.apache.maven.plugins</groupId>
                <artifactId>maven-javadoc-plugin</artifactId>
                <version>3.0.1</version>
                <executions>
                    <execution>
                        <id>attach-javadocs</id>
                        <goals>
                            <goal>jar</goal>
                        </goals>
                    </execution>
                </executions>
                <configuration>
                    <quiet>true</quiet>
                    <skip>false</skip>
                    <doclint>none</doclint>
                    <source>${version.java}</source>
                </configuration>
            </plugin>
            <plugin>
                <groupId>org.apache.maven.plugins</groupId>
                <artifactId>maven-surefire-plugin</artifactId>
                <version>3.0.0-M3</version>
            </plugin>

            <plugin>
                <groupId>org.apache.maven.plugins</groupId>
                <artifactId>maven-failsafe-plugin</artifactId>
                <version>3.0.0-M3</version>
                <executions>
                    <execution>
                        <goals>
                            <goal>integration-test</goal>
                            <goal>verify</goal>
                        </goals>
                    </execution>
                </executions>
                <configuration>
                    <skipTests>${skipIntegrationTests}</skipTests>
                    <includes>
                        <include>**/*Integration.java</include>
                    </includes>
                </configuration>
            </plugin>
            <plugin>
                <groupId>com.coveo</groupId>
                <artifactId>fmt-maven-plugin</artifactId>
                <version>2.8</version>
                <configuration>
                    <filesNamePattern>.*\.java</filesNamePattern>
                    <skip>false</skip>
                </configuration>
                <executions>
                    <execution>
                        <goals>
                            <goal>format</goal>
                        </goals>
                    </execution>
                </executions>
            </plugin>

        </plugins>
    </build>

</project><|MERGE_RESOLUTION|>--- conflicted
+++ resolved
@@ -8,17 +8,11 @@
         <maven>3.0</maven>
     </prerequisites>
 
-<<<<<<< HEAD
-    <groupId>org.knowm.xchange</groupId>
-    <artifactId>xchange-parent</artifactId>
-    <version>4.3.16-SNAPSHOT</version>
-    <packaging>pom</packaging>
-=======
+
 	<groupId>org.knowm.xchange</groupId>
 	<artifactId>xchange-parent</artifactId>
 	<version>4.3.17-SNAPSHOT</version>
 	<packaging>pom</packaging>
->>>>>>> 7f35d09c
 
     <name>XChange</name>
     <description>XChange is a Java library providing a simple and consistent API for interacting with
