--- conflicted
+++ resolved
@@ -43,12 +43,8 @@
         <version.reflections>0.9.11</version.reflections>
         <version.slf4j>1.8.0-beta4</version.slf4j>
         <version.crypto>4.1.1</version.crypto>
-<<<<<<< HEAD
-        <version.java-jwt>3.7.0</version.java-jwt>
+        <version.java-jwt>3.8.0</version.java-jwt>
         <version.hamcrest>2.1</version.hamcrest>
-=======
-        <version.java-jwt>3.8.0</version.java-jwt>
->>>>>>> e9673c68
 
         <skipIntegrationTests>true</skipIntegrationTests>
     </properties>
