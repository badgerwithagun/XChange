--- conflicted
+++ resolved
@@ -15,12 +15,8 @@
 
     // Read in the JSON from the example resources
     InputStream is =
-<<<<<<< HEAD
         LakeBTCPlaceOrderJsonTest.class.getResourceAsStream(
             "/org/knowm/xchange/lakebtc/dto/trade/example-place-order-data.json");
-=======
-        LakeBTCPlaceOrderJsonTest.class.getResourceAsStream("/trade/example-place-order-data.json");
->>>>>>> ebd47295
 
     // Use Jackson to parse it
     ObjectMapper mapper = new ObjectMapper();
@@ -38,13 +34,7 @@
   public void testDeserializeSellOrder() throws IOException {
 
     // Read in the JSON from the example resources
-    InputStream is =
-        LakeBTCPlaceOrderJsonTest.class.getResourceAsStream(
-<<<<<<< HEAD
-            "/org/knowm/xchange/lakebtc/dto/trade/example-place-order2-data.json");
-=======
-            "/trade/example-place-order2-data.json");
->>>>>>> ebd47295
+    InputStream is = LakeBTCPlaceOrderJsonTest.class.getResourceAsStream("/org/knowm/xchange/lakebtc/dto/trade/example-place-order2-data.json");
 
     // Use Jackson to parse it
     ObjectMapper mapper = new ObjectMapper();
