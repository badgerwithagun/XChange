--- conflicted
+++ resolved
@@ -22,19 +22,12 @@
 
         CurrencyPair xbtUsd = CurrencyPair.XBT_USD;
         streamingMarketDataService.getOrderBook(xbtUsd).subscribe(orderBook -> {
-<<<<<<< HEAD
-            if (!orderBook.getAsks().isEmpty()) {
-                LOG.info("First ask: {}", orderBook.getAsks().get(0));
+            if(!orderBook.getAsks().isEmpty()) {
+                LOG.info("First ask: {}", orderBook.getAsks());
             }
-            if (!orderBook.getBids().isEmpty()) {
-                LOG.info("First bid: {}", orderBook.getBids().get(0));
+            if(!orderBook.getBids().isEmpty()) {
+                LOG.info("First bid: {}", orderBook.getBids());
             }
-=======
-            if(!orderBook.getAsks().isEmpty())
-            LOG.info("First ask: {}", orderBook.getAsks());
-            if(!orderBook.getBids().isEmpty())
-            LOG.info("First bid: {}", orderBook.getBids());
->>>>>>> 04b3d105
         }, throwable -> LOG.error("ERROR in getting order book: ", throwable));
 
         streamingMarketDataService.getRawTicker(xbtUsd).subscribe(ticker -> {
@@ -64,7 +57,7 @@
                         throwable -> LOG.error("ERROR in getting Quarterly Contract trades: ", throwable));
 
         try {
-            Thread.sleep(10000);
+            Thread.sleep(100000);
         } catch (InterruptedException e) {
             e.printStackTrace();
         }
