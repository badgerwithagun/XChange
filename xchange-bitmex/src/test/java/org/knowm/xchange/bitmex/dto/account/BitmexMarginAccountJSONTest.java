--- conflicted
+++ resolved
@@ -15,13 +15,7 @@
   public void testUnmarshal() throws IOException {
 
     // Read in the JSON from the example resources
-    InputStream is =
-        BitmexMarginAccountJSONTest.class.getResourceAsStream(
-<<<<<<< HEAD
-            "/org/knowm/xchange/bitmex/dto/account/example-margin-account.json");
-=======
-            "/account/example-margin-account.json");
->>>>>>> ebd47295
+    InputStream is = BitmexMarginAccountJSONTest.class.getResourceAsStream("/org/knowm/xchange/bitmex/dto/account/example-margin-account.json");
 
     ObjectMapper mapper = new ObjectMapper();
     BitmexMarginAccount bitmexMarginAccount = mapper.readValue(is, BitmexMarginAccount.class);
