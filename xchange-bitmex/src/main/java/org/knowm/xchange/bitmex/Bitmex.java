package org.knowm.xchange.bitmex;

import com.fasterxml.jackson.annotation.JsonProperty;
import org.knowm.xchange.bitmex.dto.account.*;
import org.knowm.xchange.bitmex.dto.marketdata.*;
import org.knowm.xchange.bitmex.dto.marketdata.results.BitmexSymbolsAndPromptsResult;
import org.knowm.xchange.bitmex.dto.trade.BitmexPlaceOrderParameters;
import org.knowm.xchange.bitmex.dto.trade.BitmexPosition;
import org.knowm.xchange.bitmex.dto.trade.BitmexPositionList;
import org.knowm.xchange.bitmex.dto.trade.BitmexReplaceOrderParameters;
import si.mazi.rescu.ParamsDigest;
import si.mazi.rescu.SynchronizedValueFactory;

import javax.annotation.Nonnull;
import javax.annotation.Nullable;
import javax.ws.rs.*;
import javax.ws.rs.core.MediaType;
import java.io.IOException;
import java.math.BigDecimal;
import java.util.Date;

@Path("/api/v1")
@Produces(MediaType.APPLICATION_JSON)
@SuppressWarnings({"WeakerAccess", "JavaDoc"})
public interface Bitmex {

  @GET
  @Path("user")
  BitmexAccount getAccount(
      @HeaderParam("api-key") String apiKey,
      @HeaderParam("api-expires") SynchronizedValueFactory<Long> nonce,
      @HeaderParam("api-signature") ParamsDigest paramsDigest)
      throws IOException, BitmexException;

  @GET
  @Path("user/wallet")
  BitmexWallet getWallet(
      @HeaderParam("api-key") String apiKey,
      @HeaderParam("api-expires") SynchronizedValueFactory<Long> nonce,
      @HeaderParam("api-signature") ParamsDigest paramsDigest /*,
           @Nullable @QueryParam("currency") String currency*/)
      throws IOException, BitmexException;

  // Get a history of all of your wallet transactions (deposits, withdrawals, PNL)
  @GET
  @Path("user/walletHistory")
  BitmexWalletTransactionList getWalletHistory(
      @HeaderParam("api-key") String apiKey,
      @HeaderParam("api-expires") SynchronizedValueFactory<Long> nonce,
      @HeaderParam("api-signature") ParamsDigest paramsDigest,
      @Nullable @QueryParam("currency") String currency)
      throws IOException, BitmexException;

  // Get a summary of all of your wallet transactions (deposits, withdrawals, PNL)
  @GET
  @Path("user/walletSummary")
  BitmexWalletTransactionList getWalletSummary(
      @HeaderParam("api-key") String apiKey,
      @HeaderParam("api-expires") SynchronizedValueFactory<Long> nonce,
      @HeaderParam("api-signature") ParamsDigest paramsDigest,
      @Nullable @QueryParam("currency") String currency)
      throws IOException, BitmexException;

  @GET
  @Path("user/margin")
  BitmexMarginAccount getMarginAccountStatus(
      @HeaderParam("api-key") String apiKey,
      @HeaderParam("api-expires") SynchronizedValueFactory<Long> nonce,
      @HeaderParam("api-signature") ParamsDigest paramsDigest,
      @Nullable @QueryParam("currency") String currency)
      throws IOException, BitmexException;

  @GET
  @Path("user/margin?currency=all")
  BitmexMarginAccountList getMarginAccountsStatus(
      @HeaderParam("api-key") String apiKey,
      @HeaderParam("api-expires") SynchronizedValueFactory<Long> nonce,
      @HeaderParam("api-signature") ParamsDigest paramsDigest)
      throws IOException, BitmexException;

  @GET
  @Path("trade")
  BitmexPublicTradeList getTrades(
      @QueryParam("symbol") String currencyPair,
      @QueryParam("reverse") Boolean reverse,
      @Nullable @QueryParam("count") Integer count,
      @Nullable @QueryParam("start") Integer start)
      throws IOException, BitmexException;

  @GET
  @Path("trade/bucketed")
  BitmexKlineList getBucketedTrades(
      @QueryParam("binSize") String binSize,
      @QueryParam("partial") Boolean partial,
      @QueryParam("symbol") String symbol,
      @QueryParam("count") Long count,
      @QueryParam("reverse") Boolean reverse)
      throws IOException, BitmexException;

  @GET
  @Path("orderBook/L2")
  BitmexPublicOrderList getDepth(
      @QueryParam("symbol") String currencyPair, @QueryParam("depth") Double depth)
      throws IOException, BitmexException;

  @GET
  @Path("position")
  BitmexPositionList getPositions(
      @HeaderParam("api-key") String apiKey,
      @HeaderParam("api-expires") SynchronizedValueFactory<Long> nonce,
      @HeaderParam("api-signature") ParamsDigest paramsDigest)
      throws IOException, BitmexException;

  @GET
  @Path("position")
  BitmexPositionList getPositions(
      @HeaderParam("api-key") String apiKey,
      @HeaderParam("api-expires") SynchronizedValueFactory<Long> nonce,
      @HeaderParam("api-signature") ParamsDigest paramsDigest,
      @Nullable @QueryParam("symbol") String symbol,
      @Nullable @QueryParam("filter") String filter)
      throws IOException, BitmexException;

  @GET
  @Path("instrument")
  BitmexTickerList getTickers(
      @Nullable @QueryParam("count") Integer count,
      @Nullable @QueryParam("start") Integer start,
      @Nullable @QueryParam("reverse") Boolean reverse)
      throws IOException;

  @GET
  @Path("instrument")
  BitmexTickerList getTicker(
          @QueryParam("symbol") String symbol)
          throws IOException;

  @GET
  @Path("instrument/active")
  BitmexTickerList getActiveTickers()
          throws IOException;

  @GET
  @Path("instrument/activeIntervals")
  BitmexSymbolsAndPromptsResult getPromptsAndSymbols()
          throws IOException;

  /**
   * @param apiKey
   * @param nonce
   * @param paramsDigest
   * @param symbol Instrument symbol. Send a bare series (e.g. XBU) to get data for the nearest
   *     expiring contract in that series. You can also send a timeframe, e.g. XBU:monthly.
   *     Timeframes are daily, weekly, monthly, quarterly, and biquarterly.
   * @param filter Generic table filter. Send JSON key/value pairs, such as {"key": "value"}. You
   *     can key on individual fields, and do more advanced querying on timestamps. See the
   *     Timestamp Docs for more details.
   * @param columns Generic table filter. Send JSON key/value pairs, such as {"key": "value"}. You
   *     can key on individual fields, and do more advanced querying on timestamps. See the
   *     Timestamp Docs for more details.
   * @param count Number of results to fetch.
   * @param start Starting point for results.
   * @param reverse If true, will sort results newest first.
   * @param startTime Starting date filter for results.
   * @param endTime Ending date filter for results.
   * @return {@link BitmexPrivateOrderList} containing the requested order(s).
   * @throws IOException
   */
  @GET
  @Path("order")
  BitmexPrivateOrderList getOrders(
      @HeaderParam("api-key") String apiKey,
      @HeaderParam("api-expires") SynchronizedValueFactory<Long> nonce,
      @HeaderParam("api-signature") ParamsDigest paramsDigest,
      @Nullable @QueryParam("symbol") String symbol,
      @Nullable @QueryParam("filter") String filter,
      @Nullable @QueryParam("columns") String columns,
      @Nullable @QueryParam("count") Integer count,
      @Nullable @QueryParam("start") Integer start,
      @Nullable @QueryParam("reverse") Boolean reverse,
      @Nullable @QueryParam("startTime") Date startTime,
      @Nullable @QueryParam("endTime") Date endTime)
<<<<<<< HEAD
      throws IOException;
=======
      throws IOException, BitmexException;
>>>>>>> 91b2706c

  /**
   * @param apiKey
   * @param nonce
   * @param paramsDigest
   * @param symbol Instrument symbol. e.g. {@code XBTUSD}.
   * @param side Optional Order side. Valid options: {@code Buy}, {@code Sell}. Defaults to {@code
   *     Buy} unless {@code orderQty} or {@code simpleOrderQty} is negative.
   * @param orderQuantity Optional Order quantity in units of the instrument (i.e. contracts).
   * @param simpleOrderQuantity Optional Order quantity in units of the underlying instrument (i.e.
   *     Bitcoin).
   * @param displayQuantity Optional quantity to display in the book. Use {@code 0} for a fully
   *     hidden order.
   * @param price Optional limit price for {@code Limit}, {@code StopLimit}, and {@code
   *     LimitIfTouched} orders.
   * @param stopPrice Optional trigger price for {@code Stop}, {@code StopLimit}, {@code
   *     MarketIfTouched}, and {@code LimitIfTouched} orders. Use a price below the current price
   *     for stop-sell orders and buy-if-touched orders. Use {@code execInst} of {@code MarkPrice}
   *     or {@code LastPrice} to define the current price used for triggering.
   * @param orderType Optional Order type. Valid options: {@code Market}, {@code Limit}, {@code
   *     Stop}, {@code StopLimit}, {@code MarketIfTouched}, {@code LimitIfTouched}, {@code
   *     MarketWithLeftOverAsLimit}, {@code Pegged}. Defaults to {@code Limit} when {@code price} is
   *     specified. Defaults to {@code Stop} when {@code stopPx} is specified. Defaults to {@code
   *     StopLimit} when {@code price} and {@code stopPx} are specified.
   * @param clOrdID Optional Client Order ID. This {@code clOrdID} will come back on the order and
   *     any related executions.
   * @param executionInstructions Optional execution instructions. Valid options: {@code
   *     ParticipateDoNotInitiate}, {@code AllOrNone}, {@code MarkPrice}, {@code IndexPrice}, {@code
   *     LastPrice}, {@code Close}, {@code ReduceOnly}, {@code Fixed}. {@code AllOrNone} instruction
   *     requires {@code displayQty} to be {@code 0}. {@code MarkPrice}, {@code IndexPrice} or
   *     {@code LastPrice} instruction valid for {@code Stop}, {@code StopLimit}, {@code
   *     MarketIfTouched}, and {@code LimitIfTouched} orders.
   * @param clOrdLinkID Optional Client Order Link ID for contingent orders.
   * @param contingencyType Optional contingency type for use with clOrdLinkID. Valid options:
   *     {@code OneCancelsTheOther}, {@code OneTriggersTheOther}, {@code
   *     OneUpdatesTheOtherAbsolute}, {@code OneUpdatesTheOtherProportional}.
   * @param pegPriceType Optional peg price type. Valid options: {@code LastPeg}, {@code
   *     MidPricePeg}, {@code MarketPeg}, {@code PrimaryPeg}, {@code TrailingStopPeg}.
   * @param pegOffsetValue Optional trailing offset from the current price for {@code Stop}, {@code
   *     StopLimit}, {@code MarketIfTouched}, and {@code LimitIfTouched} orders; use a negative
   *     offset for stop-sell orders and buy-if-touched orders. Optional offset from the peg price
   *     for {@code Pegged} orders.
   * @param timeInForce Optional Time in force. Valid options: {@code Day}, {@code GoodTillCancel},
   *     {@code ImmediateOrCancel}, {@code FillOrKill}. Defaults to {@code GoodTillCancel} for
   *     {@code Limit}, {@code StopLimit}, {@code LimitIfTouched}, and {@code
   *     MarketWithLeftOverAsLimit} orders.
   * @param text Optional order annotation. e.g. {@code Take profit}.
   * @return {@link BitmexPrivateOrder} contains the result of the call.
   * @throws IOException
   * @throws BitmexException
   */
  @POST
  @Path("order")
  BitmexPrivateOrder placeOrder(
      @HeaderParam("api-key") String apiKey,
      @HeaderParam("api-expires") SynchronizedValueFactory<Long> nonce,
      @HeaderParam("api-signature") ParamsDigest paramsDigest,
      @FormParam("symbol") String symbol,
<<<<<<< HEAD
      @Nullable @FormParam("side") String side,
      @Nullable @FormParam("orderQty") BigDecimal orderQuantity,
      @Nullable @FormParam("simpleOrderQty") BigDecimal simpleOrderQuantity,
      @Nullable @FormParam("displayQty") BigDecimal displayQuantity,
      @Nullable @FormParam("price") BigDecimal price,
=======
      @FormParam("side") String side,
      @FormParam("orderQty") BigDecimal orderQuantity,
      @FormParam("simpleOrderQty") BigDecimal simpleOrderQuantity,
      @FormParam("price") BigDecimal price,
>>>>>>> 91b2706c
      @Nullable @FormParam("stopPx") BigDecimal stopPrice,
      @Nullable @FormParam("ordType") String orderType,
      @Nullable @FormParam("clOrdID") String clOrdID,
      @Nullable @FormParam("execInst") String executionInstructions,
      @Nullable @FormParam("clOrdLinkID") String clOrdLinkID,
<<<<<<< HEAD
      @Nullable @FormParam("contingencyType") String contingencyType,
      @Nullable @FormParam("pegOffsetValue") BigDecimal pegOffsetValue,
      @Nullable @FormParam("pegPriceType") String pegPriceType,
      @Nullable @FormParam("timeInForce") String timeInForce,
      @Nullable @FormParam("text") String text)
      throws IOException;
=======
      @Nullable @FormParam("contingencyType") String contingencyType)
      throws IOException, BitmexException;

  @POST
  @Path("order/bulk")
  BitmexPrivateOrderList placeOrderBulk(
      @HeaderParam("api-key") String apiKey,
      @HeaderParam("api-expires") SynchronizedValueFactory<Long> nonce,
      @HeaderParam("api-signature") ParamsDigest paramsDigest,
      @FormParam("orders") String orderCommands)
      throws IOException, BitmexException;
>>>>>>> 91b2706c

  /**
   * @param apiKey
   * @param nonce
   * @param paramsDigest
   * @param orderId Order ID
   * @param origClOrdID Client Order ID. See {@link Bitmex#placeOrder}.
   * @param clOrdID Optional new Client Order ID, requires {@code origClOrdID}.
   * @param simpleOrderQty Optional order quantity in units of the underlying instrument (i.e.
   *     Bitcoin).
   * @param orderQuantity Optional order quantity in units of the instrument (i.e. contracts).
   * @param simpleLeavesQty Optional leaves quantity in units of the underlying instrument (i.e.
   *     Bitcoin). Useful for amending partially filled orders.
   * @param leavesQty Optional leaves quantity in units of the instrument (i.e. contracts). Useful
   *     for amending partially filled orders.
   * @param price Optional limit price for {@code Limit}, {@code StopLimit}, and {@code
   *     LimitIfTouched} orders.
   * @param stopPrice Optional trigger price for {@code Stop}, {@code StopLimit}, {@code
   *     MarketIfTouched}, and {@code LimitIfTouched} orders. Use a price below the current price
   *     for stop-sell orders and buy-if-touched orders.
   * @param pegOffsetValue Optional trailing offset from the current price for {@code Stop}, {@code
   *     StopLimit}, {@code MarketIfTouched}, and {@code LimitIfTouched} orders; use a negative
   *     offset for stop-sell orders and buy-if-touched orders. Optional offset from the peg price
   *     for {@code Pegged} orders.
   * @param text Optional amend annotation. e.g. {@code Adjust skew}.
   * @return {@link BitmexPrivateOrder} contains the result of the call.
   * @throws IOException
   * @throws BitmexException
   */
  @PUT
  @Path("order")
  // for some reason underlying library doesn't add contenty type for PUT requests automatically
  @Consumes("application/x-www-form-urlencoded")
  BitmexPrivateOrder replaceOrder(
      @HeaderParam("api-key") String apiKey,
      @HeaderParam("api-expires") SynchronizedValueFactory<Long> nonce,
      @HeaderParam("api-signature") ParamsDigest paramsDigest,
<<<<<<< HEAD
=======
      @Nullable @FormParam("orderQty") BigDecimal orderQuantity,
      @Nullable @FormParam("price") BigDecimal price,
      @Nullable @FormParam("stopPx") BigDecimal stopPrice,
      @Nullable @FormParam("ordType") String orderType,
>>>>>>> 91b2706c
      @Nullable @FormParam("orderID") String orderId,
      @Nullable @FormParam("origClOrdID") String origClOrdID,
<<<<<<< HEAD
      @Nullable @FormParam("clOrdID") String clOrdID,
      @Nullable @FormParam("simpleOrderQty") BigDecimal simpleOrderQty,
      @Nullable @FormParam("orderQty") BigDecimal orderQuantity,
      @Nullable @FormParam("simpleLeavesQty") BigDecimal simpleLeavesQty,
      @Nullable @FormParam("leavesQty") BigDecimal leavesQty,
      @Nullable @FormParam("price") BigDecimal price,
      @Nullable @FormParam("stopPx") BigDecimal stopPrice,
      @Nullable @FormParam("pegOffsetValue") BigDecimal pegOffsetValue,
      @Nullable @FormParam("text") String text)
      throws IOException;

  /**
   * @param apiKey
   * @param nonce
   * @param paramsDigest
   * @param orderCommands JSON Array of order(s). Use {@link PlaceOrderCommand} to generate JSON.
   * @return {@link BitmexPrivateOrderList} contains the results of the call.
   * @throws IOException
   * @throws BitmexException
   */
  @POST
  @Path("order/bulk")
  BitmexPrivateOrderList placeOrderBulk(
      @HeaderParam("api-key") String apiKey,
      @HeaderParam("api-expires") SynchronizedValueFactory<Long> nonce,
      @HeaderParam("api-signature") ParamsDigest paramsDigest,
      @FormParam("orders") String orderCommands)
      throws IOException;
=======
      @Nullable @FormParam("clOrdLinkID") String clOrdLinkID,
      @Nullable @FormParam("contingencyType") String contingencyType)
      throws IOException, BitmexException;
>>>>>>> 91b2706c

  /**
   * @param apiKey
   * @param nonce
   * @param paramsDigest
   * @param orderCommands JSON Array of order(s). Use {@link ReplaceOrderCommand} to generate JSON.
   * @return {@link BitmexPrivateOrderList} contains the results of the call.
   * @throws IOException
   * @throws BitmexException
   */
  @PUT
  @Path("order/bulk")
  // for some reason underlying library doesn't add contenty type for PUT requests automatically
  @Consumes("application/x-www-form-urlencoded")
  BitmexPrivateOrderList replaceOrderBulk(
      @HeaderParam("api-key") String apiKey,
      @HeaderParam("api-expires") SynchronizedValueFactory<Long> nonce,
      @HeaderParam("api-signature") ParamsDigest paramsDigest,
      @FormParam("orders") String orderCommands)
      throws IOException;

  /**
   * Either an orderID or a clOrdID must be provided.
   *
   * @param apiKey
   * @param nonce
   * @param paramsDigest
   * @param orderID Order ID(s).
   * @param clOrdID Client Order ID(s). See {@link Bitmex#placeOrder}.
   * @return {@link BitmexPrivateOrderList} contains the results of the call.
   * @throws IOException
   * @throws BitmexException
   */
  @DELETE
  @Path("order")
  BitmexPrivateOrderList cancelOrder(
      @HeaderParam("api-key") String apiKey,
      @HeaderParam("api-expires") SynchronizedValueFactory<Long> nonce,
      @HeaderParam("api-signature") ParamsDigest paramsDigest,
      @Nullable @FormParam("orderID") String orderID,
      @Nullable @FormParam("clOrdID") String clOrdID)
<<<<<<< HEAD
      throws IOException;
=======
      throws IOException, BitmexException;
>>>>>>> 91b2706c

  /**
   * @param apiKey
   * @param nonce
   * @param paramsDigest
   * @param symbol Optional symbol. If provided, only cancels orders for that symbol.
   * @param filter Optional filter for cancellation. Use to only cancel some orders, e.g. {"side":
   *     "Buy"}.
   * @param text Optional cancellation annotation. e.g. 'Spread Exceeded'
   * @return {@link BitmexPrivateOrderList} contains the results of the call.
   * @throws IOException
   * @throws BitmexException
   */
  @DELETE
  @Path("order/all")
  BitmexPrivateOrderList cancelAllOrders(
      @HeaderParam("api-key") String apiKey,
      @HeaderParam("api-expires") SynchronizedValueFactory<Long> nonce,
      @HeaderParam("api-signature") ParamsDigest paramsDigest,
      @Nullable @FormParam("symbol") String symbol,
      @Nullable @FormParam("filter") String filter,
      @Nullable @FormParam("text") String text)
<<<<<<< HEAD
      throws IOException;
=======
      throws IOException, BitmexException;
>>>>>>> 91b2706c

  @GET
  @Path("user/depositAddress")
  String getDepositAddress(
      @HeaderParam("api-key") String apiKey,
      @HeaderParam("api-expires") SynchronizedValueFactory<Long> nonce,
      @HeaderParam("api-signature") ParamsDigest paramsDigest,
      @QueryParam("currency") String currency)
<<<<<<< HEAD
      throws IOException;
=======
      throws IOException, BitmexException;
>>>>>>> 91b2706c

  @POST
  @Path("user/requestWithdrawal")
  BitmexWalletTransaction withdrawFunds(
      @HeaderParam("api-key") String apiKey,
      @HeaderParam("api-expires") SynchronizedValueFactory<Long> nonce,
      @HeaderParam("api-signature") ParamsDigest paramsDigest,
      @FormParam("currency") String currency,
      @FormParam("amount") BigDecimal amount,
      @FormParam("address") String address)
<<<<<<< HEAD
      throws IOException;
=======
      throws IOException, BitmexException;
>>>>>>> 91b2706c

  @POST
  @Path("position/leverage")
  BitmexPosition updateLeveragePosition(
      @HeaderParam("api-key") String apiKey,
      @HeaderParam("api-expires") SynchronizedValueFactory<Long> nonce,
      @HeaderParam("api-signature") ParamsDigest paramsDigest,
      @FormParam("symbol") String symbol,
      @FormParam("leverage") BigDecimal leverage)
<<<<<<< HEAD
      throws IOException;

  class PlaceOrderCommand {
=======
      throws IOException, BitmexException;
>>>>>>> 91b2706c

    @JsonProperty("symbol")
    public final String symbol;

    @Nullable
    @JsonProperty("side")
    public final String side;

    @Nullable
    @JsonProperty("orderQty")
    public final BigDecimal orderQuantity;

    @Nullable
    @JsonProperty("simpleOrderQuantity")
    public final BigDecimal simpleOrderQuantity;

    @Nullable
    @JsonProperty("displayQuantity")
    public final BigDecimal displayQuantity;

    @Nullable
    @JsonProperty("price")
    public final BigDecimal price;

    @Nullable
    @JsonProperty("stopPx")
    public final BigDecimal stopPrice;

    @Nullable
    @JsonProperty("ordType")
    public final String orderType;

    @Nullable
    @JsonProperty("clOrdID")
    public final String clOrdID;

    @Nullable
    @JsonProperty("execInst")
    public final String executionInstructions;

    @Nullable
    @JsonProperty("clOrdLinkID")
    public final String clOrdLinkID;

    @Nullable
    @JsonProperty("contingencyType")
    public final String contingencyType;

    @Nullable
    @JsonProperty("pegOffsetValue")
    public final BigDecimal pegOffsetValue;

    @Nullable
    @JsonProperty("pegPriceType")
    public final String pegPriceType;

    @Nullable
    @JsonProperty("timeInForce")
    public final String timeInForce;

    @Nullable
    @JsonProperty("text")
    public final String text;

    /** See {@link Bitmex#placeOrder}. */
    public PlaceOrderCommand(final BitmexPlaceOrderParameters parameters) {
      this.symbol = parameters.getSymbol();
      this.side = parameters.getSide() != null ? parameters.getSide().getCapitalized() : null;
      this.orderQuantity = parameters.getOrderQuantity();
      this.simpleOrderQuantity = parameters.getSimpleOrderQuantity();
      this.displayQuantity = parameters.getDisplayQuantity();
      this.price = parameters.getPrice();
      this.stopPrice = parameters.getStopPrice();
      this.orderType =
          parameters.getOrderType() != null ? parameters.getOrderType().toApiParameter() : null;
      this.clOrdID = parameters.getClOrdId();
      this.executionInstructions = parameters.getExecutionInstructionsAsParameter();
      this.clOrdLinkID = parameters.getClOrdLinkId();
      this.contingencyType =
          parameters.getContingencyType() != null
              ? parameters.getContingencyType().toApiParameter()
              : null;
      this.pegOffsetValue = parameters.getPegOffsetValue();
      this.pegPriceType =
          parameters.getPegPriceType() != null
              ? parameters.getPegPriceType().toApiParameter()
              : null;
      this.timeInForce =
          parameters.getTimeInForce() != null ? parameters.getTimeInForce().toApiParameter() : null;
      this.text = parameters.getText();
    }

    @Override
    public String toString() {
      return "PlaceOrderCommand{"
          + "symbol='"
          + symbol
          + '\''
          + ", side='"
          + side
          + '\''
          + ", orderQuantity="
          + orderQuantity
          + ", simpleOrderQuantity="
          + simpleOrderQuantity
          + ", displayQuantity="
          + displayQuantity
          + ", price="
          + price
          + ", stopPrice="
          + stopPrice
          + ", orderType='"
          + orderType
          + '\''
          + ", clOrdID='"
          + clOrdID
          + '\''
          + ", executionInstructions='"
          + executionInstructions
          + '\''
          + ", clOrdLinkID='"
          + clOrdLinkID
          + '\''
          + ", contingencyType='"
          + contingencyType
          + '\''
          + ", pegOffsetValue="
          + pegOffsetValue
          + ", pegPriceType='"
          + pegPriceType
          + '\''
          + ", timeInForce='"
          + timeInForce
          + '\''
          + ", text='"
          + text
          + '\''
          + '}';
    }
  }

  class ReplaceOrderCommand {

    @Nullable
    @JsonProperty("orderID")
    public final String orderId;

    @Nullable
    @JsonProperty("origClOrdID")
    public final String origClOrdID;

    @Nullable
    @JsonProperty("clOrdID")
    public final String clOrdID;

    @Nullable
    @JsonProperty("simpleOrderQty")
    public final BigDecimal simpleOrderQty;

    @Nullable
    @JsonProperty("orderQty")
    public final BigDecimal orderQuantity;

    @Nullable
    @JsonProperty("simpleLeavesQty")
    public final BigDecimal simpleLeavesQty;

    @Nullable
    @JsonProperty("leavesQty")
    public final BigDecimal leavesQty;

    @Nullable
    @JsonProperty("price")
    public final BigDecimal price;

    @Nullable
    @JsonProperty("stopPx")
    public final BigDecimal stopPrice;

    @Nullable
    @JsonProperty("pegOffsetValue")
    public final BigDecimal pegOffsetValue;

    @Nullable
    @JsonProperty("text")
    public final String text;

    /** See {@link Bitmex#replaceOrder}. */
    public ReplaceOrderCommand(@Nonnull final BitmexReplaceOrderParameters parameters) {
      this.orderId = parameters.getOrderId();
      this.origClOrdID = parameters.getOrigClOrdId();
      this.clOrdID = parameters.getClOrdId();
      this.simpleOrderQty = parameters.getSimpleOrderQuantity();
      this.orderQuantity = parameters.getOrderQuantity();
      this.simpleLeavesQty = parameters.getSimpleLeavesQuantity();
      this.leavesQty = parameters.getLeavesQuantity();
      this.price = parameters.getPrice();
      this.stopPrice = parameters.getStopPrice();
      this.pegOffsetValue = parameters.getPegOffsetValue();
      this.text = parameters.getText();
    }

    @Override
    public String toString() {
      return "ReplaceOrderCommand{"
          + ", orderId='"
          + orderId
          + '\''
          + ", origClOrdID='"
          + origClOrdID
          + '\''
          + ", clOrdID='"
          + clOrdID
          + '\''
          + ", simpleOrderQty="
          + simpleOrderQty
          + ", orderQuantity="
          + orderQuantity
          + ", simpleLeavesQty="
          + simpleLeavesQty
          + ", leavesQty="
          + leavesQty
          + ", price="
          + price
          + ", stopPrice="
          + stopPrice
          + ", pegOffsetValue="
          + pegOffsetValue
          + ", text='"
          + text
          + '\''
          + '}';
    }
  }
}<|MERGE_RESOLUTION|>--- conflicted
+++ resolved
@@ -180,11 +180,7 @@
       @Nullable @QueryParam("reverse") Boolean reverse,
       @Nullable @QueryParam("startTime") Date startTime,
       @Nullable @QueryParam("endTime") Date endTime)
-<<<<<<< HEAD
-      throws IOException;
-=======
-      throws IOException, BitmexException;
->>>>>>> 91b2706c
+      throws IOException;
 
   /**
    * @param apiKey
@@ -243,43 +239,22 @@
       @HeaderParam("api-expires") SynchronizedValueFactory<Long> nonce,
       @HeaderParam("api-signature") ParamsDigest paramsDigest,
       @FormParam("symbol") String symbol,
-<<<<<<< HEAD
       @Nullable @FormParam("side") String side,
       @Nullable @FormParam("orderQty") BigDecimal orderQuantity,
       @Nullable @FormParam("simpleOrderQty") BigDecimal simpleOrderQuantity,
       @Nullable @FormParam("displayQty") BigDecimal displayQuantity,
       @Nullable @FormParam("price") BigDecimal price,
-=======
-      @FormParam("side") String side,
-      @FormParam("orderQty") BigDecimal orderQuantity,
-      @FormParam("simpleOrderQty") BigDecimal simpleOrderQuantity,
-      @FormParam("price") BigDecimal price,
->>>>>>> 91b2706c
       @Nullable @FormParam("stopPx") BigDecimal stopPrice,
       @Nullable @FormParam("ordType") String orderType,
       @Nullable @FormParam("clOrdID") String clOrdID,
       @Nullable @FormParam("execInst") String executionInstructions,
       @Nullable @FormParam("clOrdLinkID") String clOrdLinkID,
-<<<<<<< HEAD
       @Nullable @FormParam("contingencyType") String contingencyType,
       @Nullable @FormParam("pegOffsetValue") BigDecimal pegOffsetValue,
       @Nullable @FormParam("pegPriceType") String pegPriceType,
       @Nullable @FormParam("timeInForce") String timeInForce,
       @Nullable @FormParam("text") String text)
       throws IOException;
-=======
-      @Nullable @FormParam("contingencyType") String contingencyType)
-      throws IOException, BitmexException;
-
-  @POST
-  @Path("order/bulk")
-  BitmexPrivateOrderList placeOrderBulk(
-      @HeaderParam("api-key") String apiKey,
-      @HeaderParam("api-expires") SynchronizedValueFactory<Long> nonce,
-      @HeaderParam("api-signature") ParamsDigest paramsDigest,
-      @FormParam("orders") String orderCommands)
-      throws IOException, BitmexException;
->>>>>>> 91b2706c
 
   /**
    * @param apiKey
@@ -317,16 +292,8 @@
       @HeaderParam("api-key") String apiKey,
       @HeaderParam("api-expires") SynchronizedValueFactory<Long> nonce,
       @HeaderParam("api-signature") ParamsDigest paramsDigest,
-<<<<<<< HEAD
-=======
-      @Nullable @FormParam("orderQty") BigDecimal orderQuantity,
-      @Nullable @FormParam("price") BigDecimal price,
-      @Nullable @FormParam("stopPx") BigDecimal stopPrice,
-      @Nullable @FormParam("ordType") String orderType,
->>>>>>> 91b2706c
       @Nullable @FormParam("orderID") String orderId,
       @Nullable @FormParam("origClOrdID") String origClOrdID,
-<<<<<<< HEAD
       @Nullable @FormParam("clOrdID") String clOrdID,
       @Nullable @FormParam("simpleOrderQty") BigDecimal simpleOrderQty,
       @Nullable @FormParam("orderQty") BigDecimal orderQuantity,
@@ -355,11 +322,6 @@
       @HeaderParam("api-signature") ParamsDigest paramsDigest,
       @FormParam("orders") String orderCommands)
       throws IOException;
-=======
-      @Nullable @FormParam("clOrdLinkID") String clOrdLinkID,
-      @Nullable @FormParam("contingencyType") String contingencyType)
-      throws IOException, BitmexException;
->>>>>>> 91b2706c
 
   /**
    * @param apiKey
@@ -401,11 +363,7 @@
       @HeaderParam("api-signature") ParamsDigest paramsDigest,
       @Nullable @FormParam("orderID") String orderID,
       @Nullable @FormParam("clOrdID") String clOrdID)
-<<<<<<< HEAD
-      throws IOException;
-=======
-      throws IOException, BitmexException;
->>>>>>> 91b2706c
+      throws IOException;
 
   /**
    * @param apiKey
@@ -428,11 +386,7 @@
       @Nullable @FormParam("symbol") String symbol,
       @Nullable @FormParam("filter") String filter,
       @Nullable @FormParam("text") String text)
-<<<<<<< HEAD
-      throws IOException;
-=======
-      throws IOException, BitmexException;
->>>>>>> 91b2706c
+      throws IOException;
 
   @GET
   @Path("user/depositAddress")
@@ -441,11 +395,7 @@
       @HeaderParam("api-expires") SynchronizedValueFactory<Long> nonce,
       @HeaderParam("api-signature") ParamsDigest paramsDigest,
       @QueryParam("currency") String currency)
-<<<<<<< HEAD
-      throws IOException;
-=======
-      throws IOException, BitmexException;
->>>>>>> 91b2706c
+      throws IOException;
 
   @POST
   @Path("user/requestWithdrawal")
@@ -456,11 +406,7 @@
       @FormParam("currency") String currency,
       @FormParam("amount") BigDecimal amount,
       @FormParam("address") String address)
-<<<<<<< HEAD
-      throws IOException;
-=======
-      throws IOException, BitmexException;
->>>>>>> 91b2706c
+      throws IOException;
 
   @POST
   @Path("position/leverage")
@@ -470,13 +416,9 @@
       @HeaderParam("api-signature") ParamsDigest paramsDigest,
       @FormParam("symbol") String symbol,
       @FormParam("leverage") BigDecimal leverage)
-<<<<<<< HEAD
       throws IOException;
 
   class PlaceOrderCommand {
-=======
-      throws IOException, BitmexException;
->>>>>>> 91b2706c
 
     @JsonProperty("symbol")
     public final String symbol;
