package org.knowm.xchange.bitmex.service;

import org.knowm.xchange.bitmex.Bitmex;
import org.knowm.xchange.bitmex.BitmexException;
import org.knowm.xchange.bitmex.BitmexExchange;
import org.knowm.xchange.bitmex.dto.marketdata.BitmexPrivateOrder;
import org.knowm.xchange.bitmex.dto.trade.BitmexPlaceOrderParameters;
import org.knowm.xchange.bitmex.dto.trade.BitmexPosition;
import org.knowm.xchange.bitmex.dto.trade.BitmexReplaceOrderParameters;
import org.knowm.xchange.exceptions.ExchangeException;
import org.knowm.xchange.utils.ObjectMapperHelper;

import javax.annotation.Nonnull;
import javax.annotation.Nullable;
import java.io.IOException;
import java.math.BigDecimal;
import java.util.ArrayList;
import java.util.Collection;
<<<<<<< HEAD
import java.util.List;
import org.knowm.xchange.bitmex.Bitmex;
import org.knowm.xchange.bitmex.BitmexException;
import org.knowm.xchange.bitmex.BitmexExchange;
import org.knowm.xchange.bitmex.dto.marketdata.BitmexPrivateOrder;
import org.knowm.xchange.bitmex.dto.trade.BitmexPosition;
import org.knowm.xchange.bitmex.dto.trade.BitmexSide;
import org.knowm.xchange.utils.ObjectMapperHelper;
=======
import java.util.Date;
import java.util.List;
>>>>>>> 4ab85c11

@SuppressWarnings({"unused", "WeakerAccess", "UnusedReturnValue"})
public class BitmexTradeServiceRaw extends BitmexBaseService {

<<<<<<< HEAD
  public static final String ORDER_TYPE_LIMIT = "Limit";
  public static final String ORDER_TYPE_STOP = "Stop";
=======
  private String apiKey = exchange.getExchangeSpecification().getApiKey();
>>>>>>> 4ab85c11

  /**
   * Constructor
   *
   * @param exchange {@link BitmexExchange} to be used.
   */
<<<<<<< HEAD
  String apiKey = exchange.getExchangeSpecification().getApiKey();

  public BitmexTradeServiceRaw(BitmexExchange exchange) {

=======
  BitmexTradeServiceRaw(BitmexExchange exchange) {
>>>>>>> 4ab85c11
    super(exchange);
  }

  public List<BitmexPosition> getBitmexPositions() throws ExchangeException {
    try {
      return updateRateLimit(
          bitmex.getPositions(apiKey, exchange.getNonceFactory(), signatureCreator));
<<<<<<< HEAD
    } catch (BitmexException e) {
=======
    } catch (Exception e) {
>>>>>>> 4ab85c11
      throw handleError(e);
    }
  }

  public List<BitmexPosition> getBitmexPositions(String symbol)
      throws ExchangeException {
    try {
      return updateRateLimit(
          bitmex.getPositions(apiKey, exchange.getNonceFactory(), signatureCreator, symbol, null));
    } catch (Exception e) {
      throw handleError(e);
    }
  }

  /**
   * See {@link Bitmex#getOrders}
   *
   * @return List of {@link BitmexPrivateOrder}s.
   */
  public List<BitmexPrivateOrder> getBitmexOrders(
      @Nullable String symbol,
      @Nullable String filter,
      @Nullable String columns,
      @Nullable Date startTime,
      @Nullable Date endTime)
      throws ExchangeException {
    try {
<<<<<<< HEAD
      return updateRateLimit(
          bitmex.getPositions(apiKey, exchange.getNonceFactory(), signatureCreator, symbol, null));
    } catch (BitmexException e) {
=======
      ArrayList<BitmexPrivateOrder> orders = new ArrayList<>();

      for (int i = 0; orders.size() % 500 == 0; i++) {
        List<BitmexPrivateOrder> orderResponse =
            updateRateLimit(
                bitmex.getOrders(
                    apiKey,
                    exchange.getNonceFactory(),
                    signatureCreator,
                    symbol,
                    filter,
                    columns,
                    500,
                    i * 500,
                    true,
                    startTime,
                    endTime));
        orders.addAll(orderResponse);
        // Prevent loop when no orders found
        if (orderResponse.size() == 0) break;
      }

      return orders;
    } catch (Exception e) {
>>>>>>> 4ab85c11
      throw handleError(e);
    }
  }

  /**
   * See {@link Bitmex#getOrders}
   *
   * @return List of {@link BitmexPrivateOrder}s.
   */
  public List<BitmexPrivateOrder> getBitmexOrders() throws ExchangeException {
    return getBitmexOrders(null, null, null, null, null);
  }

<<<<<<< HEAD
    for (int i = 0; orders.size() % 500 == 0; i++) {
      List<BitmexPrivateOrder> orderResponse =
          updateRateLimit(
              bitmex.getOrders(
                  apiKey,
                  exchange.getNonceFactory(),
                  signatureCreator,
                  symbol,
                  filter,
                  500,
                  i * 500,
                  true,
                  null,
                  null));
      orders.addAll(orderResponse);
      // Prevent loop when no orders found
      if (orderResponse.size() == 0) break;
    }

    return orders;
  }

  public List<BitmexPrivateOrder> getBitmexOrders() throws IOException {
    return getBitmexOrders(null, null);
  }

  public BitmexPrivateOrder placeMarketOrder(
      String symbol, BitmexSide side, BigDecimal orderQuantity, String executionInstructions) {
    return bitmex.placeOrder(
        apiKey,
        exchange.getNonceFactory(),
        signatureCreator,
        symbol,
        side == null ? null : side.getCapitalized(),
        orderQuantity.intValue(),
        null,
        null,
        null,
        "Market",
        null,
        executionInstructions,
        null,
        null);
  }

  public BitmexPrivateOrder placeLimitOrder(
      String symbol,
      BigDecimal orderQuantity,
      BigDecimal price,
      BitmexSide side,
      String clOrdID,
      String executionInstructions) {
    return placeLimitOrder(
        symbol, orderQuantity, price, side, clOrdID, executionInstructions, null, null);
  }

  public BitmexPrivateOrder placeLimitOrder(
      String symbol,
      BigDecimal orderQuantity,
      BigDecimal price,
      BitmexSide side,
      String clOrdID,
      String executionInstructions,
      String clOrdLinkID,
      String contingencyType) {
    return updateRateLimit(
        bitmex.placeOrder(
            apiKey,
            exchange.getNonceFactory(),
            signatureCreator,
            symbol,
            side == null ? null : side.getCapitalized(),
            orderQuantity.intValue(),
            null,
            price,
            null,
            ORDER_TYPE_LIMIT,
            clOrdID,
            executionInstructions,
            clOrdLinkID,
            contingencyType));
  }

  public List<BitmexPrivateOrder> placeLimitOrderBulk(
      Collection<Bitmex.PlaceOrderCommand> commands) {
    String s = ObjectMapperHelper.toCompactJSON(commands);
    return updateRateLimit(
        bitmex.placeOrderBulk(apiKey, exchange.getNonceFactory(), signatureCreator, s));
  }

  public List<BitmexPrivateOrder> replaceLimitOrderBulk(
      Collection<Bitmex.ReplaceOrderCommand> commands) {
    String s = ObjectMapperHelper.toCompactJSON(commands);
    return bitmex.replaceOrderBulk(apiKey, exchange.getNonceFactory(), signatureCreator, s);
  }

  public BitmexPrivateOrder replaceLimitOrder(
      String symbol,
      BigDecimal orderQuantity,
      BigDecimal price,
      String orderId,
      String clOrdID,
      String origClOrdID,
      String clOrdLinkID,
      String contingencyType) {

    return updateRateLimit(
        bitmex.replaceOrder(
            apiKey,
            exchange.getNonceFactory(),
            signatureCreator,
            orderQuantity.intValue(),
            price,
            null,
            ORDER_TYPE_LIMIT,
            // if clOrdID is not null we should not send orderID
            clOrdID != null ? null : orderId,
            clOrdID,
            origClOrdID,
            clOrdLinkID,
            contingencyType));
  }

  public BitmexPrivateOrder replaceStopOrder(
      BigDecimal orderQuantity,
      BigDecimal price,
      String orderID,
      String clOrdID,
      String origClOrdId,
      String clOrdLinkID,
      String contingencyType) {
    return updateRateLimit(
        bitmex.replaceOrder(
            apiKey,
            exchange.getNonceFactory(),
            signatureCreator,
            orderQuantity.intValue(),
            null,
            price,
            ORDER_TYPE_LIMIT,
            clOrdID != null ? null : orderID,
            clOrdID,
            origClOrdId,
            clOrdLinkID,
            contingencyType));
  }

  public BitmexPrivateOrder placeStopOrder(
      String symbol,
      BitmexSide side,
      BigDecimal orderQuantity,
      BigDecimal stopPrice,
      String executionInstructions,
      String clOrdID,
      String clOrdLinkID,
      String contingencyType) {
    return updateRateLimit(
        bitmex.placeOrder(
            apiKey,
            exchange.getNonceFactory(),
            signatureCreator,
            symbol,
            side == null ? null : side.getCapitalized(),
            orderQuantity.intValue(),
            null,
            null,
            stopPrice,
            ORDER_TYPE_STOP,
            clOrdID,
            executionInstructions,
            clOrdLinkID,
            contingencyType));
  }

  /**
   * @param symbol
   * @param orderQuantity Order quantity in units of the instrument (i.e. contracts).
   * @param side Order side. Valid options: Buy, Sell. Defaults to 'Buy' unless orderQty or
   *     simpleOrderQty is negative.
   * @param simpleOrderQuantity Order quantity in units of the underlying instrument (i.e. Bitcoin).
   * @param price
   * @param executionInstructions Optional execution instructions. Valid options:
   *     ParticipateDoNotInitiate, AllOrNone, MarkPrice, IndexPrice, LastPrice, Close, ReduceOnly,
   *     Fixed. 'AllOrNone' instruction requires displayQty to be 0. 'MarkPrice', 'IndexPrice' or
   *     'LastPrice' instruction valid for 'Stop', 'StopLimit', 'MarketIfTouched', and
   *     'LimitIfTouched' orders.
   * @param clOrdLinkID Optional Client Order Link ID for contingent orders.
   * @param contingencyType Optional contingency type for use with clOrdLinkID. Valid options:
   *     OneCancelsTheOther, OneTriggersTheOther, OneUpdatesTheOtherAbsolute,
   *     OneUpdatesTheOtherProportional.
   * @return
   */
  public BitmexPrivateOrder placeLimitOrder(
      String symbol,
      BitmexSide side,
      BigDecimal orderQuantity,
      BigDecimal simpleOrderQuantity,
      BigDecimal price,
      String executionInstructions,
      String clOrdLinkID,
      String contingencyType) {
    return updateRateLimit(
        bitmex.placeOrder(
            apiKey,
            exchange.getNonceFactory(),
            signatureCreator,
            symbol,
            side == null ? null : side.getCapitalized(),
            orderQuantity != null ? orderQuantity.intValue() : null,
            simpleOrderQuantity,
            price,
            null,
            ORDER_TYPE_LIMIT,
            null,
            executionInstructions,
            clOrdLinkID,
            contingencyType));
=======
  /**
   * See {@link Bitmex#placeOrder}
   *
   * @return {@link BitmexPrivateOrder} contains the results of the call.
   */
  @Nonnull
  public BitmexPrivateOrder placeOrder(@Nonnull final BitmexPlaceOrderParameters parameters)
      throws ExchangeException {
    try {
      return updateRateLimit(
          bitmex.placeOrder(
              apiKey,
              exchange.getNonceFactory(),
              signatureCreator,
              parameters.getSymbol(),
              parameters.getSide() != null ? parameters.getSide().getCapitalized() : null,
              parameters.getOrderQuantity(),
              parameters.getSimpleOrderQuantity(),
              parameters.getDisplayQuantity(),
              parameters.getPrice(),
              parameters.getStopPrice(),
              parameters.getOrderType() != null ? parameters.getOrderType().toApiParameter() : null,
              parameters.getClOrdId(),
              parameters.getExecutionInstructionsAsParameter(),
              parameters.getClOrdLinkId(),
              parameters.getContingencyType() != null
                  ? parameters.getContingencyType().toApiParameter()
                  : null,
              parameters.getPegOffsetValue(),
              parameters.getPegPriceType() != null
                  ? parameters.getPegPriceType().toApiParameter()
                  : null,
              parameters.getTimeInForce() != null
                  ? parameters.getTimeInForce().toApiParameter()
                  : null,
              parameters.getText()));
    } catch (Exception e) {
      throw handleError(e);
    }
  }

  /**
   * See {@link Bitmex#replaceOrder}
   *
   * @return {@link BitmexPrivateOrder} contains the results of the call.
   */
  @Nonnull
  public BitmexPrivateOrder replaceOrder(@Nonnull final BitmexReplaceOrderParameters parameters)
      throws ExchangeException {
    try {
      return updateRateLimit(
          bitmex.replaceOrder(
              apiKey,
              exchange.getNonceFactory(),
              signatureCreator,
              parameters.getClOrdId() != null ? null : parameters.getOrderId(),
              parameters.getOrigClOrdId(),
              parameters.getClOrdId(),
              parameters.getSimpleOrderQuantity(),
              parameters.getOrderQuantity(),
              parameters.getSimpleLeavesQuantity(),
              parameters.getLeavesQuantity(),
              parameters.getPrice(),
              parameters.getStopPrice(),
              parameters.getPegOffsetValue(),
              parameters.getText()));
    } catch (Exception e) {
      throw handleError(e);
    }
  }

  @Nonnull
  public List<BitmexPrivateOrder> placeOrderBulk(
      @Nonnull Collection<Bitmex.PlaceOrderCommand> commands)
      throws ExchangeException {
    try {
      String s = ObjectMapperHelper.toCompactJSON(commands);
      return updateRateLimit(
              bitmex.placeOrderBulk(apiKey, exchange.getNonceFactory(), signatureCreator, s));
    } catch (Exception e) {
      throw handleError(e);
    }
  }

  @Nonnull
  public List<BitmexPrivateOrder> replaceOrderBulk(
      @Nonnull Collection<Bitmex.ReplaceOrderCommand> commands)
      throws ExchangeException {
    try {
      String s = ObjectMapperHelper.toCompactJSON(commands);
      return bitmex.replaceOrderBulk(apiKey, exchange.getNonceFactory(), signatureCreator, s);
    } catch (Exception e) {
      throw handleError(e);
    }
>>>>>>> 4ab85c11
  }

  @Nonnull
  public List<BitmexPrivateOrder> cancelAllOrders() throws ExchangeException {
    return cancelAllOrders(null, null, null);
  }

<<<<<<< HEAD
  public List<BitmexPrivateOrder> cancelAllOrders(String symbol, String filter, String text) {
    return updateRateLimit(
        bitmex.cancelAllOrders(
            apiKey, exchange.getNonceFactory(), signatureCreator, symbol, filter, text));
=======
  @Nonnull
  public List<BitmexPrivateOrder> cancelAllOrders(String symbol, String filter, String text)
      throws ExchangeException {
    try {
      return updateRateLimit(
          bitmex.cancelAllOrders(
              apiKey, exchange.getNonceFactory(), signatureCreator, symbol, filter, text));
    } catch (Exception e) {
      throw handleError(e);
    }
>>>>>>> 4ab85c11
  }

  @Nonnull
  public List<BitmexPrivateOrder> cancelBitmexOrder(String orderId)
      throws ExchangeException {
    return cancelBitmexOrder(orderId, null);
  }

<<<<<<< HEAD
  public List<BitmexPrivateOrder> cancelBitmexOrder(String orderID, String clOrdID) {
    List<BitmexPrivateOrder> orders =
        updateRateLimit(
            bitmex.cancelOrder(
                apiKey,
                exchange.getNonceFactory(),
                signatureCreator,
                clOrdID != null ? null : orderID,
                clOrdID));
    return orders;
  }

  public BitmexPosition updateLeveragePosition(String symbol, BigDecimal leverage) {
    BitmexPosition order =
        updateRateLimit(
            bitmex.updateLeveragePosition(
                apiKey, exchange.getNonceFactory(), signatureCreator, symbol, leverage));
    return order;
=======
  @Nonnull
  public List<BitmexPrivateOrder> cancelBitmexOrder(String orderId, String clOrdId)
      throws ExchangeException {
    try {
      return updateRateLimit(
          bitmex.cancelOrder(
              apiKey,
              exchange.getNonceFactory(),
              signatureCreator,
              clOrdId != null ? null : orderId,
              clOrdId));
    } catch (Exception e) {
      throw handleError(e);
    }
  }

  @Nonnull
  public BitmexPosition updateLeveragePosition(String symbol, BigDecimal leverage)
      throws ExchangeException {
      try {
          return updateRateLimit(
                  bitmex.updateLeveragePosition(
                          apiKey, exchange.getNonceFactory(), signatureCreator, symbol, leverage));
      } catch (Exception e) {
          throw handleError(e);
      }
>>>>>>> 4ab85c11
  }
}<|MERGE_RESOLUTION|>--- conflicted
+++ resolved
@@ -16,43 +16,20 @@
 import java.math.BigDecimal;
 import java.util.ArrayList;
 import java.util.Collection;
-<<<<<<< HEAD
-import java.util.List;
-import org.knowm.xchange.bitmex.Bitmex;
-import org.knowm.xchange.bitmex.BitmexException;
-import org.knowm.xchange.bitmex.BitmexExchange;
-import org.knowm.xchange.bitmex.dto.marketdata.BitmexPrivateOrder;
-import org.knowm.xchange.bitmex.dto.trade.BitmexPosition;
-import org.knowm.xchange.bitmex.dto.trade.BitmexSide;
-import org.knowm.xchange.utils.ObjectMapperHelper;
-=======
 import java.util.Date;
 import java.util.List;
->>>>>>> 4ab85c11
 
 @SuppressWarnings({"unused", "WeakerAccess", "UnusedReturnValue"})
 public class BitmexTradeServiceRaw extends BitmexBaseService {
 
-<<<<<<< HEAD
-  public static final String ORDER_TYPE_LIMIT = "Limit";
-  public static final String ORDER_TYPE_STOP = "Stop";
-=======
   private String apiKey = exchange.getExchangeSpecification().getApiKey();
->>>>>>> 4ab85c11
 
   /**
    * Constructor
    *
    * @param exchange {@link BitmexExchange} to be used.
    */
-<<<<<<< HEAD
-  String apiKey = exchange.getExchangeSpecification().getApiKey();
-
-  public BitmexTradeServiceRaw(BitmexExchange exchange) {
-
-=======
   BitmexTradeServiceRaw(BitmexExchange exchange) {
->>>>>>> 4ab85c11
     super(exchange);
   }
 
@@ -60,11 +37,7 @@
     try {
       return updateRateLimit(
           bitmex.getPositions(apiKey, exchange.getNonceFactory(), signatureCreator));
-<<<<<<< HEAD
-    } catch (BitmexException e) {
-=======
-    } catch (Exception e) {
->>>>>>> 4ab85c11
+    } catch (Exception e) {
       throw handleError(e);
     }
   }
@@ -92,11 +65,6 @@
       @Nullable Date endTime)
       throws ExchangeException {
     try {
-<<<<<<< HEAD
-      return updateRateLimit(
-          bitmex.getPositions(apiKey, exchange.getNonceFactory(), signatureCreator, symbol, null));
-    } catch (BitmexException e) {
-=======
       ArrayList<BitmexPrivateOrder> orders = new ArrayList<>();
 
       for (int i = 0; orders.size() % 500 == 0; i++) {
@@ -121,7 +89,6 @@
 
       return orders;
     } catch (Exception e) {
->>>>>>> 4ab85c11
       throw handleError(e);
     }
   }
@@ -135,225 +102,6 @@
     return getBitmexOrders(null, null, null, null, null);
   }
 
-<<<<<<< HEAD
-    for (int i = 0; orders.size() % 500 == 0; i++) {
-      List<BitmexPrivateOrder> orderResponse =
-          updateRateLimit(
-              bitmex.getOrders(
-                  apiKey,
-                  exchange.getNonceFactory(),
-                  signatureCreator,
-                  symbol,
-                  filter,
-                  500,
-                  i * 500,
-                  true,
-                  null,
-                  null));
-      orders.addAll(orderResponse);
-      // Prevent loop when no orders found
-      if (orderResponse.size() == 0) break;
-    }
-
-    return orders;
-  }
-
-  public List<BitmexPrivateOrder> getBitmexOrders() throws IOException {
-    return getBitmexOrders(null, null);
-  }
-
-  public BitmexPrivateOrder placeMarketOrder(
-      String symbol, BitmexSide side, BigDecimal orderQuantity, String executionInstructions) {
-    return bitmex.placeOrder(
-        apiKey,
-        exchange.getNonceFactory(),
-        signatureCreator,
-        symbol,
-        side == null ? null : side.getCapitalized(),
-        orderQuantity.intValue(),
-        null,
-        null,
-        null,
-        "Market",
-        null,
-        executionInstructions,
-        null,
-        null);
-  }
-
-  public BitmexPrivateOrder placeLimitOrder(
-      String symbol,
-      BigDecimal orderQuantity,
-      BigDecimal price,
-      BitmexSide side,
-      String clOrdID,
-      String executionInstructions) {
-    return placeLimitOrder(
-        symbol, orderQuantity, price, side, clOrdID, executionInstructions, null, null);
-  }
-
-  public BitmexPrivateOrder placeLimitOrder(
-      String symbol,
-      BigDecimal orderQuantity,
-      BigDecimal price,
-      BitmexSide side,
-      String clOrdID,
-      String executionInstructions,
-      String clOrdLinkID,
-      String contingencyType) {
-    return updateRateLimit(
-        bitmex.placeOrder(
-            apiKey,
-            exchange.getNonceFactory(),
-            signatureCreator,
-            symbol,
-            side == null ? null : side.getCapitalized(),
-            orderQuantity.intValue(),
-            null,
-            price,
-            null,
-            ORDER_TYPE_LIMIT,
-            clOrdID,
-            executionInstructions,
-            clOrdLinkID,
-            contingencyType));
-  }
-
-  public List<BitmexPrivateOrder> placeLimitOrderBulk(
-      Collection<Bitmex.PlaceOrderCommand> commands) {
-    String s = ObjectMapperHelper.toCompactJSON(commands);
-    return updateRateLimit(
-        bitmex.placeOrderBulk(apiKey, exchange.getNonceFactory(), signatureCreator, s));
-  }
-
-  public List<BitmexPrivateOrder> replaceLimitOrderBulk(
-      Collection<Bitmex.ReplaceOrderCommand> commands) {
-    String s = ObjectMapperHelper.toCompactJSON(commands);
-    return bitmex.replaceOrderBulk(apiKey, exchange.getNonceFactory(), signatureCreator, s);
-  }
-
-  public BitmexPrivateOrder replaceLimitOrder(
-      String symbol,
-      BigDecimal orderQuantity,
-      BigDecimal price,
-      String orderId,
-      String clOrdID,
-      String origClOrdID,
-      String clOrdLinkID,
-      String contingencyType) {
-
-    return updateRateLimit(
-        bitmex.replaceOrder(
-            apiKey,
-            exchange.getNonceFactory(),
-            signatureCreator,
-            orderQuantity.intValue(),
-            price,
-            null,
-            ORDER_TYPE_LIMIT,
-            // if clOrdID is not null we should not send orderID
-            clOrdID != null ? null : orderId,
-            clOrdID,
-            origClOrdID,
-            clOrdLinkID,
-            contingencyType));
-  }
-
-  public BitmexPrivateOrder replaceStopOrder(
-      BigDecimal orderQuantity,
-      BigDecimal price,
-      String orderID,
-      String clOrdID,
-      String origClOrdId,
-      String clOrdLinkID,
-      String contingencyType) {
-    return updateRateLimit(
-        bitmex.replaceOrder(
-            apiKey,
-            exchange.getNonceFactory(),
-            signatureCreator,
-            orderQuantity.intValue(),
-            null,
-            price,
-            ORDER_TYPE_LIMIT,
-            clOrdID != null ? null : orderID,
-            clOrdID,
-            origClOrdId,
-            clOrdLinkID,
-            contingencyType));
-  }
-
-  public BitmexPrivateOrder placeStopOrder(
-      String symbol,
-      BitmexSide side,
-      BigDecimal orderQuantity,
-      BigDecimal stopPrice,
-      String executionInstructions,
-      String clOrdID,
-      String clOrdLinkID,
-      String contingencyType) {
-    return updateRateLimit(
-        bitmex.placeOrder(
-            apiKey,
-            exchange.getNonceFactory(),
-            signatureCreator,
-            symbol,
-            side == null ? null : side.getCapitalized(),
-            orderQuantity.intValue(),
-            null,
-            null,
-            stopPrice,
-            ORDER_TYPE_STOP,
-            clOrdID,
-            executionInstructions,
-            clOrdLinkID,
-            contingencyType));
-  }
-
-  /**
-   * @param symbol
-   * @param orderQuantity Order quantity in units of the instrument (i.e. contracts).
-   * @param side Order side. Valid options: Buy, Sell. Defaults to 'Buy' unless orderQty or
-   *     simpleOrderQty is negative.
-   * @param simpleOrderQuantity Order quantity in units of the underlying instrument (i.e. Bitcoin).
-   * @param price
-   * @param executionInstructions Optional execution instructions. Valid options:
-   *     ParticipateDoNotInitiate, AllOrNone, MarkPrice, IndexPrice, LastPrice, Close, ReduceOnly,
-   *     Fixed. 'AllOrNone' instruction requires displayQty to be 0. 'MarkPrice', 'IndexPrice' or
-   *     'LastPrice' instruction valid for 'Stop', 'StopLimit', 'MarketIfTouched', and
-   *     'LimitIfTouched' orders.
-   * @param clOrdLinkID Optional Client Order Link ID for contingent orders.
-   * @param contingencyType Optional contingency type for use with clOrdLinkID. Valid options:
-   *     OneCancelsTheOther, OneTriggersTheOther, OneUpdatesTheOtherAbsolute,
-   *     OneUpdatesTheOtherProportional.
-   * @return
-   */
-  public BitmexPrivateOrder placeLimitOrder(
-      String symbol,
-      BitmexSide side,
-      BigDecimal orderQuantity,
-      BigDecimal simpleOrderQuantity,
-      BigDecimal price,
-      String executionInstructions,
-      String clOrdLinkID,
-      String contingencyType) {
-    return updateRateLimit(
-        bitmex.placeOrder(
-            apiKey,
-            exchange.getNonceFactory(),
-            signatureCreator,
-            symbol,
-            side == null ? null : side.getCapitalized(),
-            orderQuantity != null ? orderQuantity.intValue() : null,
-            simpleOrderQuantity,
-            price,
-            null,
-            ORDER_TYPE_LIMIT,
-            null,
-            executionInstructions,
-            clOrdLinkID,
-            contingencyType));
-=======
   /**
    * See {@link Bitmex#placeOrder}
    *
@@ -448,7 +196,6 @@
     } catch (Exception e) {
       throw handleError(e);
     }
->>>>>>> 4ab85c11
   }
 
   @Nonnull
@@ -456,12 +203,6 @@
     return cancelAllOrders(null, null, null);
   }
 
-<<<<<<< HEAD
-  public List<BitmexPrivateOrder> cancelAllOrders(String symbol, String filter, String text) {
-    return updateRateLimit(
-        bitmex.cancelAllOrders(
-            apiKey, exchange.getNonceFactory(), signatureCreator, symbol, filter, text));
-=======
   @Nonnull
   public List<BitmexPrivateOrder> cancelAllOrders(String symbol, String filter, String text)
       throws ExchangeException {
@@ -472,7 +213,6 @@
     } catch (Exception e) {
       throw handleError(e);
     }
->>>>>>> 4ab85c11
   }
 
   @Nonnull
@@ -481,26 +221,6 @@
     return cancelBitmexOrder(orderId, null);
   }
 
-<<<<<<< HEAD
-  public List<BitmexPrivateOrder> cancelBitmexOrder(String orderID, String clOrdID) {
-    List<BitmexPrivateOrder> orders =
-        updateRateLimit(
-            bitmex.cancelOrder(
-                apiKey,
-                exchange.getNonceFactory(),
-                signatureCreator,
-                clOrdID != null ? null : orderID,
-                clOrdID));
-    return orders;
-  }
-
-  public BitmexPosition updateLeveragePosition(String symbol, BigDecimal leverage) {
-    BitmexPosition order =
-        updateRateLimit(
-            bitmex.updateLeveragePosition(
-                apiKey, exchange.getNonceFactory(), signatureCreator, symbol, leverage));
-    return order;
-=======
   @Nonnull
   public List<BitmexPrivateOrder> cancelBitmexOrder(String orderId, String clOrdId)
       throws ExchangeException {
@@ -527,6 +247,5 @@
       } catch (Exception e) {
           throw handleError(e);
       }
->>>>>>> 4ab85c11
   }
 }