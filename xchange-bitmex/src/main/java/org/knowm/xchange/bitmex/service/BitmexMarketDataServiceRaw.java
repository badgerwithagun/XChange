--- conflicted
+++ resolved
@@ -36,16 +36,10 @@
   public BitmexDepth getBitmexDepth(CurrencyPair pair, BitmexPrompt prompt, Object... args)
       throws ExchangeException {
 
-<<<<<<< HEAD
-    BitmexContract contract = new BitmexContract(pair, prompt);
-    String bitmexSymbol = BitmexUtils.translateBitmexContract(contract);
-    BitmexPublicOrderList result = updateRateLimit(bitmex.getDepth(bitmexSymbol, 1000d));
-=======
     try {
       BitmexContract contract = new BitmexContract(pair, prompt);
       String bitmexSymbol = BitmexUtils.translateBitmexContract(contract);
       BitmexPublicOrderList result = updateRateLimit(bitmex.getDepth(bitmexSymbol, 1000d));
->>>>>>> 4ab85c11
 
       if (pair != null && prompt != null) return BitmexAdapters.adaptDepth(result, pair);
 
@@ -69,19 +63,11 @@
 
       Integer limit = (Integer) args[0];
 
-<<<<<<< HEAD
-    for (int i = 0; trades.size() + 500 <= limit; i++) {
-      BitmexPublicTradeList result =
-          updateRateLimit(bitmex.getTrades(bitmexSymbol, true, 500, i * 500));
-      trades.addAll(result);
-    }
-=======
       for (int i = 0; trades.size() + 500 <= limit; i++) {
         BitmexPublicTradeList result =
             updateRateLimit(bitmex.getTrades(bitmexSymbol, true, 500, i * 500));
         trades.addAll(result);
       }
->>>>>>> 4ab85c11
 
       if (pair != null && prompt != null) {
         List<BitmexPublicTrade> trimmed = trades.subList(0, Math.min(limit, trades.size()));
@@ -94,36 +80,20 @@
     }
   }
 
-<<<<<<< HEAD
-  public BitmexTickerList getTicker(String symbol) throws IOException {
-
-    try {
-      return updateRateLimit(bitmex.getTicker(symbol));
-    } catch (BitmexException e) {
-=======
   public BitmexTickerList getTicker(String symbol) throws ExchangeException {
 
     try {
       return updateRateLimit(bitmex.getTicker(symbol));
     } catch (IOException e) {
->>>>>>> 4ab85c11
       throw handleError(e);
     }
   }
 
-<<<<<<< HEAD
-  public BitmexTickerList getActiveTickers() throws IOException {
-
-    try {
-      return updateRateLimit(bitmex.getActiveTickers());
-    } catch (BitmexException e) {
-=======
   public BitmexTickerList getActiveTickers() throws ExchangeException {
 
     try {
       return updateRateLimit(bitmex.getActiveTickers());
     } catch (IOException e) {
->>>>>>> 4ab85c11
       throw handleError(e);
     }
   }
@@ -186,11 +156,7 @@
     try {
       return updateRateLimit(
           bitmex.getBucketedTrades(binSize, partial, bitmexSymbol, count, reverse));
-<<<<<<< HEAD
-    } catch (BitmexException e) {
-=======
     } catch (IOException e) {
->>>>>>> 4ab85c11
       throw handleError(e);
     }
   }
