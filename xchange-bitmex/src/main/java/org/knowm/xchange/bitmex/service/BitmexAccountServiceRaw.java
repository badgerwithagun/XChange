--- conflicted
+++ resolved
@@ -1,12 +1,5 @@
 package org.knowm.xchange.bitmex.service;
 
-<<<<<<< HEAD
-import java.io.IOException;
-import java.math.BigDecimal;
-import java.util.List;
-import org.knowm.xchange.bitmex.BitmexException;
-=======
->>>>>>> 4ab85c11
 import org.knowm.xchange.bitmex.BitmexExchange;
 import org.knowm.xchange.bitmex.dto.account.BitmexAccount;
 import org.knowm.xchange.bitmex.dto.account.BitmexMarginAccount;
@@ -39,11 +32,7 @@
     try {
       return updateRateLimit(
           bitmex.getAccount(apiKey, exchange.getNonceFactory(), signatureCreator));
-<<<<<<< HEAD
-    } catch (BitmexException e) {
-=======
     } catch (IOException e) {
->>>>>>> 4ab85c11
       throw handleError(e);
     }
   }
@@ -56,11 +45,7 @@
               apiKey,
               exchange.getNonceFactory(),
               signatureCreator /*, ccy.length>0?ccy[0].getCurrencyCode():null*/));
-<<<<<<< HEAD
-    } catch (BitmexException e) {
-=======
     } catch (IOException e) {
->>>>>>> 4ab85c11
       throw handleError(e);
     }
   }
@@ -71,11 +56,7 @@
       return updateRateLimit(
           bitmex.getWalletHistory(
               apiKey, exchange.getNonceFactory(), signatureCreator, ccy.getCurrencyCode()));
-<<<<<<< HEAD
-    } catch (BitmexException e) {
-=======
     } catch (IOException e) {
->>>>>>> 4ab85c11
       throw handleError(e);
     }
   }
@@ -86,11 +67,7 @@
       return updateRateLimit(
           bitmex.getWalletSummary(
               apiKey, exchange.getNonceFactory(), signatureCreator, ccy.getCurrencyCode()));
-<<<<<<< HEAD
-    } catch (BitmexException e) {
-=======
     } catch (IOException e) {
->>>>>>> 4ab85c11
       throw handleError(e);
     }
   }
@@ -101,11 +78,7 @@
       return updateRateLimit(
           bitmex.getMarginAccountStatus(
               apiKey, exchange.getNonceFactory(), signatureCreator, ccy.getCurrencyCode()));
-<<<<<<< HEAD
-    } catch (BitmexException e) {
-=======
     } catch (IOException e) {
->>>>>>> 4ab85c11
       throw handleError(e);
     }
   }
@@ -115,11 +88,7 @@
     try {
       return updateRateLimit(
           bitmex.getMarginAccountsStatus(apiKey, exchange.getNonceFactory(), signatureCreator));
-<<<<<<< HEAD
-    } catch (BitmexException e) {
-=======
     } catch (IOException e) {
->>>>>>> 4ab85c11
       throw handleError(e);
     }
   }
