package info.bitrich.xchangestream.bitmex;

import java.io.IOException;
import java.util.*;

<<<<<<< HEAD
import io.netty.handler.codec.http.websocketx.extensions.WebSocketClientExtensionHandler;
import io.netty.handler.codec.http.websocketx.extensions.compression.WebSocketClientCompressionHandler;
=======
import com.fasterxml.jackson.core.JsonProcessingException;
import io.reactivex.Completable;
import io.reactivex.CompletableSource;
import org.knowm.xchange.ExchangeSpecification;
>>>>>>> 4910dcba
import org.slf4j.Logger;
import org.slf4j.LoggerFactory;

import com.fasterxml.jackson.databind.DeserializationFeature;
import com.fasterxml.jackson.databind.JsonNode;
import com.fasterxml.jackson.databind.ObjectMapper;

import info.bitrich.xchangestream.bitmex.dto.BitmexWebSocketSubscriptionMessage;
import info.bitrich.xchangestream.bitmex.dto.BitmexWebSocketTransaction;
import info.bitrich.xchangestream.service.netty.JsonNettyStreamingService;
import io.reactivex.Observable;

/**
 * Created by Lukas Zaoralek on 13.11.17.
 */
public class BitmexStreamingService extends JsonNettyStreamingService {
    private static final Logger LOG = LoggerFactory.getLogger(BitmexStreamingService.class);
    private final ObjectMapper mapper = new ObjectMapper();

    protected ExchangeSpecification exchangeSpecification;

    public BitmexStreamingService(String apiUrl) {
        super(apiUrl, Integer.MAX_VALUE);
        mapper.configure(DeserializationFeature.FAIL_ON_UNKNOWN_PROPERTIES, false);
    }

    public void setExchangeSpecification(ExchangeSpecification exchangeSpecification) {
        this.exchangeSpecification = exchangeSpecification;
    }

    private void login() throws JsonProcessingException {
        long expires = System.currentTimeMillis() + 30;
        String apiKey = this.exchangeSpecification.getApiKey();
        String apiSecret = this.exchangeSpecification.getSecretKey();
        String path = "/realtime";
        String signature = BitmexAuthenticator.generateSignature(apiSecret,
                "GET", path, String.valueOf(expires), "");

        List<Object> args = Arrays.asList(apiKey, expires, signature);

        Map<String, Object> cmd = new HashMap<>();
        cmd.put("op", "authKey");
        cmd.put("args", args);
        this.sendMessage(mapper.writeValueAsString(cmd));
    }

    @Override
    public Completable connect() {
        // Note that we must override connect method in streaming service instead of streaming exchange, because of the auto reconnect feature of NettyStreamingService.
        // We must ensure the authentication message is also resend when the connection is rebuilt.
        Completable conn = super.connect();
        if (this.exchangeSpecification.getApiKey() == null) {
            return conn;
        }
        return conn.andThen((CompletableSource)(completable) -> {
            try {
                login();
                completable.onComplete();
            } catch (IOException e) {
                completable.onError(e);
            }
        });
    }

    @Override
    protected void handleMessage(JsonNode message) {
        if (message.has("info") || message.has("success")) {
            return;
        }
        if (message.has("error")) {
            String error = message.get("error").asText();
            LOG.error("Error with message: " + error);
            return;
        }

        super.handleMessage(message);
    }

    @Override
    protected WebSocketClientExtensionHandler getWebSocketClientExtensionHandler() {
        return null;
    }

    public Observable<BitmexWebSocketTransaction> subscribeBitmexChannel(String channelName) {
        return subscribeChannel(channelName).map(s -> {
            BitmexWebSocketTransaction transaction = mapper.readValue(s.toString(), BitmexWebSocketTransaction.class);
            return transaction;
        })
                .share();
    }

    @Override
    protected String getChannelNameFromMessage(JsonNode message) throws IOException {
        String instrument = message.get("data").get(0).get("symbol").asText();
        String table = message.get("table").asText();
        return String.format("%s:%s", table, instrument);
    }

    @Override
    public String getSubscribeMessage(String channelName, Object... args) throws IOException {
        BitmexWebSocketSubscriptionMessage subscribeMessage = new BitmexWebSocketSubscriptionMessage("subscribe", new String[]{channelName});
        ObjectMapper objectMapper = new ObjectMapper();
        return objectMapper.writeValueAsString(subscribeMessage);
    }

    @Override
    public String getUnsubscribeMessage(String channelName) throws IOException {
        BitmexWebSocketSubscriptionMessage subscribeMessage = new BitmexWebSocketSubscriptionMessage("unsubscribe", new String[]{});
        ObjectMapper objectMapper = new ObjectMapper();
        return objectMapper.writeValueAsString(subscribeMessage);
    }
}<|MERGE_RESOLUTION|>--- conflicted
+++ resolved
@@ -3,15 +3,11 @@
 import java.io.IOException;
 import java.util.*;
 
-<<<<<<< HEAD
 import io.netty.handler.codec.http.websocketx.extensions.WebSocketClientExtensionHandler;
-import io.netty.handler.codec.http.websocketx.extensions.compression.WebSocketClientCompressionHandler;
-=======
 import com.fasterxml.jackson.core.JsonProcessingException;
 import io.reactivex.Completable;
 import io.reactivex.CompletableSource;
 import org.knowm.xchange.ExchangeSpecification;
->>>>>>> 4910dcba
 import org.slf4j.Logger;
 import org.slf4j.LoggerFactory;
 
@@ -66,7 +62,7 @@
         if (this.exchangeSpecification.getApiKey() == null) {
             return conn;
         }
-        return conn.andThen((CompletableSource)(completable) -> {
+        return conn.andThen((CompletableSource) (completable) -> {
             try {
                 login();
                 completable.onComplete();
