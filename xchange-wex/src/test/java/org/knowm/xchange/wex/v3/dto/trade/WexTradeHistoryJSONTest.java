--- conflicted
+++ resolved
@@ -17,13 +17,7 @@
   public void testUnmarshal() throws IOException {
 
     // Read in the JSON from the example resources
-    InputStream is =
-        WexTradeHistoryJSONTest.class.getResourceAsStream(
-<<<<<<< HEAD
-            "/org/knowm/xchange/wex/v3/trade/example-trade-history-data.json");
-=======
-            "/v3/trade/example-trade-history-data.json");
->>>>>>> ebd47295
+    InputStream is = WexTradeHistoryJSONTest.class.getResourceAsStream("/org/knowm/xchange/wex/v3/trade/example-trade-history-data.json");
 
     // Use Jackson to parse it
     ObjectMapper mapper = new ObjectMapper();
