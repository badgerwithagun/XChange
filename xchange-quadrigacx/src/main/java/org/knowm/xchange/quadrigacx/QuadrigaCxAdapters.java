package org.knowm.xchange.quadrigacx;

import java.math.BigDecimal;
import java.text.MessageFormat;
import java.util.ArrayList;
import java.util.Date;
import java.util.List;
import org.knowm.xchange.currency.Currency;
import org.knowm.xchange.currency.CurrencyPair;
import org.knowm.xchange.dto.Order;
import org.knowm.xchange.dto.account.Balance;
import org.knowm.xchange.dto.account.Wallet;
import org.knowm.xchange.dto.marketdata.OrderBook;
import org.knowm.xchange.dto.marketdata.Ticker;
import org.knowm.xchange.dto.marketdata.Trade;
import org.knowm.xchange.dto.marketdata.Trades;
import org.knowm.xchange.dto.marketdata.Trades.TradeSortType;
import org.knowm.xchange.dto.trade.LimitOrder;
import org.knowm.xchange.dto.trade.UserTrade;
import org.knowm.xchange.dto.trade.UserTrades;
import org.knowm.xchange.quadrigacx.dto.account.QuadrigaCxBalance;
import org.knowm.xchange.quadrigacx.dto.marketdata.QuadrigaCxOrderBook;
import org.knowm.xchange.quadrigacx.dto.marketdata.QuadrigaCxTicker;
import org.knowm.xchange.quadrigacx.dto.marketdata.QuadrigaCxTransaction;
import org.knowm.xchange.quadrigacx.dto.trade.QuadrigaCxUserTransaction;
import org.knowm.xchange.utils.DateUtils;

public final class QuadrigaCxAdapters {

  private QuadrigaCxAdapters() {}

  public static Ticker adaptTicker(QuadrigaCxTicker t, CurrencyPair currencyPair) {

    return new Ticker.Builder()
        .currencyPair(currencyPair)
        .last(t.getLast())
        .bid(t.getBid())
        .ask(t.getAsk())
        .high(t.getHigh())
        .low(t.getLow())
        .vwap(t.getVwap())
        .volume(t.getVolume())
        .timestamp(t.getTimestamp())
        .build();
  }

  public static Wallet adaptWallet(QuadrigaCxBalance quadrigacxBalance) {
    // Adapt to XChange DTOs
    List<Currency> currencies = quadrigacxBalance.getCurrencyList();
    List<Balance> balances = new ArrayList<>();
    for (Currency currency : currencies) {
      balances.add(
          new Balance(
              currency,
              quadrigacxBalance.getCurrencyBalance(currency),
              quadrigacxBalance.getCurrencyAvailable(currency),
              quadrigacxBalance.getCurrencyReserved(currency)));
    }

    return new Wallet(balances);
  }

  public static OrderBook adaptOrderBook(
      QuadrigaCxOrderBook quadrigacxOrderBook, CurrencyPair currencyPair, int timeScale) {

    List<LimitOrder> asks =
        createOrders(currencyPair, Order.OrderType.ASK, quadrigacxOrderBook.getAsks());
    List<LimitOrder> bids =
        createOrders(currencyPair, Order.OrderType.BID, quadrigacxOrderBook.getBids());
    Date date =
        new Date(
            quadrigacxOrderBook.getTimestamp()
                * timeScale); // polled order books provide a timestamp in seconds, stream in ms
    return new OrderBook(date, asks, bids);
  }

  public static List<LimitOrder> createOrders(
      CurrencyPair currencyPair, Order.OrderType orderType, List<List<BigDecimal>> orders) {

    List<LimitOrder> limitOrders = new ArrayList<>();
    for (List<BigDecimal> ask : orders) {
      checkArgument(
          ask.size() == 2, "Expected a pair (price, amount) but got {0} elements.", ask.size());
      limitOrders.add(createOrder(currencyPair, ask, orderType));
    }
    return limitOrders;
  }

  public static LimitOrder createOrder(
      CurrencyPair currencyPair, List<BigDecimal> priceAndAmount, Order.OrderType orderType) {

    return new LimitOrder(
        orderType, priceAndAmount.get(1), currencyPair, "", null, priceAndAmount.get(0));
  }

  /**
   * Adapts a Transaction[] to a Trades Object
   *
   * @param transactions The QuadrigaCx transactions
   * @param currencyPair (e.g. BTC/CAD)
   * @return The XChange Trades
   */
  public static Trades adaptTrades(
      QuadrigaCxTransaction[] transactions, CurrencyPair currencyPair) {

    List<Trade> trades = new ArrayList<>();
    long lastTradeId = 0;
    for (QuadrigaCxTransaction tx : transactions) {
      Order.OrderType type;
      switch (tx.getSide()) {
        case "buy":
          type = Order.OrderType.ASK;
          break;
        case "sell":
          type = Order.OrderType.BID;
          break;
        default:
          type = null;
      }
      final long tradeId = tx.getTid();
      if (tradeId > lastTradeId) {
        lastTradeId = tradeId;
      }
      trades.add(
          new Trade(
              type,
              tx.getAmount(),
              currencyPair,
              tx.getPrice(),
              DateUtils.fromMillisUtc(tx.getDate() * 1000L),
              String.valueOf(tradeId)));
    }

    return new Trades(trades, lastTradeId, TradeSortType.SortByID);
  }

  public static void checkArgument(boolean argument, String msgPattern, Object... msgArgs) {

    if (!argument) {
      throw new IllegalArgumentException(MessageFormat.format(msgPattern, msgArgs));
    }
  }

  public static UserTrades adaptTradeHistory(
      QuadrigaCxUserTransaction[] quadrigacxUserTransactions, CurrencyPair currencyPair) {

    List<UserTrade> trades = new ArrayList<>();

    for (QuadrigaCxUserTransaction quadrigacxUserTransaction : quadrigacxUserTransactions) {
      if (quadrigacxUserTransaction
          .getType()
          .equals(
              QuadrigaCxUserTransaction.TransactionType
                  .trade)) { // skip account deposits and withdrawals.
        UserTrade trade = adaptTrade(currencyPair, quadrigacxUserTransaction);
        trades.add(trade);
      }
    }

    return new UserTrades(trades, TradeSortType.SortByTimestamp);
  }

  public static UserTrade adaptTrade(
      CurrencyPair currencyPair, QuadrigaCxUserTransaction quadrigacxUserTransaction) {
<<<<<<< HEAD
    boolean sell =
        quadrigacxUserTransaction
                .getCurrencyAmount(currencyPair.counter.getCurrencyCode())
                .doubleValue()
            > 0.0;
    Order.OrderType orderType = sell ? Order.OrderType.ASK : Order.OrderType.BID;
=======

    Order.OrderType orderType =
        quadrigacxUserTransaction
                    .getCurrencyAmount(currencyPair.counter.getCurrencyCode())
                    .doubleValue()
                > 0.0
            ? Order.OrderType.ASK
            : Order.OrderType.BID;
>>>>>>> ebd47295
    BigDecimal originalAmount =
        quadrigacxUserTransaction.getCurrencyAmount(currencyPair.base.getCurrencyCode());
    BigDecimal price = quadrigacxUserTransaction.getPrice().abs();
    Date timestamp = QuadrigaCxUtils.parseDate(quadrigacxUserTransaction.getDatetime());
    long transactionId = quadrigacxUserTransaction.getId();

<<<<<<< HEAD
    final String tradeId = String.valueOf(transactionId);
    final String orderId = String.valueOf(quadrigacxUserTransaction.getOrderId());
    final BigDecimal feeAmount = quadrigacxUserTransaction.getFee();

    String feeCurrency =
        sell ? currencyPair.counter.getCurrencyCode() : currencyPair.base.getCurrencyCode();
    return new UserTrade(
        orderType,
        originalAmount,
=======
    String tradeId = String.valueOf(transactionId);
    String orderId = String.valueOf(quadrigacxUserTransaction.getOrderId());
    BigDecimal feeAmount = quadrigacxUserTransaction.getFee();

    String feeCurrency =
        orderType.equals(Order.OrderType.ASK)
            ? currencyPair.counter.getCurrencyCode()
            : currencyPair.base.getCurrencyCode();
    return new UserTrade(
        orderType,
        originalAmount.abs(),
>>>>>>> ebd47295
        currencyPair,
        price,
        timestamp,
        tradeId,
        orderId,
        feeAmount,
        Currency.getInstance(feeCurrency));
  }
}<|MERGE_RESOLUTION|>--- conflicted
+++ resolved
@@ -160,60 +160,19 @@
     return new UserTrades(trades, TradeSortType.SortByTimestamp);
   }
 
-  public static UserTrade adaptTrade(
-      CurrencyPair currencyPair, QuadrigaCxUserTransaction quadrigacxUserTransaction) {
-<<<<<<< HEAD
-    boolean sell =
-        quadrigacxUserTransaction
-                .getCurrencyAmount(currencyPair.counter.getCurrencyCode())
-                .doubleValue()
-            > 0.0;
-    Order.OrderType orderType = sell ? Order.OrderType.ASK : Order.OrderType.BID;
-=======
-
-    Order.OrderType orderType =
-        quadrigacxUserTransaction
-                    .getCurrencyAmount(currencyPair.counter.getCurrencyCode())
-                    .doubleValue()
-                > 0.0
-            ? Order.OrderType.ASK
-            : Order.OrderType.BID;
->>>>>>> ebd47295
-    BigDecimal originalAmount =
-        quadrigacxUserTransaction.getCurrencyAmount(currencyPair.base.getCurrencyCode());
+  public static UserTrade adaptTrade(CurrencyPair currencyPair, QuadrigaCxUserTransaction quadrigacxUserTransaction) {
+    Order.OrderType orderType = quadrigacxUserTransaction.getCurrencyAmount(currencyPair.counter.getCurrencyCode()).doubleValue() > 0.0
+     ? Order.OrderType.ASK : Order.OrderType.BID;
+    BigDecimal originalAmount = quadrigacxUserTransaction.getCurrencyAmount(currencyPair.base.getCurrencyCode());
     BigDecimal price = quadrigacxUserTransaction.getPrice().abs();
     Date timestamp = QuadrigaCxUtils.parseDate(quadrigacxUserTransaction.getDatetime());
     long transactionId = quadrigacxUserTransaction.getId();
 
-<<<<<<< HEAD
-    final String tradeId = String.valueOf(transactionId);
-    final String orderId = String.valueOf(quadrigacxUserTransaction.getOrderId());
-    final BigDecimal feeAmount = quadrigacxUserTransaction.getFee();
-
-    String feeCurrency =
-        sell ? currencyPair.counter.getCurrencyCode() : currencyPair.base.getCurrencyCode();
-    return new UserTrade(
-        orderType,
-        originalAmount,
-=======
     String tradeId = String.valueOf(transactionId);
     String orderId = String.valueOf(quadrigacxUserTransaction.getOrderId());
     BigDecimal feeAmount = quadrigacxUserTransaction.getFee();
 
-    String feeCurrency =
-        orderType.equals(Order.OrderType.ASK)
-            ? currencyPair.counter.getCurrencyCode()
-            : currencyPair.base.getCurrencyCode();
-    return new UserTrade(
-        orderType,
-        originalAmount.abs(),
->>>>>>> ebd47295
-        currencyPair,
-        price,
-        timestamp,
-        tradeId,
-        orderId,
-        feeAmount,
-        Currency.getInstance(feeCurrency));
+    String feeCurrency = orderType.equals(Order.OrderType.ASK) ? currencyPair.counter.getCurrencyCode() : currencyPair.base.getCurrencyCode();
+    return new UserTrade(orderType, originalAmount.abs(), currencyPair, price, timestamp, tradeId, orderId, feeAmount, Currency.getInstance(feeCurrency));
   }
 }