--- conflicted
+++ resolved
@@ -3,14 +3,15 @@
 import info.bitrich.xchangestream.service.ConnectableService;
 import info.bitrich.xchangestream.service.exception.NotConnectedException;
 import io.netty.bootstrap.Bootstrap;
-import io.netty.channel.*;
+import io.netty.channel.Channel;
+import io.netty.channel.ChannelFuture;
+import io.netty.channel.ChannelHandlerContext;
+import io.netty.channel.ChannelInitializer;
+import io.netty.channel.ChannelOption;
+import io.netty.channel.ChannelPipeline;
 import io.netty.channel.nio.NioEventLoopGroup;
 import io.netty.channel.socket.SocketChannel;
 import io.netty.channel.socket.nio.NioSocketChannel;
-<<<<<<< HEAD
-import io.netty.handler.codec.http.*;
-import io.netty.handler.codec.http.websocketx.*;
-=======
 import io.netty.handler.codec.http.DefaultHttpHeaders;
 import io.netty.handler.codec.http.HttpClientCodec;
 import io.netty.handler.codec.http.HttpObjectAggregator;
@@ -21,28 +22,22 @@
 import io.netty.handler.codec.http.websocketx.WebSocketFrame;
 import io.netty.handler.codec.http.websocketx.WebSocketHandshakeException;
 import io.netty.handler.codec.http.websocketx.WebSocketVersion;
->>>>>>> e0c2c8c3
 import io.netty.handler.codec.http.websocketx.extensions.WebSocketClientExtensionHandler;
 import io.netty.handler.codec.http.websocketx.extensions.compression.WebSocketClientCompressionHandler;
-import io.netty.handler.logging.*;
+import io.netty.handler.logging.LogLevel;
+import io.netty.handler.logging.LoggingHandler;
 import io.netty.handler.proxy.Socks5ProxyHandler;
-import io.netty.handler.ssl.*;
+import io.netty.handler.ssl.SslContext;
+import io.netty.handler.ssl.SslContextBuilder;
 import io.netty.handler.ssl.util.InsecureTrustManagerFactory;
-import io.netty.handler.timeout.*;
+import io.netty.handler.timeout.IdleState;
+import io.netty.handler.timeout.IdleStateEvent;
+import io.netty.handler.timeout.IdleStateHandler;
 import io.netty.util.internal.SocketUtils;
+import io.reactivex.Completable;
 import io.reactivex.Observable;
-import io.reactivex.*;
+import io.reactivex.ObservableEmitter;
 import io.reactivex.subjects.PublishSubject;
-<<<<<<< HEAD
-import org.slf4j.*;
-
-import java.io.IOException;
-import java.net.*;
-import java.time.Duration;
-import java.util.*;
-import java.util.Map.Entry;
-import java.util.concurrent.*;
-=======
 import org.slf4j.Logger;
 import org.slf4j.LoggerFactory;
 
@@ -56,7 +51,6 @@
 import java.util.Map.Entry;
 import java.util.concurrent.ConcurrentHashMap;
 import java.util.concurrent.TimeUnit;
->>>>>>> e0c2c8c3
 import java.util.concurrent.atomic.AtomicBoolean;
 
 public abstract class NettyStreamingService<T> extends ConnectableService {
@@ -222,20 +216,20 @@
                 completable.onError(throwable);
             }
         })
-                .doOnError(t -> {
-                    if (t instanceof WebSocketHandshakeException) {
-                        LOG.warn("Problem with connection: {} - {}", t.getClass(), t.getMessage());
-                    } else {
-                        LOG.warn("Problem with connection", t);
-                    }
-                    reconnFailEmitters.forEach(emitter -> emitter.onNext(t));
-                })
-                .doOnComplete(() -> {
-                    LOG.warn("Resubscribing channels");
-                    resubscribeChannels();
-
-                    connectionSuccessEmitters.forEach(emitter -> emitter.onNext(new Object()));
-                });
+        .doOnError(t -> {
+            if (t instanceof WebSocketHandshakeException) {
+                LOG.warn("Problem with connection: {} - {}", t.getClass(), t.getMessage());
+            } else {
+                LOG.warn("Problem with connection", t);
+            }
+            reconnFailEmitters.forEach(emitter -> emitter.onNext(t));
+        })
+        .doOnComplete(() -> {
+            LOG.warn("Resubscribing channels");
+            resubscribeChannels();
+
+            connectionSuccessEmitters.forEach(emitter -> emitter.onNext(new Object()));
+        });
     }
 
     private void scheduleReconnect() {
@@ -263,8 +257,8 @@
                     });
                 });
             } else {
-                LOG.warn("Disconnect called but already disconnected");
-                completable.onComplete();
+              LOG.warn("Disconnect called but already disconnected");
+              completable.onComplete();
             }
         });
     }
@@ -457,13 +451,11 @@
         return webSocketChannel != null && webSocketChannel.isOpen();
     }
 
-    public void useCompressedMessages(boolean compressedMessages) {
-        this.compressedMessages = compressedMessages;
-    }
+    public void useCompressedMessages(boolean compressedMessages) { this.compressedMessages = compressedMessages; }
 
     public void setAcceptAllCertificates(boolean acceptAllCertificates) {
         this.acceptAllCertificates = acceptAllCertificates;
-    }
+}
 
     public void setEnableLoggingHandler(boolean enableLoggingHandler) {
         this.enableLoggingHandler = enableLoggingHandler;
