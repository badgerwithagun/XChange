--- conflicted
+++ resolved
@@ -126,12 +126,12 @@
                     sslCtx = null;
                 }
 
-                final WebSocketClientHandler handler = getWebSocketClientHandler(
-                        WebSocketClientHandshakerFactory.newHandshaker(uri, WebSocketVersion.V13, null, true, new DefaultHttpHeaders(), maxFramePayloadLength), this::messageHandler);
+                final WebSocketClientHandler handler = getWebSocketClientHandler(WebSocketClientHandshakerFactory.newHandshaker(
+                        uri, WebSocketVersion.V13, null, true, new DefaultHttpHeaders(), maxFramePayloadLength),
+                        this::messageHandler);
 
                 Bootstrap b = new Bootstrap();
                 b.group(eventLoopGroup)
-<<<<<<< HEAD
                         .option(ChannelOption.CONNECT_TIMEOUT_MILLIS, java.lang.Math.toIntExact(connectionTimeout.toMillis()))
                         .channel(NioSocketChannel.class)
                         .handler(new ChannelInitializer<SocketChannel>() {
@@ -156,29 +156,6 @@
                                 p.addLast(handlers.toArray(new ChannelHandler[handlers.size()]));
                             }
                         });
-=======
-                .option(ChannelOption.CONNECT_TIMEOUT_MILLIS, java.lang.Math.toIntExact(connectionTimeout.toMillis()))
-                .channel(NioSocketChannel.class)
-                .handler(new ChannelInitializer<SocketChannel>() {
-                    @Override
-                    protected void initChannel(SocketChannel ch) {
-                        ChannelPipeline p = ch.pipeline();
-                        if (sslCtx != null) {
-                            p.addLast(sslCtx.newHandler(ch.alloc(), host, port));
-                        }
-
-                        WebSocketClientExtensionHandler clientExtensionHandler = getWebSocketClientExtensionHandler();
-                        List<ChannelHandler> handlers = new ArrayList<>(4);
-                        handlers.add(new HttpClientCodec());
-                        handlers.add(new HttpObjectAggregator(8192));
-                        if (clientExtensionHandler != null) {
-                            handlers.add(clientExtensionHandler);
-                        }
-                        handlers.add(handler);
-                        p.addLast(handlers.toArray(new ChannelHandler[handlers.size()]));
-                    }
-                });
->>>>>>> c12d08b4
 
                 b.connect(uri.getHost(), port).addListener((ChannelFuture future) -> {
                     webSocketChannel = future.channel();
@@ -187,11 +164,7 @@
                             if (f.isSuccess()) {
                                 completable.onComplete();
                             } else {
-<<<<<<< HEAD
-                                completable.onError(f.cause());
-=======
                                 handleError(completable, f.cause());
->>>>>>> c12d08b4
                             }
                         });
                     } else {
@@ -199,8 +172,7 @@
                     }
 
                 });
-            }
-            catch (Exception throwable) {
+            } catch (Exception throwable) {
                 handleError(completable, throwable);
             }
         });
@@ -271,7 +243,7 @@
         final String channelId = getSubscriptionUniqueId(channelName, args);
         LOG.info("Subscribing to channel {}", channelId);
 
-        return Observable.<T> create(e -> {
+        return Observable.<T>create(e -> {
             if (webSocketChannel == null || !webSocketChannel.isOpen()) {
                 e.onError(new NotConnectedException());
             }
@@ -281,8 +253,7 @@
                 channels.put(channelId, newSubscription);
                 try {
                     sendMessage(getSubscribeMessage(channelName, args));
-                }
-                catch (IOException throwable) {
+                } catch (IOException throwable) {
                     e.onError(throwable);
                 }
             }
@@ -326,6 +297,7 @@
         handleChannelError(channel, t);
     }
 
+
     protected void handleChannelMessage(String channel, T message) {
         ObservableEmitter<T> emitter = channels.get(channel).emitter;
         if (emitter == null) {
@@ -350,7 +322,8 @@
         return WebSocketClientCompressionHandler.INSTANCE;
     }
 
-    protected WebSocketClientHandler getWebSocketClientHandler(WebSocketClientHandshaker handshaker, WebSocketClientHandler.WebSocketMessageHandler handler) {
+    protected WebSocketClientHandler getWebSocketClientHandler(WebSocketClientHandshaker handshaker,
+                                                               WebSocketClientHandler.WebSocketMessageHandler handler) {
         return new NettyWebSocketClientHandler(handshaker, handler);
     }
 
@@ -366,10 +339,13 @@
             } else {
                 super.channelInactive(ctx);
                 LOG.info("Reopening websocket because it was closed by the host");
-                final Completable c = connect().doOnError(t -> LOG.warn("Problem with reconnect", t)).retryWhen(new RetryWithDelay(retryDuration.toMillis())).doOnComplete(() -> {
-                    LOG.info("Resubscribing channels");
-                    resubscribeChannels();
-                });
+                final Completable c = connect()
+                        .doOnError(t -> LOG.warn("Problem with reconnect", t))
+                        .retryWhen(new RetryWithDelay(retryDuration.toMillis()))
+                        .doOnComplete(() -> {
+                            LOG.info("Resubscribing channels");
+                            resubscribeChannels();
+                        });
                 c.subscribe();
             }
         }
