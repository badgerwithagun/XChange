package org.knowm.xchange.bitflyer.dto.account;

import static org.assertj.core.api.Assertions.assertThat;

import com.fasterxml.jackson.databind.ObjectMapper;
import java.io.IOException;
import java.io.InputStream;
import java.math.BigDecimal;
import org.junit.Test;

public class BitflyerMarginAccountJSONTest {
  @Test
  public void testUnmarshal() throws IOException {

    // Read in the JSON from the example resources
    InputStream is =
        BitflyerMarginAccountJSONTest.class.getResourceAsStream(
<<<<<<< HEAD
            "/org/knowm/xchange/bitflyer/dto/account/example-margin-accounts.json");
=======
            "/account/example-margin-accounts.json");
>>>>>>> ebd47295

    // Use Jackson to parse it
    ObjectMapper mapper = new ObjectMapper();
    BitflyerMarginAccount[] response = mapper.readValue(is, BitflyerMarginAccount[].class);

    // then
    assertThat(response.length).isEqualTo(2);

    assertThat(response[0].getAmount()).isEqualTo(new BigDecimal(10000));
    assertThat(response[0].getCurrencyCode()).isEqualTo("JPY");

    assertThat(response[1].getAmount()).isEqualTo(new BigDecimal("1.23"));
    assertThat(response[1].getCurrencyCode()).isEqualTo("BTC");
  }
}<|MERGE_RESOLUTION|>--- conflicted
+++ resolved
@@ -13,13 +13,7 @@
   public void testUnmarshal() throws IOException {
 
     // Read in the JSON from the example resources
-    InputStream is =
-        BitflyerMarginAccountJSONTest.class.getResourceAsStream(
-<<<<<<< HEAD
-            "/org/knowm/xchange/bitflyer/dto/account/example-margin-accounts.json");
-=======
-            "/account/example-margin-accounts.json");
->>>>>>> ebd47295
+    InputStream is = BitflyerMarginAccountJSONTest.class.getResourceAsStream("/org/knowm/xchange/bitflyer/dto/account/example-margin-accounts.json");
 
     // Use Jackson to parse it
     ObjectMapper mapper = new ObjectMapper();
