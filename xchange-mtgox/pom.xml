<project xmlns="http://maven.apache.org/POM/4.0.0" xmlns:xsi="http://www.w3.org/2001/XMLSchema-instance"
	xsi:schemaLocation="http://maven.apache.org/POM/4.0.0 http://maven.apache.org/xsd/maven-4.0.0.xsd">

	<modelVersion>4.0.0</modelVersion>
	<parent>
		<groupId>com.xeiam.xchange</groupId>
<<<<<<< HEAD
		<artifactId>parent</artifactId>
		<version>1.1.0</version>
=======
		<artifactId>xchange-parent</artifactId>
		<version>${currentVersion}</version>
>>>>>>> 55f9fbbe
	</parent>

	<artifactId>xchange-mtgox</artifactId>
	<!-- This version is independent of the parent -->
<<<<<<< HEAD
	<version>1.1.0</version>
=======
	<version>${currentVersion}</version>
>>>>>>> 55f9fbbe

	<name>MtGox Exchange</name>
	<description>XChange implementations for the MtGox Exchange. Handles multiple currencies.</description>

	<url>http://xeiam.com</url>
	<inceptionYear>2012</inceptionYear>

	<organization>
		<name>Xeiam, LLC</name>
		<url>http://xeiam.com</url>
	</organization>

	<!-- Parent provides default configuration for dependencies -->
	<dependencies>

		<!-- Project dependencies (version automatically set through parent) -->
		<dependency>
			<groupId>com.xeiam.xchange</groupId>
<<<<<<< HEAD
			<artifactId>xchange</artifactId>
			<!-- Keep the XChange core in line with the parent -->
			<version>1.1.0</version>
=======
			<artifactId>xchange-core</artifactId>
			<version>${currentVersion}</version>
>>>>>>> 55f9fbbe
		</dependency>

		<!-- Third party dependencies -->
		<dependency>
			<groupId>org.slf4j</groupId>
			<artifactId>slf4j-api</artifactId>
		</dependency>

		<!-- Jackson JSON Mapper -->
		<dependency>
			<groupId>org.codehaus.jackson</groupId>
			<artifactId>jackson-mapper-asl</artifactId>
		</dependency>
		<dependency>
			<groupId>org.codehaus.jackson</groupId>
			<artifactId>jackson-core-asl</artifactId>
		</dependency>

		<!-- All time handling is through Joda -->
		<dependency>
			<groupId>joda-time</groupId>
			<artifactId>joda-time</artifactId>
		</dependency>
		<dependency>
			<groupId>org.joda</groupId>
			<artifactId>joda-money</artifactId>
		</dependency>
		<!-- JUnit -->
		<dependency>
			<groupId>org.hamcrest</groupId>
			<artifactId>hamcrest-library</artifactId>
		</dependency>
		<dependency>
			<groupId>junit</groupId>
			<!-- dep leaves out hamcrest classes -->
			<artifactId>junit-dep</artifactId>
			<exclusions>
				<exclusion>
					<groupId>org.hamcrest</groupId>
					<artifactId>hamcrest-core</artifactId>
				</exclusion>
			</exclusions>
		</dependency>


	</dependencies>



</project><|MERGE_RESOLUTION|>--- conflicted
+++ resolved
@@ -4,22 +4,13 @@
 	<modelVersion>4.0.0</modelVersion>
 	<parent>
 		<groupId>com.xeiam.xchange</groupId>
-<<<<<<< HEAD
-		<artifactId>parent</artifactId>
-		<version>1.1.0</version>
-=======
 		<artifactId>xchange-parent</artifactId>
 		<version>${currentVersion}</version>
->>>>>>> 55f9fbbe
 	</parent>
 
 	<artifactId>xchange-mtgox</artifactId>
 	<!-- This version is independent of the parent -->
-<<<<<<< HEAD
-	<version>1.1.0</version>
-=======
 	<version>${currentVersion}</version>
->>>>>>> 55f9fbbe
 
 	<name>MtGox Exchange</name>
 	<description>XChange implementations for the MtGox Exchange. Handles multiple currencies.</description>
@@ -38,14 +29,8 @@
 		<!-- Project dependencies (version automatically set through parent) -->
 		<dependency>
 			<groupId>com.xeiam.xchange</groupId>
-<<<<<<< HEAD
-			<artifactId>xchange</artifactId>
-			<!-- Keep the XChange core in line with the parent -->
-			<version>1.1.0</version>
-=======
 			<artifactId>xchange-core</artifactId>
 			<version>${currentVersion}</version>
->>>>>>> 55f9fbbe
 		</dependency>
 
 		<!-- Third party dependencies -->
