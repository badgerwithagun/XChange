--- conflicted
+++ resolved
@@ -21,17 +21,16 @@
  */
 package com.xeiam.xchange.mtgox.v1.demo;
 
+import org.slf4j.Logger;
+import org.slf4j.LoggerFactory;
+
 import com.xeiam.xchange.Exchange;
 import com.xeiam.xchange.ExchangeFactory;
+import com.xeiam.xchange.mtgox.v1.MtGoxProperties;
 import com.xeiam.xchange.service.marketdata.MarketDataService;
-<<<<<<< HEAD
-import com.xeiam.xchange.service.marketdata.Trades;
-=======
 import com.xeiam.xchange.service.marketdata.OrderBook;
 import com.xeiam.xchange.service.marketdata.Ticker;
-import org.slf4j.Logger;
-import org.slf4j.LoggerFactory;
->>>>>>> 7ffb01d0
+import com.xeiam.xchange.service.marketdata.Trades;
 
 /**
  * <p>
@@ -66,38 +65,24 @@
     // Interested in the public market data feed (no authentication)
     MarketDataService marketDataService = mtGox.getMarketDataService();
 
-<<<<<<< HEAD
-    // // Get the latest ticker data showing BTC to USD
-    // Ticker ticker = marketDataService.getTicker("BTCUSD");
-    // double btcusd = (double) ticker.getLast() / MtGoxProperties.PRICE_INT_2_DECIMAL_FACTOR;
-    // System.out.println("Current exchange rate for BTC to USD: " + btcusd);
-    //
-    // // Get the current orderbook
-    // OrderBook orderBook = marketDataService.getOrderBook("BTCUSD");
-    // System.out.println(orderBook.getAsks().get(0).getStamp());
-    // System.out.println("orderBook as String: " + orderBook.toString());
-    //
-    // // Get the current full orderbook
-    // OrderBook fullOrderBook = marketDataService.getFullOrderBook("BTCUSD");
-    // System.out.println("full depth as String: " + fullOrderBook.toString());
-=======
     // Get the latest ticker data showing BTC to USD
     Ticker ticker = marketDataService.getTicker("BTCUSD");
     double btcusd = (double) ticker.getLast() / MtGoxProperties.PRICE_INT_2_DECIMAL_FACTOR;
-    log.debug("Current exchange rate for BTC to USD: " + btcusd);
+    System.out.println("Current exchange rate for BTC to USD: " + btcusd);
 
     // Get the current orderbook
     OrderBook orderBook = marketDataService.getOrderBook("BTCUSD");
-    log.debug("orderBook: {}" + orderBook.toString());
+    System.out.println(orderBook.getAsks().get(0).getStamp());
+    System.out.println("orderBook as String: " + orderBook.toString());
 
     // Get the current full orderbook
     OrderBook fullOrderBook = marketDataService.getFullOrderBook("BTCUSD");
-    System.out.printf("full depth as String: ", fullOrderBook.toString());
->>>>>>> 7ffb01d0
+    System.out.println("full depth as String: " + fullOrderBook.toString());
 
     // Get trades
     Trades trades = marketDataService.getTrades("BTCPLN");
     System.out.println("trades as String: " + trades.toString());
+
   }
 
 }