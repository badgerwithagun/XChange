/**
 * Copyright (C) 2012 Xeiam LLC http://xeiam.com
 *
 * Permission is hereby granted, free of charge, to any person obtaining a copy of
 * this software and associated documentation files (the "Software"), to deal in
 * the Software without restriction, including without limitation the rights to
 * use, copy, modify, merge, publish, distribute, sublicense, and/or sell copies
 * of the Software, and to permit persons to whom the Software is furnished to do
 * so, subject to the following conditions:
 *
 * The above copyright notice and this permission notice shall be included in all
 * copies or substantial portions of the Software.
 *
 * THE SOFTWARE IS PROVIDED "AS IS", WITHOUT WARRANTY OF ANY KIND, EXPRESS OR
 * IMPLIED, INCLUDING BUT NOT LIMITED TO THE WARRANTIES OF MERCHANTABILITY,
 * FITNESS FOR A PARTICULAR PURPOSE AND NONINFRINGEMENT. IN NO EVENT SHALL THE
 * AUTHORS OR COPYRIGHT HOLDERS BE LIABLE FOR ANY CLAIM, DAMAGES OR OTHER
 * LIABILITY, WHETHER IN AN ACTION OF CONTRACT, TORT OR OTHERWISE, ARISING FROM,
 * OUT OF OR IN CONNECTION WITH THE SOFTWARE OR THE USE OR OTHER DEALINGS IN THE
 * SOFTWARE.
 */
package com.xeiam.xchange.mtgox.v1.demo;

import org.slf4j.Logger;
import org.slf4j.LoggerFactory;

import com.xeiam.xchange.Exchange;
import com.xeiam.xchange.ExchangeFactory;
import com.xeiam.xchange.mtgox.v1.MtGoxProperties;
import com.xeiam.xchange.service.marketdata.MarketDataService;
import com.xeiam.xchange.service.marketdata.OrderBook;
import com.xeiam.xchange.service.marketdata.Ticker;
import com.xeiam.xchange.service.marketdata.Trades;

/**
 * <p>
 * Example showing the following:
 * </p>
 * <ul>
 * <li>Connecting to Mt Gox Bitcoin exchange</li>
 * <li>Retrieving market data</li>
 * </ul>
 */
public class MtGoxMarketdataDemo {

  private final Logger log = LoggerFactory.getLogger(MtGoxMarketdataDemo.class);

  public static void main(String[] args) {

    // Demonstrate the public market data service
    // Use the factory to get the version 1 MtGox exchange API using default settings
    Exchange mtGox = ExchangeFactory.INSTANCE.createExchange("com.xeiam.xchange.mtgox.v1.MtGoxExchange");

    // Interested in the public market data feed (no authentication)
    MarketDataService marketDataService = mtGox.getMarketDataService();

    // Get the latest ticker data showing BTC to USD
    Ticker ticker = marketDataService.getTicker("BTCUSD");
    double btcusd = (double) ticker.getLast() / MtGoxProperties.PRICE_INT_2_DECIMAL_FACTOR;
<<<<<<< HEAD
    System.out.println("Current exchange rate for BTC / USD: " + btcusd);

    // Get the current orderbook
    OrderBook orderBook = marketDataService.getOrderBook("BTCUSD");
    System.out.println("Current Order Book size for BTC / USD: " + orderBook.getAsks().size() + orderBook.getBids().size());

    // Get the current full orderbook
    OrderBook fullOrderBook = marketDataService.getFullOrderBook("BTCUSD");
    System.out.println("Current Full Order Book size for BTC / USD: " + fullOrderBook.getAsks().size() + fullOrderBook.getBids().size());

    // Get trades
    Trades trades = marketDataService.getTrades("BTCPLN");
    System.out.println("Current trades size for BTC / PLN: " + trades.getTrades().size());
=======
    System.out.println("Current exchange rate for BTC to USD: " + btcusd);

    // Get the current orderbook
    OrderBook orderBook = marketDataService.getOrderBook("BTCUSD");
    System.out.println(orderBook.getAsks().get(0).getStamp());
    System.out.println("orderBook as String: " + orderBook.toString());

    // Get the current full orderbook
    OrderBook fullOrderBook = marketDataService.getFullOrderBook("BTCUSD");
    System.out.println("full depth as String: " + fullOrderBook.toString());

    // Get trades
    Trades trades = marketDataService.getTrades("BTCPLN");
    System.out.println("trades as String: " + trades.toString());
>>>>>>> eb71f740

  }

}<|MERGE_RESOLUTION|>--- conflicted
+++ resolved
@@ -57,7 +57,6 @@
     // Get the latest ticker data showing BTC to USD
     Ticker ticker = marketDataService.getTicker("BTCUSD");
     double btcusd = (double) ticker.getLast() / MtGoxProperties.PRICE_INT_2_DECIMAL_FACTOR;
-<<<<<<< HEAD
     System.out.println("Current exchange rate for BTC / USD: " + btcusd);
 
     // Get the current orderbook
@@ -71,22 +70,6 @@
     // Get trades
     Trades trades = marketDataService.getTrades("BTCPLN");
     System.out.println("Current trades size for BTC / PLN: " + trades.getTrades().size());
-=======
-    System.out.println("Current exchange rate for BTC to USD: " + btcusd);
-
-    // Get the current orderbook
-    OrderBook orderBook = marketDataService.getOrderBook("BTCUSD");
-    System.out.println(orderBook.getAsks().get(0).getStamp());
-    System.out.println("orderBook as String: " + orderBook.toString());
-
-    // Get the current full orderbook
-    OrderBook fullOrderBook = marketDataService.getFullOrderBook("BTCUSD");
-    System.out.println("full depth as String: " + fullOrderBook.toString());
-
-    // Get trades
-    Trades trades = marketDataService.getTrades("BTCPLN");
-    System.out.println("trades as String: " + trades.toString());
->>>>>>> eb71f740
 
   }
 
