--- conflicted
+++ resolved
@@ -23,15 +23,12 @@
 
 import java.math.BigDecimal;
 
-<<<<<<< HEAD
 import com.xeiam.xchange.proxy.HmacPostBodyDigest;
 import com.xeiam.xchange.proxy.Params;
 import com.xeiam.xchange.proxy.RestProxyFactory;
 import org.slf4j.Logger;
 import org.slf4j.LoggerFactory;
 
-=======
->>>>>>> 150dde9c
 import com.xeiam.xchange.CurrencyPair;
 import com.xeiam.xchange.ExchangeSpecification;
 import com.xeiam.xchange.NotAvailableFromExchangeException;
@@ -51,8 +48,6 @@
 import com.xeiam.xchange.utils.CryptoUtils;
 import org.slf4j.Logger;
 import org.slf4j.LoggerFactory;
-
-import java.math.BigDecimal;
 
 /**
  * @author timmolter
@@ -133,7 +128,6 @@
 
     String symbol = limitOrder.getTradableIdentifier() + limitOrder.getLimitPrice().getCurrencyUnit().toString();
     String type = limitOrder.getType().equals(OrderType.BID) ? "bid" : "ask";
-<<<<<<< HEAD
     BigDecimal amount_ = limitOrder.getTradableAmount().multiply(new BigDecimal(MtGoxUtils.BTC_VOLUME_AND_AMOUNT_INT_2_DECIMAL_FACTOR));
     String amount_int = "" + amount_;
     String price_int = MtGoxUtils.getPriceString(limitOrder.getLimitPrice());
@@ -151,23 +145,15 @@
 
 /*
     // Build request
-=======
     String amountInt = "" + (limitOrder.getTradableAmount().multiply(new BigDecimal(MtGoxUtils.BTC_VOLUME_AND_AMOUNT_INT_2_DECIMAL_FACTOR)));
     String priceInt = MtGoxUtils.getPriceString(limitOrder.getLimitPrice());
->>>>>>> 150dde9c
     String url = apiBaseURI + symbol + "/private/order/add";
 
     String postBody = Params.of("nonce", CryptoUtils.getNumericalNonce(), "type", type, "amount_int", amountInt, "price_int", priceInt).asFormEncodedPostBody();
 
     // Request data
-<<<<<<< HEAD
-    MtGoxGenericResponse mtGoxSuccess = httpTemplate.postForJsonObject(url, MtGoxGenericResponse.class, postBody, mapper,
-        MtGoxUtils.getMtGoxAuthenticationHeaderKeyValues(postBody, exchangeSpecification.getApiKey(), exchangeSpecification.getSecretKey()));
-*/
-=======
     MtGoxGenericResponse mtGoxSuccess = httpTemplate.postForJsonObject(url, MtGoxGenericResponse.class, postBody, mapper, MtGoxUtils.getMtGoxAuthenticationHeaderKeyValues(postBody,
         exchangeSpecification.getApiKey(), exchangeSpecification.getSecretKey()));
->>>>>>> 150dde9c
 
     return mtGoxSuccess.getReturn();
   }
