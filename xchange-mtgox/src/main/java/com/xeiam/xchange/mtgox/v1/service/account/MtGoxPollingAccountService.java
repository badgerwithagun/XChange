package com.xeiam.xchange.mtgox.v1.service.account;

import com.xeiam.xchange.ExchangeException;
import com.xeiam.xchange.ExchangeSpecification;
import com.xeiam.xchange.dto.account.AccountInfo;
import com.xeiam.xchange.mtgox.v1.MtGoxAdapters;
import com.xeiam.xchange.mtgox.v1.MtGoxUtils;
import com.xeiam.xchange.mtgox.v1.dto.account.MtGoxAccountInfo;
import com.xeiam.xchange.mtgox.v1.dto.account.MtGoxBitcoinDepositAddress;
import com.xeiam.xchange.mtgox.v1.service.trade.polling.MtGox1;
import com.xeiam.xchange.proxy.HmacPostBodyDigest;
import com.xeiam.xchange.proxy.RestProxyFactory;
import com.xeiam.xchange.service.BasePollingExchangeService;
import com.xeiam.xchange.service.account.polling.PollingAccountService;
import com.xeiam.xchange.utils.Assert;
import com.xeiam.xchange.utils.CryptoUtils;

import java.io.UnsupportedEncodingException;
<<<<<<< HEAD
=======
import java.math.BigDecimal;
>>>>>>> 48105706
import java.net.URLEncoder;

/**
 * <p>
 * XChange service to provide the following to {@link com.xeiam.xchange.Exchange}:
 * </p>
 * <ul>
 * <li>MtGox specific methods to handle account-related operations</li>
 * </ul>
 */
public class MtGoxPollingAccountService extends BasePollingExchangeService implements PollingAccountService {

  /**
   * Configured from the super class reading of the exchange specification
   */
  private final String apiBaseURI;
  private final MtGox1 mtGox1;

  public MtGoxPollingAccountService(ExchangeSpecification exchangeSpecification) {

    super(exchangeSpecification);

    Assert.notNull(exchangeSpecification.getUri(), "Exchange specification URI cannot be null");
    Assert.notNull(exchangeSpecification.getVersion(), "Exchange specification version cannot be null");
    this.apiBaseURI = String.format("%s/api/%s/", exchangeSpecification.getUri(), exchangeSpecification.getVersion());
    this.mtGox1 = RestProxyFactory.createProxy(MtGox1.class, exchangeSpecification.getUri(), httpTemplate, mapper);
  }

  @Override
  public AccountInfo getAccountInfo() {

    // Build request
    String url = apiBaseURI + "/generic/private/info?raw";
    String postBody = "nonce=" + CryptoUtils.getNumericalNonce();

    // Request data
    MtGoxAccountInfo mtGoxAccountInfo = httpTemplate.postForJsonObject(url, MtGoxAccountInfo.class, postBody, mapper,
        MtGoxUtils.getMtGoxAuthenticationHeaderKeyValues(postBody, exchangeSpecification.getApiKey(), exchangeSpecification.getSecretKey()));

    // Adapt to XChange DTOs
    AccountInfo accountInfo = new AccountInfo();
    accountInfo.setUsername(mtGoxAccountInfo.getLogin());
    accountInfo.setWallets(MtGoxAdapters.adaptWallets(mtGoxAccountInfo.getWallets()));

    return accountInfo;
  }

  @Override
<<<<<<< HEAD
  public String withdrawFunds() {
    Object result = mtGox1.withdrawBtc(
        MtGoxUtils.urlEncode(exchangeSpecification.getApiKey()),
        new HmacPostBodyDigest(exchangeSpecification.getSecretKey()),
        CryptoUtils.getNumericalNonce(),
        "1Mh5brotRiiLYbbA1vqRDMNKgjSxoxLevi",
        1, 1, false, false);
    return result.toString();
=======
  public String withdrawFunds(BigDecimal amount, String address) {

    throw new NotYetImplementedForExchangeException();
>>>>>>> 48105706
  }

  @Override
  public String requestBitcoinDepositAddress(String description, String notificationUrl) {

    try {

      // Build request
      String url = apiBaseURI + "generic/bitcoin/address?raw";
      String postBody = "nonce=" + CryptoUtils.getNumericalNonce();
      if (description != null) {
        postBody += "&description=" + URLEncoder.encode(description, "UTF-8");
      }
      if (notificationUrl != null) {
        postBody += "&ipn=" + URLEncoder.encode(notificationUrl, "UTF-8");
      }

      // Request data
      MtGoxBitcoinDepositAddress mtGoxBitcoinDepositAddress = httpTemplate.postForJsonObject(url, MtGoxBitcoinDepositAddress.class, postBody, mapper,
          MtGoxUtils.getMtGoxAuthenticationHeaderKeyValues(postBody, exchangeSpecification.getApiKey(), exchangeSpecification.getSecretKey()));

      return mtGoxBitcoinDepositAddress.getAddres();

    } catch (UnsupportedEncodingException e) {
      throw new ExchangeException("Problem generating HTTP request  (Unsupported Encoding)", e);
    }
  }
}<|MERGE_RESOLUTION|>--- conflicted
+++ resolved
@@ -1,4 +1,7 @@
 package com.xeiam.xchange.mtgox.v1.service.account;
+
+import java.io.UnsupportedEncodingException;
+import java.net.URLEncoder;
 
 import com.xeiam.xchange.ExchangeException;
 import com.xeiam.xchange.ExchangeSpecification;
@@ -16,10 +19,7 @@
 import com.xeiam.xchange.utils.CryptoUtils;
 
 import java.io.UnsupportedEncodingException;
-<<<<<<< HEAD
-=======
 import java.math.BigDecimal;
->>>>>>> 48105706
 import java.net.URLEncoder;
 
 /**
@@ -68,8 +68,8 @@
   }
 
   @Override
-<<<<<<< HEAD
-  public String withdrawFunds() {
+  public String withdrawFunds(BigDecimal amount, String address) {
+
     Object result = mtGox1.withdrawBtc(
         MtGoxUtils.urlEncode(exchangeSpecification.getApiKey()),
         new HmacPostBodyDigest(exchangeSpecification.getSecretKey()),
@@ -77,11 +77,6 @@
         "1Mh5brotRiiLYbbA1vqRDMNKgjSxoxLevi",
         1, 1, false, false);
     return result.toString();
-=======
-  public String withdrawFunds(BigDecimal amount, String address) {
-
-    throw new NotYetImplementedForExchangeException();
->>>>>>> 48105706
   }
 
   @Override
