package com.xeiam.xchange.mtgox.v1.service.account;

import java.io.UnsupportedEncodingException;
<<<<<<< HEAD
=======
import java.math.BigDecimal;
>>>>>>> 150dde9c
import java.net.URLEncoder;

import com.xeiam.xchange.ExchangeException;
import com.xeiam.xchange.ExchangeSpecification;
import com.xeiam.xchange.dto.account.AccountInfo;
import com.xeiam.xchange.mtgox.v1.MtGoxAdapters;
import com.xeiam.xchange.mtgox.v1.MtGoxUtils;
import com.xeiam.xchange.mtgox.v1.dto.account.MtGoxAccountInfo;
import com.xeiam.xchange.mtgox.v1.dto.account.MtGoxBitcoinDepositAddress;
<<<<<<< HEAD
import com.xeiam.xchange.mtgox.v1.service.trade.polling.MtGox1;
import com.xeiam.xchange.proxy.HmacPostBodyDigest;
import com.xeiam.xchange.proxy.RestProxyFactory;
=======
import com.xeiam.xchange.mtgox.v1.dto.account.MtGoxWithdrawalResponse;
>>>>>>> 150dde9c
import com.xeiam.xchange.service.BasePollingExchangeService;
import com.xeiam.xchange.service.account.polling.PollingAccountService;
import com.xeiam.xchange.utils.Assert;
import com.xeiam.xchange.utils.CryptoUtils;

/**
 * <p>
 * XChange service to provide the following to {@link com.xeiam.xchange.Exchange}:
 * </p>
 * <ul>
 * <li>MtGox specific methods to handle account-related operations</li>
 * </ul>
 */
public class MtGoxPollingAccountService extends BasePollingExchangeService implements PollingAccountService {

  /**
   * Configured from the super class reading of the exchange specification
   */
  private final String apiBaseURI;
  private final MtGox1 mtGox1;

  public MtGoxPollingAccountService(ExchangeSpecification exchangeSpecification) {

    super(exchangeSpecification);

    Assert.notNull(exchangeSpecification.getUri(), "Exchange specification URI cannot be null");
    Assert.notNull(exchangeSpecification.getVersion(), "Exchange specification version cannot be null");
    this.apiBaseURI = String.format("%s/api/%s/", exchangeSpecification.getUri(), exchangeSpecification.getVersion());
    this.mtGox1 = RestProxyFactory.createProxy(MtGox1.class, exchangeSpecification.getUri(), httpTemplate, mapper);
  }

  @Override
  public AccountInfo getAccountInfo() {

    // Build request
    String url = apiBaseURI + "/generic/private/info?raw";
    String postBody = "nonce=" + CryptoUtils.getNumericalNonce();

    // Request data
    MtGoxAccountInfo mtGoxAccountInfo = httpTemplate.postForJsonObject(url, MtGoxAccountInfo.class, postBody, mapper, MtGoxUtils.getMtGoxAuthenticationHeaderKeyValues(postBody, exchangeSpecification
        .getApiKey(), exchangeSpecification.getSecretKey()));

    return MtGoxAdapters.adaptAccountInfo(mtGoxAccountInfo);
  }

  @Override
  public String withdrawFunds(BigDecimal amount, String address) {

<<<<<<< HEAD
    Object result = mtGox1.withdrawBtc(
        MtGoxUtils.urlEncode(exchangeSpecification.getApiKey()),
        new HmacPostBodyDigest(exchangeSpecification.getSecretKey()),
        CryptoUtils.getNumericalNonce(),
        address,
        amount.multiply(new BigDecimal(MtGoxUtils.BTC_VOLUME_AND_AMOUNT_INT_2_DECIMAL_FACTOR)).intValue(), // TODO is the factor OK?
        1, false, false);
    return result.toString();
=======
    Assert.notNull(amount, "amount cannot be null!");
    Assert.notNull(address, "address cannot be null!");

    try {
      // Build request
      String url = apiBaseURI + "generic/bitcoin/send_simple?raw";
      String postBody = "nonce=" + CryptoUtils.getNumericalNonce();
      postBody += "&amount_int=" + URLEncoder.encode(amount.multiply(new BigDecimal(MtGoxUtils.BTC_VOLUME_AND_AMOUNT_INT_2_DECIMAL_FACTOR)).toPlainString(), "UTF-8");
      postBody += "&address=" + URLEncoder.encode(address, "UTF-8");

      MtGoxWithdrawalResponse mtGoxWithdrawalResponse = httpTemplate.postForJsonObject(url, MtGoxWithdrawalResponse.class, postBody, mapper, MtGoxUtils.getMtGoxAuthenticationHeaderKeyValues(postBody,
          exchangeSpecification.getApiKey(), exchangeSpecification.getSecretKey()));

      return mtGoxWithdrawalResponse.getTransactionId();

    } catch (UnsupportedEncodingException e) {
      throw new ExchangeException("Problem generating HTTP request  (Unsupported Encoding)", e);
    }
>>>>>>> 150dde9c
  }

  @Override
  public String requestBitcoinDepositAddress(String description, String notificationUrl) {

    try {

      // Build request
      String url = apiBaseURI + "generic/bitcoin/address?raw";
      String postBody = "nonce=" + CryptoUtils.getNumericalNonce();
      if (description != null) {
        postBody += "&description=" + URLEncoder.encode(description, "UTF-8");
      }
      if (notificationUrl != null) {
        postBody += "&ipn=" + URLEncoder.encode(notificationUrl, "UTF-8");
      }

      // Request data
      MtGoxBitcoinDepositAddress mtGoxBitcoinDepositAddress = httpTemplate.postForJsonObject(url, MtGoxBitcoinDepositAddress.class, postBody, mapper, MtGoxUtils.getMtGoxAuthenticationHeaderKeyValues(
          postBody, exchangeSpecification.getApiKey(), exchangeSpecification.getSecretKey()));

      return mtGoxBitcoinDepositAddress.getAddres();

    } catch (UnsupportedEncodingException e) {
      throw new ExchangeException("Problem generating HTTP request  (Unsupported Encoding)", e);
    }
  }
}<|MERGE_RESOLUTION|>--- conflicted
+++ resolved
@@ -1,30 +1,32 @@
 package com.xeiam.xchange.mtgox.v1.service.account;
 
 import java.io.UnsupportedEncodingException;
-<<<<<<< HEAD
-=======
+import java.net.URLEncoder;
+
+import java.io.UnsupportedEncodingException;
 import java.math.BigDecimal;
->>>>>>> 150dde9c
 import java.net.URLEncoder;
 
 import com.xeiam.xchange.ExchangeException;
 import com.xeiam.xchange.ExchangeSpecification;
+import com.xeiam.xchange.NotYetImplementedForExchangeException;
 import com.xeiam.xchange.dto.account.AccountInfo;
 import com.xeiam.xchange.mtgox.v1.MtGoxAdapters;
 import com.xeiam.xchange.mtgox.v1.MtGoxUtils;
 import com.xeiam.xchange.mtgox.v1.dto.account.MtGoxAccountInfo;
 import com.xeiam.xchange.mtgox.v1.dto.account.MtGoxBitcoinDepositAddress;
-<<<<<<< HEAD
 import com.xeiam.xchange.mtgox.v1.service.trade.polling.MtGox1;
 import com.xeiam.xchange.proxy.HmacPostBodyDigest;
 import com.xeiam.xchange.proxy.RestProxyFactory;
-=======
 import com.xeiam.xchange.mtgox.v1.dto.account.MtGoxWithdrawalResponse;
->>>>>>> 150dde9c
 import com.xeiam.xchange.service.BasePollingExchangeService;
 import com.xeiam.xchange.service.account.polling.PollingAccountService;
 import com.xeiam.xchange.utils.Assert;
 import com.xeiam.xchange.utils.CryptoUtils;
+
+import java.io.UnsupportedEncodingException;
+import java.math.BigDecimal;
+import java.net.URLEncoder;
 
 /**
  * <p>
@@ -40,7 +42,6 @@
    * Configured from the super class reading of the exchange specification
    */
   private final String apiBaseURI;
-  private final MtGox1 mtGox1;
 
   public MtGoxPollingAccountService(ExchangeSpecification exchangeSpecification) {
 
@@ -49,7 +50,6 @@
     Assert.notNull(exchangeSpecification.getUri(), "Exchange specification URI cannot be null");
     Assert.notNull(exchangeSpecification.getVersion(), "Exchange specification version cannot be null");
     this.apiBaseURI = String.format("%s/api/%s/", exchangeSpecification.getUri(), exchangeSpecification.getVersion());
-    this.mtGox1 = RestProxyFactory.createProxy(MtGox1.class, exchangeSpecification.getUri(), httpTemplate, mapper);
   }
 
   @Override
@@ -69,7 +69,6 @@
   @Override
   public String withdrawFunds(BigDecimal amount, String address) {
 
-<<<<<<< HEAD
     Object result = mtGox1.withdrawBtc(
         MtGoxUtils.urlEncode(exchangeSpecification.getApiKey()),
         new HmacPostBodyDigest(exchangeSpecification.getSecretKey()),
@@ -78,26 +77,6 @@
         amount.multiply(new BigDecimal(MtGoxUtils.BTC_VOLUME_AND_AMOUNT_INT_2_DECIMAL_FACTOR)).intValue(), // TODO is the factor OK?
         1, false, false);
     return result.toString();
-=======
-    Assert.notNull(amount, "amount cannot be null!");
-    Assert.notNull(address, "address cannot be null!");
-
-    try {
-      // Build request
-      String url = apiBaseURI + "generic/bitcoin/send_simple?raw";
-      String postBody = "nonce=" + CryptoUtils.getNumericalNonce();
-      postBody += "&amount_int=" + URLEncoder.encode(amount.multiply(new BigDecimal(MtGoxUtils.BTC_VOLUME_AND_AMOUNT_INT_2_DECIMAL_FACTOR)).toPlainString(), "UTF-8");
-      postBody += "&address=" + URLEncoder.encode(address, "UTF-8");
-
-      MtGoxWithdrawalResponse mtGoxWithdrawalResponse = httpTemplate.postForJsonObject(url, MtGoxWithdrawalResponse.class, postBody, mapper, MtGoxUtils.getMtGoxAuthenticationHeaderKeyValues(postBody,
-          exchangeSpecification.getApiKey(), exchangeSpecification.getSecretKey()));
-
-      return mtGoxWithdrawalResponse.getTransactionId();
-
-    } catch (UnsupportedEncodingException e) {
-      throw new ExchangeException("Problem generating HTTP request  (Unsupported Encoding)", e);
-    }
->>>>>>> 150dde9c
   }
 
   @Override
